<<<<<<< HEAD

# SHOWPAD RELEASE

Update version https://github.com/showpad/mozilla-pdf.js/blob/a5f8e1d0e7642b074bdc302807201a1a135b918c/gulpfile.js#L430
Run gulp dist-pre ( node version 6 )
cd to build/dist and npm publish

# PDF.js
=======
# SHOWPAD RELEASE
>>>>>>> c6ae9db4

Update version https://github.com/showpad/mozilla-pdf.js/blob/a5f8e1d0e7642b074bdc302807201a1a135b918c/gulpfile.js#L430
Run gulp dist-pre ( node version 6 )
cd to build/dist and npm publish

# PDF.js [![Build Status](https://github.com/mozilla/pdf.js/workflows/CI/badge.svg?branch=master)](https://github.com/mozilla/pdf.js/actions?query=workflow%3ACI+branch%3Amaster)

[PDF.js](https://mozilla.github.io/pdf.js/) is a Portable Document Format (PDF) viewer that is built with HTML5.

PDF.js is community-driven and supported by Mozilla. Our goal is to
create a general-purpose, web standards-based platform for parsing and
rendering PDFs.

## Contributing

PDF.js is an open source project and always looking for more contributors. To
get involved, visit:

+ [Issue Reporting Guide](https://github.com/mozilla/pdf.js/blob/master/.github/CONTRIBUTING.md)
+ [Code Contribution Guide](https://github.com/mozilla/pdf.js/wiki/Contributing)
+ [Frequently Asked Questions](https://github.com/mozilla/pdf.js/wiki/Frequently-Asked-Questions)
+ [Good Beginner Bugs](https://github.com/mozilla/pdf.js/issues?direction=desc&labels=5-good-beginner-bug&page=1&sort=created&state=open)
+ [Projects](https://github.com/mozilla/pdf.js/projects)

Feel free to stop by our [Matrix room](https://chat.mozilla.org/#/room/#pdfjs:mozilla.org) for questions or guidance.

## Getting Started

### Online demo

Please note that the "Modern browsers" version assumes native support for
features such as e.g. `async`/`await`, `ReadableStream`, optional chaining, and
nullish coalescing.

+ Modern browsers: https://mozilla.github.io/pdf.js/web/viewer.html

+ Older browsers: https://mozilla.github.io/pdf.js/es5/web/viewer.html

### Browser Extensions

#### Firefox

PDF.js is built into version 19+ of Firefox.

#### Chrome

+ The official extension for Chrome can be installed from the [Chrome Web Store](https://chrome.google.com/webstore/detail/pdf-viewer/oemmndcbldboiebfnladdacbdfmadadm).
*This extension is maintained by [@Rob--W](https://github.com/Rob--W).*
+ Build Your Own - Get the code as explained below and issue `gulp chromium`. Then open
Chrome, go to `Tools > Extension` and load the (unpackaged) extension from the
directory `build/chromium`.

## Getting the Code

To get a local copy of the current code, clone it using git:

    $ git clone https://github.com/mozilla/pdf.js.git
    $ cd pdf.js

Next, install Node.js via the [official package](https://nodejs.org) or via
[nvm](https://github.com/creationix/nvm). You need to install the gulp package
globally (see also [gulp's getting started](https://github.com/gulpjs/gulp/blob/master/docs/getting-started.md#getting-started)):

    $ npm install -g gulp-cli

If everything worked out, install all dependencies for PDF.js:

    $ npm install

Finally, you need to start a local web server as some browsers do not allow opening
PDF files using a `file://` URL. Run:

    $ gulp server

and then you can open:

+ http://localhost:8888/web/viewer.html

Please keep in mind that this requires a modern and fully up-to-date browser; refer to [Building PDF.js](https://github.com/mozilla/pdf.js/blob/master/README.md#building-pdfjs) for non-development usage of the PDF.js library.

It is also possible to view all test PDF files on the right side by opening:

+ http://localhost:8888/test/pdfs/?frame

## Building PDF.js

In order to bundle all `src/` files into two production scripts and build the generic
viewer, run:

    $ gulp generic

If you need to support older browsers, run:

    $ gulp generic-es5

This will generate `pdf.js` and `pdf.worker.js` in the `build/generic/build/` directory (respectively `build/generic-es5/build/`).
Both scripts are needed but only `pdf.js` needs to be included since `pdf.worker.js` will
be loaded by `pdf.js`. The PDF.js files are large and should be minified for production.

## Using PDF.js in a web application

To use PDF.js in a web application you can choose to use a pre-built version of the library
or to build it from source. We supply pre-built versions for usage with NPM and Bower under
the `pdfjs-dist` name. For more information and examples please refer to the
[wiki page](https://github.com/mozilla/pdf.js/wiki/Setup-pdf.js-in-a-website) on this subject.

## Including via a CDN

PDF.js is hosted on several free CDNs:
 - https://www.jsdelivr.com/package/npm/pdfjs-dist
 - https://cdnjs.com/libraries/pdf.js
 - https://unpkg.com/pdfjs-dist/

## Learning

You can play with the PDF.js API directly from your browser using the live demos below:

+ [Interactive examples](https://mozilla.github.io/pdf.js/examples/index.html#interactive-examples)

More examples can be found in the [examples folder](https://github.com/mozilla/pdf.js/tree/master/examples/). Some of them are using the pdfjs-dist package, which can be built and installed in this repo directory via `gulp dist-install` command.

For an introduction to the PDF.js code, check out the presentation by our
contributor Julian Viereck:

+ https://www.youtube.com/watch?v=Iv15UY-4Fg8

More learning resources can be found at:

+ https://github.com/mozilla/pdf.js/wiki/Additional-Learning-Resources

The API documentation can be found at:

+ https://mozilla.github.io/pdf.js/api/

## Questions

Check out our FAQs and get answers to common questions:

+ https://github.com/mozilla/pdf.js/wiki/Frequently-Asked-Questions

Talk to us on Matrix:

+ https://chat.mozilla.org/#/room/#pdfjs:mozilla.org

File an issue:

+ https://github.com/mozilla/pdf.js/issues/new

Follow us on twitter: @pdfjs

<<<<<<< HEAD
+ http://twitter.com/#!/pdfjs
+ 
=======
+ https://twitter.com/pdfjs
>>>>>>> c6ae9db4
<|MERGE_RESOLUTION|>--- conflicted
+++ resolved
@@ -1,15 +1,4 @@
-<<<<<<< HEAD
-
 # SHOWPAD RELEASE
-
-Update version https://github.com/showpad/mozilla-pdf.js/blob/a5f8e1d0e7642b074bdc302807201a1a135b918c/gulpfile.js#L430
-Run gulp dist-pre ( node version 6 )
-cd to build/dist and npm publish
-
-# PDF.js
-=======
-# SHOWPAD RELEASE
->>>>>>> c6ae9db4
 
 Update version https://github.com/showpad/mozilla-pdf.js/blob/a5f8e1d0e7642b074bdc302807201a1a135b918c/gulpfile.js#L430
 Run gulp dist-pre ( node version 6 )
@@ -160,9 +149,4 @@
 
 Follow us on twitter: @pdfjs
 
-<<<<<<< HEAD
-+ http://twitter.com/#!/pdfjs
-+ 
-=======
-+ https://twitter.com/pdfjs
->>>>>>> c6ae9db4
++ https://twitter.com/pdfjs