--- conflicted
+++ resolved
@@ -2006,11 +2006,7 @@
       done(error);
       return;
     }
-<<<<<<< HEAD
-=======
     const { stableVersion, betaVersion } = config;
-
->>>>>>> dd0014ef
     replaceInFile(
       GH_PAGES_DIR + "/getting_started/index.html",
       /STABLE_VERSION/g,
