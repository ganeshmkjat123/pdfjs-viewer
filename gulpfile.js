--- conflicted
+++ resolved
@@ -923,11 +923,7 @@
   return merge([
     createComponentsBundle(defines).pipe(gulp.dest(dir)),
     gulp.src(COMPONENTS_IMAGES).pipe(gulp.dest(dir + "images")),
-<<<<<<< HEAD
     gulp.src(['web/*_builder.css']).pipe(gulp.dest(dir)),
-    preprocessCSS("web/pdf_viewer.css", "components", defines, true)
-      .pipe(postcss([calc(), autoprefixer(AUTOPREFIXER_CONFIG)]))
-=======
     preprocessCSS("web/pdf_viewer.css", defines)
       .pipe(
         postcss([
@@ -936,7 +932,6 @@
           autoprefixer(AUTOPREFIXER_CONFIG),
         ])
       )
->>>>>>> 19539676
       .pipe(gulp.dest(dir)),
   ]);
 }
