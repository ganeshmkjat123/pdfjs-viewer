--- conflicted
+++ resolved
@@ -16,62 +16,6 @@
 /* eslint-disable object-shorthand */
 /* globals target */
 
-<<<<<<< HEAD
-'use strict';
-
-var autoprefixer = require('autoprefixer');
-var fancylog = require('fancy-log');
-var fs = require('fs');
-var gulp = require('gulp');
-var postcss = require('gulp-postcss');
-var rename = require('gulp-rename');
-var replace = require('gulp-replace');
-var transform = require('gulp-transform');
-var mkdirp = require('mkdirp');
-var path = require('path');
-var rimraf = require('rimraf');
-var stream = require('stream');
-var exec = require('child_process').exec;
-var spawn = require('child_process').spawn;
-var spawnSync = require('child_process').spawnSync;
-var streamqueue = require('streamqueue');
-var merge = require('merge-stream');
-var zip = require('gulp-zip');
-var webpack2 = require('webpack');
-var webpackStream = require('webpack-stream');
-var Vinyl = require('vinyl');
-var vfs = require('vinyl-fs');
-
-var BUILD_DIR = 'build/';
-var L10N_DIR = 'l10n/';
-var TEST_DIR = 'test/';
-var EXTENSION_SRC_DIR = 'extensions/';
-
-var BASELINE_DIR = BUILD_DIR + 'baseline/';
-var MOZCENTRAL_BASELINE_DIR = BUILD_DIR + 'mozcentral.baseline/';
-var GENERIC_DIR = BUILD_DIR + 'generic/';
-var COMPONENTS_DIR = BUILD_DIR + 'components/';
-var IMAGE_DECODERS_DIR = BUILD_DIR + 'image_decoders';
-var DEFAULT_PREFERENCES_DIR = BUILD_DIR + 'default_preferences/';
-var MINIFIED_DIR = BUILD_DIR + 'minified/';
-var JSDOC_BUILD_DIR = BUILD_DIR + 'jsdoc/';
-var GH_PAGES_DIR = BUILD_DIR + 'gh-pages/';
-var SRC_DIR = 'src/';
-var LIB_DIR = BUILD_DIR + 'lib/';
-var DIST_DIR = BUILD_DIR + 'dist/';
-var COMMON_WEB_FILES = [
-  'web/images/*.{png,svg,gif,cur}',
-  'web/debugger.js'
-];
-var MOZCENTRAL_DIFF_FILE = 'mozcentral.diff';
-
-var REPO = 'git@github.com:macroplant/pdf.js.git';
-var DIST_REPO_URL = 'https://github.com/macroplant/pdfjs-dist';
-
-var builder = require('./external/builder/builder.js');
-
-var CONFIG_FILE = 'pdfjs.config';
-=======
 "use strict";
 
 var autoprefixer = require("autoprefixer");
@@ -121,13 +65,12 @@
 var COMMON_WEB_FILES = ["web/images/*.{png,svg,gif,cur}", "web/debugger.js"];
 var MOZCENTRAL_DIFF_FILE = "mozcentral.diff";
 
-var REPO = "git@github.com:mozilla/pdf.js.git";
-var DIST_REPO_URL = "https://github.com/mozilla/pdfjs-dist";
+var REPO = 'git@github.com:macroplant/pdf.js.git';
+var DIST_REPO_URL = 'https://github.com/macroplant/pdfjs-dist';
 
 var builder = require("./external/builder/builder.js");
 
 var CONFIG_FILE = "pdfjs.config";
->>>>>>> cee250af
 var config = JSON.parse(fs.readFileSync(CONFIG_FILE).toString());
 
 // Default Autoprefixer config used for generic, components, minified-pre
