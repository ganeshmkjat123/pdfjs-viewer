--- conflicted
+++ resolved
@@ -151,10 +151,7 @@
 findbar.title=Canfod yn y Ddogfen
 findbar_label=Canfod
 
-<<<<<<< HEAD
-=======
 additional_layers=Haenau Ychwanegol
->>>>>>> e389ed62
 # LOCALIZATION NOTE (page_canvas): "{{page}}" will be replaced by the page number.
 page_canvas=Tudalen {{page}}
 # Thumbnails panel item (tooltip and alt text for images)
