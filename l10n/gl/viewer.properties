--- conflicted
+++ resolved
@@ -138,10 +138,7 @@
 # tooltips)
 toggle_sidebar.title=Amosar/agochar a barra lateral
 toggle_sidebar_notification.title=Amosar/agochar a barra lateral (o documento contén un esquema ou anexos)
-<<<<<<< HEAD
-=======
 toggle_sidebar_notification2.title=Alternar barra lateral (o documento contén esquema/anexos/capas)
->>>>>>> e389ed62
 toggle_sidebar_label=Amosar/agochar a barra lateral
 document_outline.title=Amosar o esquema do documento (prema dúas veces para expandir/contraer todos os elementos)
 document_outline_label=Esquema do documento
@@ -251,5 +248,4 @@
 
 printing_not_supported=Aviso: A impresión non é compatíbel de todo con este navegador.
 printing_not_ready=Aviso: O PDF non se cargou completamente para imprimirse.
-web_fonts_disabled=Desactiváronse as fontes web:  foi imposíbel usar as fontes incrustadas no PDF.
-document_colors_not_allowed=Os documentos PDF non poden usar as súas propias cores: «Permitir que as páxinas escollan as súas propias cores» está desactivado no navegador.+web_fonts_disabled=Desactiváronse as fontes web:  foi imposíbel usar as fontes incrustadas no PDF.