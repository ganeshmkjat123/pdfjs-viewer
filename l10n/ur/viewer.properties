# Copyright 2012 Mozilla Foundation
#
# Licensed under the Apache License, Version 2.0 (the "License");
# you may not use this file except in compliance with the License.
# You may obtain a copy of the License at
#
#     http://www.apache.org/licenses/LICENSE-2.0
#
# Unless required by applicable law or agreed to in writing, software
# distributed under the License is distributed on an "AS IS" BASIS,
# WITHOUT WARRANTIES OR CONDITIONS OF ANY KIND, either express or implied.
# See the License for the specific language governing permissions and
# limitations under the License.

# Main toolbar buttons (tooltips and alt text for images)
previous.title=پچھلا صفحہ
previous_label=پچھلا
next.title=اگلا صفحہ
next_label=آگے

# LOCALIZATION NOTE (page.title): The tooltip for the pageNumber input.
page.title=صفحہ
# LOCALIZATION NOTE (of_pages): "{{pagesCount}}" will be replaced by a number
# representing the total number of pages in the document.
of_pages={{pagesCount}} کا
# LOCALIZATION NOTE (page_of_pages): "{{pageNumber}}" and "{{pagesCount}}"
# will be replaced by a number representing the currently visible page,
# respectively a number representing the total number of pages in the document.
page_of_pages=({{pageNumber}} کا {{pagesCount}})

zoom_out.title=باہر زوم کریں
zoom_out_label=باہر زوم کریں
zoom_in.title=اندر زوم کریں
zoom_in_label=اندر زوم کریں
zoom.title=زوم
presentation_mode.title=پیشکش موڈ میں چلے جائیں
presentation_mode_label=پیشکش موڈ
open_file.title=مسل کھولیں
open_file_label=کھولیں
print.title=چھاپیں
print_label=چھاپیں
download.title=ڈاؤن لوڈ
download_label=ڈاؤن لوڈ
bookmark.title=حالیہ نظارہ (نۓ دریچہ میں نقل کریں یا کھولیں)
bookmark_label=حالیہ نظارہ

# Secondary toolbar and context menu
tools.title=آلات
tools_label=آلات
first_page.title=پہلے صفحہ پر جائیں
first_page.label=پہلے صفحہ پر جائیں
first_page_label=پہلے صفحہ پر جائیں
last_page.title=آخری صفحہ پر جائیں
last_page.label=آخری صفحہ پر جائیں
last_page_label=آخری صفحہ پر جائیں
page_rotate_cw.title=گھڑی وار گھمائیں
page_rotate_cw.label=گھڑی وار گھمائیں
page_rotate_cw_label=گھڑی وار گھمائیں
page_rotate_ccw.title=ضد گھڑی وار گھمائیں
page_rotate_ccw.label=ضد گھڑی وار گھمائیں
page_rotate_ccw_label=ضد گھڑی وار گھمائیں

cursor_text_select_tool.title=متن کے انتخاب کے ٹول کو فعال بناے
cursor_text_select_tool_label=متن کے انتخاب کا آلہ
cursor_hand_tool.title=ہینڈ ٹول کو فعال بناییں
cursor_hand_tool_label=ہاتھ کا آلہ

scroll_vertical.title=عمودی اسکرولنگ کا استعمال کریں
scroll_vertical_label=عمودی اسکرولنگ
scroll_horizontal.title=افقی سکرولنگ کا استعمال کریں
scroll_horizontal_label=افقی سکرولنگ

spread_none.title=صفحہ پھیلانے میں شامل نہ ہوں
spread_none_label=کوئی پھیلاؤ نہیں
spread_odd_label=تاک پھیلاؤ
spread_even_label=جفت پھیلاؤ

# Document properties dialog box
document_properties.title=دستاویز خواص…
document_properties_label=دستاویز خواص…\u0020
document_properties_file_name=نام مسل:
document_properties_file_size=مسل سائز:
# LOCALIZATION NOTE (document_properties_kb): "{{size_kb}}" and "{{size_b}}"
# will be replaced by the PDF file size in kilobytes, respectively in bytes.
document_properties_kb={{size_kb}} KB ({{size_b}} bytes)
# LOCALIZATION NOTE (document_properties_mb): "{{size_mb}}" and "{{size_b}}"
# will be replaced by the PDF file size in megabytes, respectively in bytes.
document_properties_mb={{size_mb}} MB ({{size_b}} bytes)
document_properties_title=عنوان:
document_properties_author=تخلیق کار:
document_properties_subject=موضوع:
document_properties_keywords=کلیدی الفاظ:
document_properties_creation_date=تخلیق کی تاریخ:
document_properties_modification_date=ترمیم کی تاریخ:
# LOCALIZATION NOTE (document_properties_date_string): "{{date}}" and "{{time}}"
# will be replaced by the creation/modification date, and time, of the PDF file.
document_properties_date_string={{date}}، {{time}}
document_properties_creator=تخلیق کار:
document_properties_producer=PDF پیدا کار:
document_properties_version=PDF ورژن:
document_properties_page_count=صفحہ شمار:
document_properties_page_size=صفہ کی لمبائ:
document_properties_page_size_unit_inches=میں
document_properties_page_size_unit_millimeters=mm
document_properties_page_size_orientation_portrait=عمودی انداز
document_properties_page_size_orientation_landscape=افقى انداز
document_properties_page_size_name_a3=A3
document_properties_page_size_name_a4=A4
document_properties_page_size_name_letter=خط
document_properties_page_size_name_legal=قانونی
# LOCALIZATION NOTE (document_properties_page_size_dimension_string):
# "{{width}}", "{{height}}", {{unit}}, and {{orientation}} will be replaced by
# the size, respectively their unit of measurement and orientation, of the (current) page.
document_properties_page_size_dimension_string={{width}} × {{height}} {{unit}} ({{orientation}})
# LOCALIZATION NOTE (document_properties_page_size_dimension_name_string):
# "{{width}}", "{{height}}", {{unit}}, {{name}}, and {{orientation}} will be replaced by
# the size, respectively their unit of measurement, name, and orientation, of the (current) page.
document_properties_page_size_dimension_name_string={{width}} × {{height}} {{unit}} {{name}} {{orientation}}
# LOCALIZATION NOTE (document_properties_linearized): The linearization status of
# the document; usually called "Fast Web View" in English locales of Adobe software.
document_properties_linearized=تیز ویب دیکھیں:
document_properties_linearized_yes=ہاں
document_properties_linearized_no=نہیں
document_properties_close=بند کریں

print_progress_message=چھاپنے کرنے کے لیے دستاویز تیار کیے جا رھے ھیں
# LOCALIZATION NOTE (print_progress_percent): "{{progress}}" will be replaced by
# a numerical per cent value.
print_progress_percent=*{{progress}}%*
print_progress_close=منسوخ کریں

# Tooltips and alt text for side panel toolbar buttons
# (the _label strings are alt text for the buttons, the .title strings are
# tooltips)
toggle_sidebar.title=سلائیڈ ٹوگل کریں
toggle_sidebar_label=سلائیڈ ٹوگل کریں
document_outline.title=دستاویز کی سرخیاں دکھایں (تمام اشیاء وسیع / غائب کرنے کے لیے ڈبل کلک کریں)
document_outline_label=دستاویز آؤٹ لائن
attachments.title=منسلکات دکھائیں
attachments_label=منسلکات
thumbs.title=تھمبنیل دکھائیں
thumbs_label=مجمل
findbar.title=دستاویز میں ڈھونڈیں
findbar_label=ڈھونڈیں

# LOCALIZATION NOTE (page_canvas): "{{page}}" will be replaced by the page number.
page_canvas=صفحہ {{page}}
# Thumbnails panel item (tooltip and alt text for images)
# LOCALIZATION NOTE (thumb_page_title): "{{page}}" will be replaced by the page
# number.
thumb_page_title=صفحہ {{page}}
# LOCALIZATION NOTE (thumb_page_canvas): "{{page}}" will be replaced by the page
# number.
thumb_page_canvas=صفحے کا مجمل {{page}}

# Find panel button title and messages
find_input.title=ڈھونڈیں
find_input.placeholder=دستاویز… میں ڈھونڈیں
find_previous.title=فقرے کا پچھلا وقوع ڈھونڈیں
find_previous_label=پچھلا
find_next.title=فقرے کا اگلہ وقوع ڈھونڈیں
find_next_label=آگے
find_highlight=تمام نمایاں کریں
find_match_case_label=حروف مشابہ کریں
find_entire_word_label=تمام الفاظ
find_reached_top=صفحہ کے شروع پر پہنچ گیا، نیچے سے جاری کیا
find_reached_bottom=صفحہ کے اختتام پر پہنچ گیا، اوپر سے جاری کیا
# LOCALIZATION NOTE (find_match_count): The supported plural forms are
# [one|two|few|many|other], with [other] as the default value.
# "{{current}}" and "{{total}}" will be replaced by a number representing the
# index of the currently active find result, respectively a number representing
# the total number of matches in the document.
find_match_count={[ plural(total) ]}
<<<<<<< HEAD
find_match_count[one]={{total}} میچ کا {{current}}.
=======
find_match_count[one]={{total}} میچ کا {{current}}
>>>>>>> e389ed62
find_match_count[few]={{total}} میچوں میں سے {{current}}
find_match_count[many]={{total}} میچوں میں سے {{current}}
find_match_count[other]={{total}} میچوں میں سے {{current}}
# LOCALIZATION NOTE (find_match_count_limit): The supported plural forms are
# [zero|one|two|few|many|other], with [other] as the default value.
# "{{limit}}" will be replaced by a numerical value.
find_match_count_limit={[ plural(total) ]}
find_match_count_limit[zero]={{limit}} سے زیادہ میچ
find_match_count_limit[one]={{limit}} سے زیادہ میچ
find_match_count_limit[two]={{limit}} سے زیادہ میچ
find_match_count_limit[few]={{limit}} سے زیادہ میچ
find_match_count_limit[many]={{limit}} سے زیادہ میچ
find_match_count_limit[other]={{limit}} سے زیادہ میچ
find_not_found=فقرا نہیں ملا

# Error panel labels
error_more_info=مزید معلومات
error_less_info=کم معلومات
error_close=بند کریں
# LOCALIZATION NOTE (error_version_info): "{{version}}" and "{{build}}" will be
# replaced by the PDF.JS version and build ID.
error_version_info=PDF.js v{{version}} (build: {{build}})
# LOCALIZATION NOTE (error_message): "{{message}}" will be replaced by an
# english string describing the error.
error_message=پیغام: {{message}}
# LOCALIZATION NOTE (error_stack): "{{stack}}" will be replaced with a stack
# trace.
error_stack=سٹیک: {{stack}}
# LOCALIZATION NOTE (error_file): "{{file}}" will be replaced with a filename
error_file=مسل: {{file}}
# LOCALIZATION NOTE (error_line): "{{line}}" will be replaced with a line number
error_line=لائن: {{line}}
rendering_error=صفحہ بناتے ہوئے نقص آ گیا۔

# Predefined zoom values
page_scale_width=صفحہ چوڑائی
page_scale_fit=صفحہ فٹنگ
page_scale_auto=خودکار زوم
page_scale_actual=اصل سائز
# LOCALIZATION NOTE (page_scale_percent): "{{scale}}" will be replaced by a
# numerical scale value.
page_scale_percent={{scale}}%

# Loading indicator messages
loading_error_indicator=نقص
loading_error=PDF لوڈ کرتے وقت نقص آ گیا۔
invalid_file_error=ناجائز یا خراب PDF مسل
missing_file_error=PDF مسل غائب ہے۔
unexpected_response_error=غیرمتوقع پیش کار جواب

# LOCALIZATION NOTE (annotation_date_string): "{{date}}" and "{{time}}" will be
# replaced by the modification date, and time, of the annotation.
annotation_date_string={{date}}.{{time}}

# LOCALIZATION NOTE (text_annotation_type.alt): This is used as a tooltip.
# "{{type}}" will be replaced with an annotation type from a list defined in
# the PDF spec (32000-1:2008 Table 169 – Annotation types).
# Some common types are e.g.: "Check", "Text", "Comment", "Note"
text_annotation_type.alt=[{{type}} نوٹ]
password_label=PDF مسل کھولنے کے لیے پاس ورڈ داخل کریں.
password_invalid=ناجائز پاس ورڈ. براےؑ کرم دوبارہ کوشش کریں.
password_ok=ٹھیک ہے
password_cancel=منسوخ کریں

printing_not_supported=تنبیہ:چھاپنا اس براؤزر پر پوری طرح معاونت شدہ نہیں ہے۔
printing_not_ready=تنبیہ: PDF چھپائی کے لیے پوری طرح لوڈ نہیں ہوئی۔
web_fonts_disabled=ویب فانٹ نا اہل ہیں: شامل PDF فانٹ استعمال کرنے میں ناکام۔<|MERGE_RESOLUTION|>--- conflicted
+++ resolved
@@ -171,11 +171,7 @@
 # index of the currently active find result, respectively a number representing
 # the total number of matches in the document.
 find_match_count={[ plural(total) ]}
-<<<<<<< HEAD
-find_match_count[one]={{total}} میچ کا {{current}}.
-=======
 find_match_count[one]={{total}} میچ کا {{current}}
->>>>>>> e389ed62
 find_match_count[few]={{total}} میچوں میں سے {{current}}
 find_match_count[many]={{total}} میچوں میں سے {{current}}
 find_match_count[other]={{total}} میچوں میں سے {{current}}
