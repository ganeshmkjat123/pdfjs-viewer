require('./external/shelljs/make');
var builder = require('./external/builder/builder.js');
var crlfchecker = require('./external/crlfchecker/crlfchecker.js');

var ROOT_DIR = __dirname + '/', // absolute path to project's root
    BUILD_DIR = 'build/',
    BUILD_TARGET = BUILD_DIR + 'pdf.js',
    FIREFOX_BUILD_DIR = BUILD_DIR + '/firefox/',
    CHROME_BUILD_DIR = BUILD_DIR + '/chrome/',
    EXTENSION_SRC_DIR = 'extensions/',
    LOCALE_SRC_DIR = 'l10n/',
    GH_PAGES_DIR = BUILD_DIR + 'gh-pages/',
    GENERIC_DIR = BUILD_DIR + 'generic/',
    REPO = 'git@github.com:mozilla/pdf.js.git',
    PYTHON_BIN = 'python2.7',
    MOZCENTRAL_PREF_PREFIX = 'pdfjs',
    FIREFOX_PREF_PREFIX = 'extensions.uriloader@pdf.js',
    MOZCENTRAL_STREAM_CONVERTER_ID = 'd0c5195d-e798-49d4-b1d3-9324328b2291',
    FIREFOX_STREAM_CONVERTER_ID = '6457a96b-2d68-439a-bcfa-44465fbcdbb1';

var DEFINES = {
  PRODUCTION: true,
  // The main build targets:
  GENERIC: false,
  FIREFOX: false,
  MOZCENTRAL: false,
  B2G: false,
  CHROME: false
};

//
// make all
//
target.all = function() {
  // Don't do anything by default
  echo('Please specify a target. Available targets:');
  for (t in target)
    if (t !== 'all') echo('  ' + t);
};


///////////////////////////////////////////////////////////////////////////////////////////
//
// Production stuff
//

// Files that need to be included in every build.
var COMMON_WEB_FILES =
      ['web/viewer.css',
       'web/images',
       'web/debugger.js'],
    COMMON_WEB_FILES_PREPROCESS =
      ['web/viewer.js',
       'web/viewer.html'];

//
// make generic
// Builds the generic production viewer that should be compatible with most
// modern HTML5 browsers.
//
target.generic = function() {
  target.bundle();
  target.locale();

  cd(ROOT_DIR);
  echo();
  echo('### Creating generic viewer');

  rm('-rf', GENERIC_DIR);
  mkdir('-p', GENERIC_DIR);
  mkdir('-p', GENERIC_DIR + BUILD_DIR);
  mkdir('-p', GENERIC_DIR + '/web');

  var defines = builder.merge(DEFINES, {GENERIC: true});

  var setup = {
    defines: defines,
    copy: [
      [COMMON_WEB_FILES, GENERIC_DIR + '/web'],
      ['external/webL10n/l10n.js', GENERIC_DIR + '/web'],
      ['web/compatibility.js', GENERIC_DIR + '/web'],
      ['web/compressed.tracemonkey-pldi-09.pdf', GENERIC_DIR + '/web'],
      ['web/locale.properties', GENERIC_DIR + '/web']
    ],
    preprocess: [
      [BUILD_TARGET, GENERIC_DIR + BUILD_TARGET],
      [COMMON_WEB_FILES_PREPROCESS, GENERIC_DIR + '/web']
    ]
  };
  builder.build(setup);
};

//
// make web
// Generates the website for the project, by checking out the gh-pages branch
// underneath the build directory, and then moving the various viewer files
// into place.
//
target.web = function() {
  target.generic();
  target.extension();
  target.pagesrepo();

  cd(ROOT_DIR);
  echo();
  echo('### Creating web site');

  cp('-R', GENERIC_DIR + '/*', GH_PAGES_DIR);
  cp(FIREFOX_BUILD_DIR + '/*.xpi', FIREFOX_BUILD_DIR + '/*.rdf',
     GH_PAGES_DIR + EXTENSION_SRC_DIR + 'firefox/');
  cp(CHROME_BUILD_DIR + '/*.crx', FIREFOX_BUILD_DIR + '/*.rdf',
     GH_PAGES_DIR + EXTENSION_SRC_DIR + 'chrome/');
  cp('web/index.html.template', GH_PAGES_DIR + '/index.html');

  cd(GH_PAGES_DIR);
  exec('git add -A');

  echo();
  echo('Website built in ' + GH_PAGES_DIR);
  echo('Don\'t forget to cd into ' + GH_PAGES_DIR +
       ' and issue \'git commit\' to push changes.');
};

//
// make locale
// Creates localized resources for the viewer and extension.
//
target.locale = function() {
  var METADATA_OUTPUT = 'extensions/firefox/metadata.inc';
  var CHROME_MANIFEST_OUTPUT = 'extensions/firefox/chrome.manifest.inc';
  var EXTENSION_LOCALE_OUTPUT = 'extensions/firefox/locale';
  var VIEWER_OUTPUT = 'web/locale.properties';
  var DEFAULT_LOCALE = 'en-US';

  cd(ROOT_DIR);
  echo();
  echo('### Building localization files');

  rm('-rf', EXTENSION_LOCALE_OUTPUT);
  mkdir('-p', EXTENSION_LOCALE_OUTPUT);

  var subfolders = ls(LOCALE_SRC_DIR);
  subfolders.sort();
  var metadataContent = '';
  var chromeManifestContent = '';
  var viewerOutput = '';
  for (var i = 0; i < subfolders.length; i++) {
    var locale = subfolders[i];
    var path = LOCALE_SRC_DIR + locale;
    if (!test('-d', path))
      continue;

    if (!/^[a-z][a-z](-[A-Z][A-Z])?$/.test(locale)) {
      echo('Skipping invalid locale: ' + locale);
      continue;
    }

    mkdir('-p', EXTENSION_LOCALE_OUTPUT + '/' + locale);
    chromeManifestContent += 'locale  pdf.js  ' + locale + '  locale/' +
                             locale + '/\n';

    if (test('-f', path + '/viewer.properties')) {
      var properties = cat(path + '/viewer.properties');
      viewerOutput += '[' + locale + ']\n' + properties + '\n';
      cp(path + '/viewer.properties', EXTENSION_LOCALE_OUTPUT + '/' + locale);
    }

    if (test('-f', path + '/chrome.properties')) {
      cp(path + '/chrome.properties', EXTENSION_LOCALE_OUTPUT + '/' + locale);
    }

    if (test('-f', path + '/metadata.inc')) {
      var metadata = cat(path + '/metadata.inc');
      metadataContent += metadata;
    }
  }
  viewerOutput.to(VIEWER_OUTPUT);
  metadataContent.to(METADATA_OUTPUT);
  chromeManifestContent.to(CHROME_MANIFEST_OUTPUT);
};

//
// make bundle
// Bundles all source files into one wrapper 'pdf.js' file, in the given order.
//
target.bundle = function() {
  cd(ROOT_DIR);
  echo();
  echo('### Bundling files into ' + BUILD_TARGET);

  // File order matters
  var SRC_FILES =
       ['core.js',
        'util.js',
        'api.js',
        'canvas.js',
        'obj.js',
        'function.js',
        'charsets.js',
        'cidmaps.js',
        'colorspace.js',
        'crypto.js',
        'evaluator.js',
        'fonts.js',
        'glyphlist.js',
        'image.js',
        'metrics.js',
        'parser.js',
        'pattern.js',
        'stream.js',
        'worker.js',
        '../external/jpgjs/jpg.js',
        'jpx.js',
        'jbig2.js',
        'bidi.js',
        'metadata.js'];

  if (!test('-d', BUILD_DIR))
    mkdir(BUILD_DIR);

  cd('src');
  var bundle = cat(SRC_FILES),
      bundleVersion = exec('git log --format="%h" -n 1',
        {silent: true}).output.replace('\n', '');

  crlfchecker.checkIfCrlfIsPresent(SRC_FILES);

  // This just preprocesses the empty pdf.js file, we don't actually want to
  // preprocess everything yet since other build targets use this file.
  builder.preprocess('pdf.js', ROOT_DIR + BUILD_TARGET,
                         {BUNDLE: bundle, BUNDLE_VERSION: bundleVersion});
};


//
// make pagesrepo
//
// This target clones the gh-pages repo into the build directory. It deletes
// the current contents of the repo, since we overwrite everything with data
// from the master repo. The 'make web' target then uses 'git add -A' to track
// additions, modifications, moves, and deletions.
target.pagesrepo = function() {
  cd(ROOT_DIR);
  echo();
  echo('### Creating fresh clone of gh-pages');

  if (!test('-d', BUILD_DIR))
    mkdir(BUILD_DIR);

  if (!test('-d', GH_PAGES_DIR)) {
    echo();
    echo('Cloning project repo...');
    echo('(This operation can take a while, depending on network conditions)');
    exec('git clone -b gh-pages --depth=1 ' + REPO + ' ' + GH_PAGES_DIR,
      {silent: true});
    echo('Done.');
  }

  rm('-rf', GH_PAGES_DIR + '/*');
  mkdir('-p', GH_PAGES_DIR + '/web');
  mkdir('-p', GH_PAGES_DIR + '/web/images');
  mkdir('-p', GH_PAGES_DIR + BUILD_DIR);
  mkdir('-p', GH_PAGES_DIR + EXTENSION_SRC_DIR + '/firefox');
  mkdir('-p', GH_PAGES_DIR + EXTENSION_SRC_DIR + '/chrome');
};


///////////////////////////////////////////////////////////////////////////////////////////
//
// Extension stuff
//

var EXTENSION_BASE_VERSION = 'fad38f8286acc0a23b10cc95dda800530adaf160',
    EXTENSION_VERSION_PREFIX = '0.4.',
    EXTENSION_BUILD_NUMBER,
    EXTENSION_VERSION;

//
// make extension
//
target.extension = function() {
  cd(ROOT_DIR);
  echo();
  echo('### Building extensions');

  target.locale();
  target.firefox();
  target.chrome();
};

target.buildnumber = function() {
  cd(ROOT_DIR);
  echo();
  echo('### Getting extension build number');

  // Build number is the number of commits since base version
  EXTENSION_BUILD_NUMBER = exec('git log --format=oneline ' +
    EXTENSION_BASE_VERSION + '..', {silent: true})
    .output.match(/\n/g).length; // get # of lines in git output

  echo('Extension build number: ' + EXTENSION_BUILD_NUMBER);

  EXTENSION_VERSION = EXTENSION_VERSION_PREFIX + EXTENSION_BUILD_NUMBER;
};

//
// make firefox
//
target.firefox = function() {
  cd(ROOT_DIR);
  echo();
  echo('### Building Firefox extension');
  var defines = builder.merge(DEFINES, {FIREFOX: true});

  var FIREFOX_BUILD_CONTENT_DIR = FIREFOX_BUILD_DIR + '/content/',
      FIREFOX_EXTENSION_DIR = 'extensions/firefox/',
      FIREFOX_CONTENT_DIR = EXTENSION_SRC_DIR + '/firefox/content/',
      FIREFOX_EXTENSION_FILES_TO_COPY =
        ['*.js',
         '*.rdf',
         '*.svg',
         '*.png',
         '*.manifest',
         'components',
         'locale',
         '../../LICENSE'],
      FIREFOX_EXTENSION_FILES =
        ['bootstrap.js',
         'install.rdf',
         'chrome.manifest',
         'icon.png',
         'icon64.png',
         'components',
         'content',
         'locale',
         'LICENSE'],
      FIREFOX_EXTENSION_NAME = 'pdf.js.xpi',
      FIREFOX_AMO_EXTENSION_NAME = 'pdf.js.amo.xpi';

  target.locale();
  target.bundle();
  target.buildnumber();
  cd(ROOT_DIR);

  // Clear out everything in the firefox extension build directory
  rm('-rf', FIREFOX_BUILD_DIR);
  mkdir('-p', FIREFOX_BUILD_CONTENT_DIR);
  mkdir('-p', FIREFOX_BUILD_CONTENT_DIR + BUILD_DIR);
  mkdir('-p', FIREFOX_BUILD_CONTENT_DIR + '/web');

<<<<<<< HEAD
  cp(FIREFOX_CONTENT_DIR + 'PdfJs-stub.jsm', FIREFOX_BUILD_CONTENT_DIR + 'PdfJs.jsm');
=======
  cp(FIREFOX_CONTENT_DIR + 'PdfJs-stub.jsm',
     FIREFOX_BUILD_CONTENT_DIR + 'PdfJs.jsm');
>>>>>>> 8e50da78

  // Copy extension files
  cd('extensions/firefox');
  cp('-R', FIREFOX_EXTENSION_FILES_TO_COPY, ROOT_DIR + FIREFOX_BUILD_DIR);
  cd(ROOT_DIR);

  var setup = {
    defines: defines,
    copy: [
      [COMMON_WEB_FILES, FIREFOX_BUILD_CONTENT_DIR + '/web'],
      ['extensions/firefox/tools/l10n.js', FIREFOX_BUILD_CONTENT_DIR + '/web']
    ],
    preprocess: [
      [COMMON_WEB_FILES_PREPROCESS, FIREFOX_BUILD_CONTENT_DIR + '/web']
    ]
  };
  builder.build(setup);

  // Remove '.DS_Store' and other hidden files
  find(FIREFOX_BUILD_DIR).forEach(function(file) {
    if (file.match(/^\./))
      rm('-f', file);
  });

  // Update the build version number
  sed('-i', /PDFJSSCRIPT_VERSION/, EXTENSION_VERSION,
      FIREFOX_BUILD_DIR + '/install.rdf');
  sed('-i', /PDFJSSCRIPT_VERSION/, EXTENSION_VERSION,
      FIREFOX_BUILD_DIR + '/update.rdf');

  sed('-i', /PDFJSSCRIPT_STREAM_CONVERTER_ID/, FIREFOX_STREAM_CONVERTER_ID,
      FIREFOX_BUILD_DIR + 'components/PdfStreamConverter.js');
  sed('-i', /PDFJSSCRIPT_PREF_PREFIX/, FIREFOX_PREF_PREFIX,
      FIREFOX_BUILD_DIR + 'components/PdfStreamConverter.js');
  sed('-i', /PDFJSSCRIPT_MOZ_CENTRAL/, 'false',
      FIREFOX_BUILD_DIR + 'components/PdfStreamConverter.js');

  // Update localized metadata
  var localizedMetadata = cat(EXTENSION_SRC_DIR + '/firefox/metadata.inc');
  sed('-i', /.*PDFJS_LOCALIZED_METADATA.*\n/, localizedMetadata,
      FIREFOX_BUILD_DIR + '/install.rdf');
  var chromeManifest = cat(EXTENSION_SRC_DIR + '/firefox/chrome.manifest.inc');
  sed('-i', /.*PDFJS_SUPPORTED_LOCALES.*\n/, chromeManifest,
      FIREFOX_BUILD_DIR + '/chrome.manifest');

  // Create the xpi
  cd(FIREFOX_BUILD_DIR);
  exec('zip -r ' + FIREFOX_EXTENSION_NAME + ' ' +
       FIREFOX_EXTENSION_FILES.join(' '));
  echo('extension created: ' + FIREFOX_EXTENSION_NAME);
  cd(ROOT_DIR);

  // Build the amo extension too (remove the updateUrl)
  cd(FIREFOX_BUILD_DIR);
  sed('-i', /.*updateURL.*\n/, '', 'install.rdf');
  exec('zip -r ' + FIREFOX_AMO_EXTENSION_NAME + ' ' +
       FIREFOX_EXTENSION_FILES.join(' '));
  echo('AMO extension created: ' + FIREFOX_AMO_EXTENSION_NAME);
  cd(ROOT_DIR);
};

//
// make mozcentral
//
target.mozcentral = function() {
  cd(ROOT_DIR);
  echo();
  echo('### Building mozilla-central extension');
  var defines = builder.merge(DEFINES, {MOZCENTRAL: true});

  var MOZCENTRAL_DIR = BUILD_DIR + 'mozcentral/',
      MOZCENTRAL_EXTENSION_DIR = MOZCENTRAL_DIR + 'browser/extensions/pdfjs/',
      MOZCENTRAL_CONTENT_DIR = MOZCENTRAL_EXTENSION_DIR + 'content/',
      MOZCENTRAL_L10N_DIR = MOZCENTRAL_DIR + 'browser/locales/en-US/pdfviewer/',
      MOZCENTRAL_TEST_DIR = MOZCENTRAL_EXTENSION_DIR + 'test/',
      FIREFOX_CONTENT_DIR = EXTENSION_SRC_DIR + '/firefox/content/',
      FIREFOX_EXTENSION_FILES_TO_COPY =
        ['components/*.js',
         '*.svg',
         '*.png',
         '*.manifest',
         'README.mozilla',
         'components',
         '../../LICENSE'],
      DEFAULT_LOCALE_FILES =
        [LOCALE_SRC_DIR + 'en-US/viewer.properties',
         LOCALE_SRC_DIR + 'en-US/chrome.properties'],
      FIREFOX_MC_EXTENSION_FILES =
        ['chrome.manifest',
         'components',
         'content',
         'LICENSE'];

  target.bundle();
  target.buildnumber();
  cd(ROOT_DIR);

  // Clear out everything in the firefox extension build directory
  rm('-rf', MOZCENTRAL_DIR);
  mkdir('-p', MOZCENTRAL_CONTENT_DIR);
  mkdir('-p', MOZCENTRAL_L10N_DIR);
  mkdir('-p', MOZCENTRAL_CONTENT_DIR + BUILD_DIR);
  mkdir('-p', MOZCENTRAL_CONTENT_DIR + '/web');

  cp(FIREFOX_CONTENT_DIR + 'PdfJs.jsm', MOZCENTRAL_CONTENT_DIR);

  // Copy extension files
  cd('extensions/firefox');
  cp('-R', FIREFOX_EXTENSION_FILES_TO_COPY,
     ROOT_DIR + MOZCENTRAL_EXTENSION_DIR);
  mv('-f', ROOT_DIR + MOZCENTRAL_EXTENSION_DIR + '/chrome-mozcentral.manifest',
           ROOT_DIR + MOZCENTRAL_EXTENSION_DIR + '/chrome.manifest');
  cd(ROOT_DIR);

  var setup = {
    defines: defines,
    copy: [
      [COMMON_WEB_FILES, MOZCENTRAL_CONTENT_DIR + '/web'],
      ['extensions/firefox/tools/l10n.js', MOZCENTRAL_CONTENT_DIR + '/web']
    ],
    preprocess: [
      [COMMON_WEB_FILES_PREPROCESS, MOZCENTRAL_CONTENT_DIR + '/web']
    ]
  };
  builder.build(setup);

  // Remove '.DS_Store' and other hidden files
  find(MOZCENTRAL_DIR).forEach(function(file) {
    if (file.match(/^\./))
      rm('-f', file);
  });

  // Copy default localization files
  cp(DEFAULT_LOCALE_FILES, MOZCENTRAL_L10N_DIR);

  // Update the build version number
  sed('-i', /PDFJSSCRIPT_VERSION/, EXTENSION_VERSION,
      MOZCENTRAL_EXTENSION_DIR + 'README.mozilla');

  sed('-i', /PDFJSSCRIPT_STREAM_CONVERTER_ID/, MOZCENTRAL_STREAM_CONVERTER_ID,
      MOZCENTRAL_EXTENSION_DIR + 'components/PdfStreamConverter.js');
  sed('-i', /PDFJSSCRIPT_PREF_PREFIX/, MOZCENTRAL_PREF_PREFIX,
      MOZCENTRAL_EXTENSION_DIR + 'components/PdfStreamConverter.js');
  sed('-i', /PDFJSSCRIPT_MOZ_CENTRAL/, 'true',
      MOZCENTRAL_EXTENSION_DIR + 'components/PdfStreamConverter.js');

  // List all files for mozilla-central
  cd(MOZCENTRAL_EXTENSION_DIR);
  var extensionFiles = '';
  find(FIREFOX_MC_EXTENSION_FILES).forEach(function(file) {
    if (test('-f', file))
      extensionFiles += file + '\n';
  });
  extensionFiles.to('extension-files');
  cd(ROOT_DIR);

  // Copy test files
  mkdir('-p', MOZCENTRAL_TEST_DIR);
  cp('-Rf', 'test/mozcentral/*', MOZCENTRAL_TEST_DIR);
};

target.b2g = function() {
  echo();
  echo('### Building B2G (Firefox OS App)');
  var B2G_BUILD_DIR = BUILD_DIR + '/b2g/',
      B2G_BUILD_CONTENT_DIR = B2G_BUILD_DIR + '/content/';
  var defines = builder.merge(DEFINES, { B2G: true });
  target.bundle();

  // Clear out everything in the b2g build directory
  cd(ROOT_DIR);
  rm('-Rf', B2G_BUILD_DIR);
  mkdir('-p', B2G_BUILD_CONTENT_DIR);
  mkdir('-p', B2G_BUILD_CONTENT_DIR + BUILD_DIR);
  mkdir('-p', B2G_BUILD_CONTENT_DIR + '/web');

  var setup = {
    defines: defines,
    copy: [
      [COMMON_WEB_FILES, B2G_BUILD_CONTENT_DIR + '/web'],
      ['web/locale.properties', B2G_BUILD_CONTENT_DIR + '/web'],
      ['external/webL10n/l10n.js', B2G_BUILD_CONTENT_DIR + '/web']
    ],
    preprocess: [
      [COMMON_WEB_FILES_PREPROCESS, B2G_BUILD_CONTENT_DIR + '/web'],
      [BUILD_TARGET, B2G_BUILD_CONTENT_DIR + BUILD_TARGET]
    ]
  };
  builder.build(setup);
};

//
// make chrome
//
target.chrome = function() {
  cd(ROOT_DIR);
  echo();
  echo('### Building Chrome extension');
  var defines = builder.merge(DEFINES, {CHROME: true});

  var CHROME_BUILD_DIR = BUILD_DIR + '/chrome/',
      CHROME_BUILD_CONTENT_DIR = CHROME_BUILD_DIR + '/content/';

  target.bundle();
  target.buildnumber();
  cd(ROOT_DIR);

  // Clear out everything in the chrome extension build directory
  rm('-Rf', CHROME_BUILD_DIR);
  mkdir('-p', CHROME_BUILD_CONTENT_DIR);
  mkdir('-p', CHROME_BUILD_CONTENT_DIR + BUILD_DIR);
  mkdir('-p', CHROME_BUILD_CONTENT_DIR + '/web');

  var setup = {
    defines: defines,
    copy: [
      [COMMON_WEB_FILES, CHROME_BUILD_CONTENT_DIR + '/web'],
      [['extensions/chrome/*.json', 'extensions/chrome/*.html'],
       CHROME_BUILD_DIR],
      [BUILD_TARGET, CHROME_BUILD_CONTENT_DIR + BUILD_TARGET],
      ['external/webL10n/l10n.js', CHROME_BUILD_CONTENT_DIR + '/web']
    ],
    preprocess: [
      [COMMON_WEB_FILES_PREPROCESS, CHROME_BUILD_CONTENT_DIR + '/web'],
      ['web/locale.properties', CHROME_BUILD_CONTENT_DIR + '/web']
    ]
  };
  builder.build(setup);

  // Bundle the files to a Chrome extension file .crx if path to key is set
  var pem = env['PDFJS_CHROME_KEY'];
  if (!pem) {
    return;
  }

  echo();
  echo('### Bundling .crx extension into ' + CHROME_BUILD_DIR);

  if (!test('-f', pem)) {
    echo('Incorrect PDFJS_CHROME_KEY path');
    exit(1);
  }

  var browserManifest = env['PDF_BROWSERS'] ||
      'test/resources/browser_manifests/browser_manifest.json';

  if (!test('-f', browserManifest)) {
    echo('Browser manifest file ' + browserManifest + ' does not exist.');
    echo('Try copying one of the examples in test/resources/browser_manifests');
    exit(1);
  }

  try {
    var manifest = JSON.parse(cat(browserManifest));
  } catch (e) {
    echo('Malformed browser manifest file');
    echo(e.message);
    exit(1);
  }

  var executable;
  manifest.forEach(function(browser) {
    if (browser.name === 'chrome') {
      executable = browser.path;
    }
  });

  // If there was no chrome entry in the browser manifest, exit
  if (!executable) {
    echo('There was no \'chrome\' entry in the browser manifest');
    exit(1);
  }

  // If we're on a Darwin (Mac) OS, then let's check for an .app path
  if (process.platform === 'darwin' && executable.indexOf('.app') !== -1) {
    executable = executable + '/Contents/MacOS/Google Chrome';
  }

  // If the chrome executable doesn't exist
  if (!test('-f', executable)) {
    echo('Incorrect executable path to chrome');
    exit(1);
  }

  // Let chrome pack the extension for us
  exec('"' + executable + '"' +
    ' --no-message-box' +
    ' "--pack-extension=' + ROOT_DIR + CHROME_BUILD_DIR + '"' +
    ' "--pack-extension-key=' + pem + '"');

  // Rename to pdf.js.crx
  mv(BUILD_DIR + 'chrome.crx', CHROME_BUILD_DIR + 'pdf.js.crx');
};


///////////////////////////////////////////////////////////////////////////////////////////
//
// Test stuff
//

//
// make test
//
target.test = function() {
  target.unittest({}, function() {
    target.browsertest();
  });
};

//
// make bottest
// (Special tests for the Github bot)
//
target.bottest = function() {
  target.unittest({}, function() {
    target.browsertest({noreftest: true});
  });
};

//
// make browsertest
//
target.browsertest = function(options) {
  cd(ROOT_DIR);
  echo();
  echo('### Running browser tests');

  var PDF_TEST = env['PDF_TEST'] || 'test_manifest.json',
      PDF_BROWSERS = env['PDF_BROWSERS'] ||
                     'resources/browser_manifests/browser_manifest.json';

  if (!test('-f', 'test/' + PDF_BROWSERS)) {
    echo('Browser manifest file test/' + PDF_BROWSERS + ' does not exist.');
    echo('Copy one of the examples in test/resources/browser_manifests/');
    exit(1);
  }

  var reftest = (options && options.noreftest) ? '' : '--reftest';

  cd('test');
  exec(PYTHON_BIN + ' -u test.py ' + reftest + ' --browserManifestFile=' +
       PDF_BROWSERS + ' --manifestFile=' + PDF_TEST, {async: true});
};

//
// make unittest
//
target.unittest = function(options, callback) {
  cd(ROOT_DIR);
  echo();
  echo('### Running unit tests');

  var PDF_BROWSERS = env['PDF_BROWSERS'] ||
                     'resources/browser_manifests/browser_manifest.json';

  if (!test('-f', 'test/' + PDF_BROWSERS)) {
    echo('Browser manifest file test/' + PDF_BROWSERS + ' does not exist.');
    echo('Copy one of the examples in test/resources/browser_manifests/');
    exit(1);
  }
  callback = callback || function() {};
  cd('test');
  exec(PYTHON_BIN + ' -u test.py --unitTest --browserManifestFile=' +
       PDF_BROWSERS, {async: true}, callback);
};

//
// make botmakeref
//
target.botmakeref = function() {
  cd(ROOT_DIR);
  echo();
  echo('### Creating reference images');

  var PDF_TEST = env['PDF_TEST'] || 'test_manifest.json',
      PDF_BROWSERS = env['PDF_BROWSERS'] ||
                     'resources/browser_manifests/browser_manifest.json';

  if (!test('-f', 'test/' + PDF_BROWSERS)) {
    echo('Browser manifest file test/' + PDF_BROWSERS + ' does not exist.');
    echo('Copy one of the examples in test/resources/browser_manifests/');
    exit(1);
  }

  cd('test');
  exec(PYTHON_BIN + ' -u test.py --masterMode --noPrompts ' +
       '--browserManifestFile=' + PDF_BROWSERS, {async: true});
};


///////////////////////////////////////////////////////////////////////////////////////////
//
// Other
//

//
// make server
//
target.server = function() {
  cd(ROOT_DIR);
  echo();
  echo('### Starting local server');

  cd('test');
  exec(PYTHON_BIN + ' -u test.py --port=8888', {async: true});
};

//
// make lint
//
target.lint = function() {
  cd(ROOT_DIR);
  echo();
  echo('### Linting JS files (this can take a while!)');

  var LINT_FILES = ['make.js',
                    'external/builder/*.js',
                    'external/crlfchecker/*.js',
                    'src/*.js',
                    'web/*.js',
                    'test/*.js',
                    'test/unit/*.js',
                    'extensions/firefox/*.js',
                    'extensions/firefox/components/*.js',
                    'extensions/chrome/*.js'];

  exec('gjslint --nojsdoc ' + LINT_FILES.join(' '));

  crlfchecker.checkIfCrlfIsPresent(LINT_FILES);
};

//
// make clean
//
target.clean = function() {
  cd(ROOT_DIR);
  echo();
  echo('### Cleaning up project builds');

  rm('-rf', BUILD_DIR);
};
<|MERGE_RESOLUTION|>--- conflicted
+++ resolved
@@ -348,12 +348,8 @@
   mkdir('-p', FIREFOX_BUILD_CONTENT_DIR + BUILD_DIR);
   mkdir('-p', FIREFOX_BUILD_CONTENT_DIR + '/web');
 
-<<<<<<< HEAD
-  cp(FIREFOX_CONTENT_DIR + 'PdfJs-stub.jsm', FIREFOX_BUILD_CONTENT_DIR + 'PdfJs.jsm');
-=======
   cp(FIREFOX_CONTENT_DIR + 'PdfJs-stub.jsm',
      FIREFOX_BUILD_CONTENT_DIR + 'PdfJs.jsm');
->>>>>>> 8e50da78
 
   // Copy extension files
   cd('extensions/firefox');
