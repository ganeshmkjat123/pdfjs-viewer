--- conflicted
+++ resolved
@@ -357,40 +357,6 @@
         while (codeSize < bits) {
             if (typeof (b = bytes[bytesPos++]) == "undefined")
                 error("Bad encoding in flate stream");
-<<<<<<< HEAD
-            this.codeBuf = (codeBuf >> codeLen);
-            this.codeSize = (codeSize - codeLen);
-            this.bytesPos = bytesPos;
-            return codeVal;
-        },
-        ensureBuffer: function(requested) {
-            var buffer = this.buffer;
-            var current = buffer ? buffer.length : 0;
-            if (requested < current)
-                return buffer;
-            var size = 512;
-            while (size < requested)
-                size <<= 1;
-            var buffer2 = Uint8Array(size);
-            for (var i = 0; i < current; ++i)
-                buffer2[i] = buffer[i];
-            return this.buffer = buffer2;
-        },
-        getByte: function() {
-            var pos = this.pos;
-            while (this.bufferLength <= pos) {
-                if (this.eof)
-                    return;
-                this.readBlock();
-            }
-            return this.buffer[this.pos++];
-        },
-        getBytes: function(length) {
-            var pos = this.pos;
-
-            while (!this.eof && this.bufferLength < pos + length)
-                this.readBlock();
-=======
             codeBuf |= b << codeSize;
             codeSize += 8;
         }
@@ -434,7 +400,6 @@
             if (lengths[i] > maxLen)
                 maxLen = lengths[i];
         }
->>>>>>> 01ac749b
 
         // build the table
         var size = 1 << maxLen;
@@ -578,70 +543,6 @@
                 for (var k = 0; k < len; ++k, ++pos)
                     buffer[pos] = buffer[pos - dist];
             }
-<<<<<<< HEAD
-
-            var pos = this.bufferLength;
-            var buffer = this.buffer;
-            var limit = buffer ? buffer.length : 0;
-            while (true) {
-                var code1 = this.getCode(litCodeTable);
-                if (code1 < 256) {
-                    if (pos + 1 >= limit) {
-                        buffer = this.ensureBuffer(pos + 1);
-                        limit = buffer.length;
-                    }
-                    buffer[pos++] = code1;
-                    continue;
-                }
-                if (code1 == 256) {
-                    this.bufferLength = pos;
-                    return;
-                }
-                code1 -= 257;
-                code1 = lengthDecode[code1];
-                var code2 = code1 >> 16;
-                if (code2 > 0)
-                    code2 = this.getBits(code2);
-                var len = (code1 & 0xffff) + code2;
-                code1 = this.getCode(distCodeTable);
-                code1 = distDecode[code1];
-                code2 = code1 >> 16;
-                if (code2 > 0)
-                    code2 = this.getBits(code2);
-                var dist = (code1 & 0xffff) + code2;
-                if (pos + len >= limit) {
-                    buffer = this.ensureBuffer(pos + len);
-                    limit = buffer.length;
-                }
-                for (var k = 0; k < len; ++k, ++pos)
-                    buffer[pos] = buffer[pos - dist];
-            }
-        }
-    };
-
-    return constructor;
-})();
-// A JpegStream can't be read directly. We use the platform to render the underlying
-// JPEG data for us.
-var JpegStream = (function() {
-    function constructor(bytes, dict) {
-        // TODO: per poppler, some images may have "junk" before that need to be removed
-        this.dict = dict;
-
-        // create DOM image
-        var img = new Image();
-        img.src = "data:image/jpeg;base64," + window.btoa(bytesToString(bytes));
-        this.domImage = img;
-    }
-
-    constructor.prototype = {
-        getImage: function() {
-            return this.domImage;
-        },
-        getChar: function() {
-            error("internal error: getChar is not valid on JpegStream");
-=======
->>>>>>> 01ac749b
         }
     };
 
