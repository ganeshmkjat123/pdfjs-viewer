/* -*- Mode: Java; tab-width: 2; indent-tabs-mode: nil; c-basic-offset: 2 -*- */
/* vim: set shiftwidth=2 tabstop=2 autoindent cindent expandtab: */

'use strict';

var ERRORS = 0, WARNINGS = 1, TODOS = 5;
var verbosity = WARNINGS;

function log(msg) {
  if (console && console.log)
    console.log(msg);
  else if (print)
    print(msg);
}

function warn(msg) {
  if (verbosity >= WARNINGS)
    log('Warning: ' + msg);
}

function backtrace() {
  var stackStr;
  try {
    throw new Error();
  } catch (e) {
    stackStr = e.stack;
  }
  return stackStr.split('\n').slice(1).join('\n');
}

function error(msg) {
  log(backtrace());
  throw new Error(msg);
}

function TODO(what) {
  if (verbosity >= TODOS)
    log('TODO: ' + what);
}

function malformed(msg) {
  error('Malformed PDF: ' + msg);
}

function assert(cond, msg) {
  if (!cond)
    error(msg);
}

// In a well-formed PDF, |cond| holds.  If it doesn't, subsequent
// behavior is undefined.
function assertWellFormed(cond, msg) {
  if (!cond)
    malformed(msg);
}

function shadow(obj, prop, value) {
  try {
    Object.defineProperty(obj, prop, { value: value,
                                       enumerable: true,
                                       configurable: true,
                                       writable: false });
  } catch (e) {
    obj.__defineGetter__(prop, function() {
      return value;
    });
  }
  return value;
}

function bytesToString(bytes) {
  var str = '';
  var length = bytes.length;
  for (var n = 0; n < length; ++n)
    str += String.fromCharCode(bytes[n]);
  return str;
}

function stringToBytes(str) {
  var length = str.length;
  var bytes = new Uint8Array(length);
  for (var n = 0; n < length; ++n)
    bytes[n] = str.charCodeAt(n) & 0xFF;
  return bytes;
}

var PDFStringTranslateTable = [
  ,,,,,,,,,,,,,,,,,,,,,,,, 0x2D8, 0x2C7, 0x2C6, 0x2D9, 0x2DD, 0x2DB, 0x2DA,
  0x2DC,,,,,,,,,,,,,,,,,,,,,,,,,,,,,,,,,,,,,,,,,,,,,,,,,,,,,,,,,,,,,,,,,,,,
  ,,,,,,,,,,,,,,,,,,,,,,,,,,,,, 0x2022, 0x2020, 0x2021, 0x2026, 0x2014,
  0x2013, 0x192, 0x2044, 0x2039, 0x203A, 0x2212, 0x2030, 0x201E, 0x201C,
  0x201D, 0x2018, 0x2019, 0x201A, 0x2122, 0xFB01, 0xFB02, 0x141, 0x152,
  0x160, 0x178, 0x17D, 0x131, 0x142, 0x153, 0x161, 0x17E,, 0x20AC
];

function stringToPDFString(str) {
  var i, n = str.length, str2 = '';
  if (str[0] === '\xFE' && str[1] === '\xFF') {
    // UTF16BE BOM
    for (i = 2; i < n; i += 2)
      str2 += String.fromCharCode(
        (str.charCodeAt(i) << 8) | str.charCodeAt(i + 1));
  } else {
    for (i = 0; i < n; ++i) {
      var code = PDFStringTranslateTable[str.charCodeAt(i)];
      str2 += code ? String.fromCharCode(code) : str.charAt(i);
    }
  }
  return str2;
}

var Stream = (function() {
  function constructor(arrayBuffer, start, length, dict) {
    this.bytes = new Uint8Array(arrayBuffer);
    this.start = start || 0;
    this.pos = this.start;
    this.end = (start + length) || this.bytes.length;
    this.dict = dict;
  }

  // required methods for a stream. if a particular stream does not
  // implement these, an error should be thrown
  constructor.prototype = {
    get length() {
      return this.end - this.start;
    },
    getByte: function stream_getByte() {
      if (this.pos >= this.end)
        return null;
      return this.bytes[this.pos++];
    },
    // returns subarray of original buffer
    // should only be read
    getBytes: function stream_getBytes(length) {
      var bytes = this.bytes;
      var pos = this.pos;
      var strEnd = this.end;

      if (!length)
        return bytes.subarray(pos, strEnd);

      var end = pos + length;
      if (end > strEnd)
        end = strEnd;

      this.pos = end;
      return bytes.subarray(pos, end);
    },
    lookChar: function stream_lookChar() {
      if (this.pos >= this.end)
        return null;
      return String.fromCharCode(this.bytes[this.pos]);
    },
    getChar: function stream_getChar() {
      if (this.pos >= this.end)
        return null;
      return String.fromCharCode(this.bytes[this.pos++]);
    },
    skip: function stream_skip(n) {
      if (!n)
        n = 1;
      this.pos += n;
    },
    reset: function stream_reset() {
      this.pos = this.start;
    },
    moveStart: function stream_moveStart() {
      this.start = this.pos;
    },
    makeSubStream: function stream_makeSubstream(start, length, dict) {
      return new Stream(this.bytes.buffer, start, length, dict);
    }
  };

  return constructor;
})();

var StringStream = (function() {
  function constructor(str) {
    var length = str.length;
    var bytes = new Uint8Array(length);
    for (var n = 0; n < length; ++n)
      bytes[n] = str.charCodeAt(n);
    Stream.call(this, bytes);
  }

  constructor.prototype = Stream.prototype;

  return constructor;
})();

// super class for the decoding streams
var DecodeStream = (function() {
  function constructor() {
    this.pos = 0;
    this.bufferLength = 0;
    this.eof = false;
    this.buffer = null;
  }

  constructor.prototype = {
    ensureBuffer: function decodestream_ensureBuffer(requested) {
      var buffer = this.buffer;
      var current = buffer ? buffer.byteLength : 0;
      if (requested < current)
        return buffer;
      var size = 512;
      while (size < requested)
        size <<= 1;
      var buffer2 = new Uint8Array(size);
      for (var i = 0; i < current; ++i)
        buffer2[i] = buffer[i];
      return (this.buffer = buffer2);
    },
    getByte: function decodestream_getByte() {
      var pos = this.pos;
      while (this.bufferLength <= pos) {
        if (this.eof)
          return null;
        this.readBlock();
      }
      return this.buffer[this.pos++];
    },
    getBytes: function decodestream_getBytes(length) {
      var end, pos = this.pos;

      if (length) {
        this.ensureBuffer(pos + length);
        end = pos + length;

        while (!this.eof && this.bufferLength < end)
          this.readBlock();

        var bufEnd = this.bufferLength;
        if (end > bufEnd)
          end = bufEnd;
      } else {
        while (!this.eof)
          this.readBlock();

        end = this.bufferLength;

        // checking if bufferLength is still 0 then
        // the buffer has to be initialized
        if (!end)
          this.buffer = new Uint8Array(0);
      }

      this.pos = end;
      return this.buffer.subarray(pos, end);
    },
    lookChar: function decodestream_lookChar() {
      var pos = this.pos;
      while (this.bufferLength <= pos) {
        if (this.eof)
          return null;
        this.readBlock();
      }
      return String.fromCharCode(this.buffer[this.pos]);
    },
    getChar: function decodestream_getChar() {
      var pos = this.pos;
      while (this.bufferLength <= pos) {
        if (this.eof)
          return null;
        this.readBlock();
      }
      return String.fromCharCode(this.buffer[this.pos++]);
    },
    makeSubStream: function decodestream_makeSubstream(start, length, dict) {
      var end = start + length;
      while (this.bufferLength <= end && !this.eof)
        this.readBlock();
      return new Stream(this.buffer, start, length, dict);
    },
    skip: function decodestream_skip(n) {
      if (!n)
        n = 1;
      this.pos += n;
    },
    reset: function decodestream_reset() {
      this.pos = 0;
    }
  };

  return constructor;
})();

var FakeStream = (function() {
  function constructor(stream) {
    this.dict = stream.dict;
    DecodeStream.call(this);
  }

  constructor.prototype = Object.create(DecodeStream.prototype);
  constructor.prototype.readBlock = function() {
    var bufferLength = this.bufferLength;
    bufferLength += 1024;
    var buffer = this.ensureBuffer(bufferLength);
    this.bufferLength = bufferLength;
  };

  constructor.prototype.getBytes = function(length) {
    var end, pos = this.pos;

    if (length) {
      this.ensureBuffer(pos + length);
      end = pos + length;

      while (!this.eof && this.bufferLength < end)
        this.readBlock();

      var bufEnd = this.bufferLength;
      if (end > bufEnd)
        end = bufEnd;
    } else {
      this.eof = true;
      end = this.bufferLength;
    }

    this.pos = end;
    return this.buffer.subarray(pos, end);
  };

  return constructor;
})();

var StreamsSequenceStream = (function() {
  function constructor(streams) {
    this.streams = streams;
    DecodeStream.call(this);
  }

  constructor.prototype = Object.create(DecodeStream.prototype);

  constructor.prototype.readBlock = function() {
    var streams = this.streams;
    if (streams.length == 0) {
      this.eof = true;
      return;
    }
    var stream = streams.shift();
    var chunk = stream.getBytes();
    var bufferLength = this.bufferLength;
    var newLength = bufferLength + chunk.length;
    var buffer = this.ensureBuffer(newLength);
    buffer.set(chunk, bufferLength);
    this.bufferLength = newLength;
  };

  return constructor;
})();

var FlateStream = (function() {
  var codeLenCodeMap = new Uint32Array([
    16, 17, 18, 0, 8, 7, 9, 6, 10, 5, 11, 4, 12, 3, 13, 2, 14, 1, 15
  ]);

  var lengthDecode = new Uint32Array([
    0x00003, 0x00004, 0x00005, 0x00006, 0x00007, 0x00008, 0x00009, 0x0000a,
    0x1000b, 0x1000d, 0x1000f, 0x10011, 0x20013, 0x20017, 0x2001b, 0x2001f,
    0x30023, 0x3002b, 0x30033, 0x3003b, 0x40043, 0x40053, 0x40063, 0x40073,
    0x50083, 0x500a3, 0x500c3, 0x500e3, 0x00102, 0x00102, 0x00102
  ]);

  var distDecode = new Uint32Array([
    0x00001, 0x00002, 0x00003, 0x00004, 0x10005, 0x10007, 0x20009, 0x2000d,
    0x30011, 0x30019, 0x40021, 0x40031, 0x50041, 0x50061, 0x60081, 0x600c1,
    0x70101, 0x70181, 0x80201, 0x80301, 0x90401, 0x90601, 0xa0801, 0xa0c01,
    0xb1001, 0xb1801, 0xc2001, 0xc3001, 0xd4001, 0xd6001
  ]);

  var fixedLitCodeTab = [new Uint32Array([
    0x70100, 0x80050, 0x80010, 0x80118, 0x70110, 0x80070, 0x80030, 0x900c0,
    0x70108, 0x80060, 0x80020, 0x900a0, 0x80000, 0x80080, 0x80040, 0x900e0,
    0x70104, 0x80058, 0x80018, 0x90090, 0x70114, 0x80078, 0x80038, 0x900d0,
    0x7010c, 0x80068, 0x80028, 0x900b0, 0x80008, 0x80088, 0x80048, 0x900f0,
    0x70102, 0x80054, 0x80014, 0x8011c, 0x70112, 0x80074, 0x80034, 0x900c8,
    0x7010a, 0x80064, 0x80024, 0x900a8, 0x80004, 0x80084, 0x80044, 0x900e8,
    0x70106, 0x8005c, 0x8001c, 0x90098, 0x70116, 0x8007c, 0x8003c, 0x900d8,
    0x7010e, 0x8006c, 0x8002c, 0x900b8, 0x8000c, 0x8008c, 0x8004c, 0x900f8,
    0x70101, 0x80052, 0x80012, 0x8011a, 0x70111, 0x80072, 0x80032, 0x900c4,
    0x70109, 0x80062, 0x80022, 0x900a4, 0x80002, 0x80082, 0x80042, 0x900e4,
    0x70105, 0x8005a, 0x8001a, 0x90094, 0x70115, 0x8007a, 0x8003a, 0x900d4,
    0x7010d, 0x8006a, 0x8002a, 0x900b4, 0x8000a, 0x8008a, 0x8004a, 0x900f4,
    0x70103, 0x80056, 0x80016, 0x8011e, 0x70113, 0x80076, 0x80036, 0x900cc,
    0x7010b, 0x80066, 0x80026, 0x900ac, 0x80006, 0x80086, 0x80046, 0x900ec,
    0x70107, 0x8005e, 0x8001e, 0x9009c, 0x70117, 0x8007e, 0x8003e, 0x900dc,
    0x7010f, 0x8006e, 0x8002e, 0x900bc, 0x8000e, 0x8008e, 0x8004e, 0x900fc,
    0x70100, 0x80051, 0x80011, 0x80119, 0x70110, 0x80071, 0x80031, 0x900c2,
    0x70108, 0x80061, 0x80021, 0x900a2, 0x80001, 0x80081, 0x80041, 0x900e2,
    0x70104, 0x80059, 0x80019, 0x90092, 0x70114, 0x80079, 0x80039, 0x900d2,
    0x7010c, 0x80069, 0x80029, 0x900b2, 0x80009, 0x80089, 0x80049, 0x900f2,
    0x70102, 0x80055, 0x80015, 0x8011d, 0x70112, 0x80075, 0x80035, 0x900ca,
    0x7010a, 0x80065, 0x80025, 0x900aa, 0x80005, 0x80085, 0x80045, 0x900ea,
    0x70106, 0x8005d, 0x8001d, 0x9009a, 0x70116, 0x8007d, 0x8003d, 0x900da,
    0x7010e, 0x8006d, 0x8002d, 0x900ba, 0x8000d, 0x8008d, 0x8004d, 0x900fa,
    0x70101, 0x80053, 0x80013, 0x8011b, 0x70111, 0x80073, 0x80033, 0x900c6,
    0x70109, 0x80063, 0x80023, 0x900a6, 0x80003, 0x80083, 0x80043, 0x900e6,
    0x70105, 0x8005b, 0x8001b, 0x90096, 0x70115, 0x8007b, 0x8003b, 0x900d6,
    0x7010d, 0x8006b, 0x8002b, 0x900b6, 0x8000b, 0x8008b, 0x8004b, 0x900f6,
    0x70103, 0x80057, 0x80017, 0x8011f, 0x70113, 0x80077, 0x80037, 0x900ce,
    0x7010b, 0x80067, 0x80027, 0x900ae, 0x80007, 0x80087, 0x80047, 0x900ee,
    0x70107, 0x8005f, 0x8001f, 0x9009e, 0x70117, 0x8007f, 0x8003f, 0x900de,
    0x7010f, 0x8006f, 0x8002f, 0x900be, 0x8000f, 0x8008f, 0x8004f, 0x900fe,
    0x70100, 0x80050, 0x80010, 0x80118, 0x70110, 0x80070, 0x80030, 0x900c1,
    0x70108, 0x80060, 0x80020, 0x900a1, 0x80000, 0x80080, 0x80040, 0x900e1,
    0x70104, 0x80058, 0x80018, 0x90091, 0x70114, 0x80078, 0x80038, 0x900d1,
    0x7010c, 0x80068, 0x80028, 0x900b1, 0x80008, 0x80088, 0x80048, 0x900f1,
    0x70102, 0x80054, 0x80014, 0x8011c, 0x70112, 0x80074, 0x80034, 0x900c9,
    0x7010a, 0x80064, 0x80024, 0x900a9, 0x80004, 0x80084, 0x80044, 0x900e9,
    0x70106, 0x8005c, 0x8001c, 0x90099, 0x70116, 0x8007c, 0x8003c, 0x900d9,
    0x7010e, 0x8006c, 0x8002c, 0x900b9, 0x8000c, 0x8008c, 0x8004c, 0x900f9,
    0x70101, 0x80052, 0x80012, 0x8011a, 0x70111, 0x80072, 0x80032, 0x900c5,
    0x70109, 0x80062, 0x80022, 0x900a5, 0x80002, 0x80082, 0x80042, 0x900e5,
    0x70105, 0x8005a, 0x8001a, 0x90095, 0x70115, 0x8007a, 0x8003a, 0x900d5,
    0x7010d, 0x8006a, 0x8002a, 0x900b5, 0x8000a, 0x8008a, 0x8004a, 0x900f5,
    0x70103, 0x80056, 0x80016, 0x8011e, 0x70113, 0x80076, 0x80036, 0x900cd,
    0x7010b, 0x80066, 0x80026, 0x900ad, 0x80006, 0x80086, 0x80046, 0x900ed,
    0x70107, 0x8005e, 0x8001e, 0x9009d, 0x70117, 0x8007e, 0x8003e, 0x900dd,
    0x7010f, 0x8006e, 0x8002e, 0x900bd, 0x8000e, 0x8008e, 0x8004e, 0x900fd,
    0x70100, 0x80051, 0x80011, 0x80119, 0x70110, 0x80071, 0x80031, 0x900c3,
    0x70108, 0x80061, 0x80021, 0x900a3, 0x80001, 0x80081, 0x80041, 0x900e3,
    0x70104, 0x80059, 0x80019, 0x90093, 0x70114, 0x80079, 0x80039, 0x900d3,
    0x7010c, 0x80069, 0x80029, 0x900b3, 0x80009, 0x80089, 0x80049, 0x900f3,
    0x70102, 0x80055, 0x80015, 0x8011d, 0x70112, 0x80075, 0x80035, 0x900cb,
    0x7010a, 0x80065, 0x80025, 0x900ab, 0x80005, 0x80085, 0x80045, 0x900eb,
    0x70106, 0x8005d, 0x8001d, 0x9009b, 0x70116, 0x8007d, 0x8003d, 0x900db,
    0x7010e, 0x8006d, 0x8002d, 0x900bb, 0x8000d, 0x8008d, 0x8004d, 0x900fb,
    0x70101, 0x80053, 0x80013, 0x8011b, 0x70111, 0x80073, 0x80033, 0x900c7,
    0x70109, 0x80063, 0x80023, 0x900a7, 0x80003, 0x80083, 0x80043, 0x900e7,
    0x70105, 0x8005b, 0x8001b, 0x90097, 0x70115, 0x8007b, 0x8003b, 0x900d7,
    0x7010d, 0x8006b, 0x8002b, 0x900b7, 0x8000b, 0x8008b, 0x8004b, 0x900f7,
    0x70103, 0x80057, 0x80017, 0x8011f, 0x70113, 0x80077, 0x80037, 0x900cf,
    0x7010b, 0x80067, 0x80027, 0x900af, 0x80007, 0x80087, 0x80047, 0x900ef,
    0x70107, 0x8005f, 0x8001f, 0x9009f, 0x70117, 0x8007f, 0x8003f, 0x900df,
    0x7010f, 0x8006f, 0x8002f, 0x900bf, 0x8000f, 0x8008f, 0x8004f, 0x900ff
  ]), 9];

  var fixedDistCodeTab = [new Uint32Array([
    0x50000, 0x50010, 0x50008, 0x50018, 0x50004, 0x50014, 0x5000c, 0x5001c,
    0x50002, 0x50012, 0x5000a, 0x5001a, 0x50006, 0x50016, 0x5000e, 0x00000,
    0x50001, 0x50011, 0x50009, 0x50019, 0x50005, 0x50015, 0x5000d, 0x5001d,
    0x50003, 0x50013, 0x5000b, 0x5001b, 0x50007, 0x50017, 0x5000f, 0x00000
  ]), 5];

  function constructor(stream) {
    var bytes = stream.getBytes();
    var bytesPos = 0;

    this.dict = stream.dict;
    var cmf = bytes[bytesPos++];
    var flg = bytes[bytesPos++];
    if (cmf == -1 || flg == -1)
      error('Invalid header in flate stream: ' + cmf + ', ' + flg);
    if ((cmf & 0x0f) != 0x08)
      error('Unknown compression method in flate stream: ' + cmf + ', ' + flg);
    if ((((cmf << 8) + flg) % 31) != 0)
      error('Bad FCHECK in flate stream: ' + cmf + ', ' + flg);
    if (flg & 0x20)
      error('FDICT bit set in flate stream: ' + cmf + ', ' + flg);

    this.bytes = bytes;
    this.bytesPos = bytesPos;

    this.codeSize = 0;
    this.codeBuf = 0;

    DecodeStream.call(this);
  }

  constructor.prototype = Object.create(DecodeStream.prototype);

  constructor.prototype.getBits = function(bits) {
    var codeSize = this.codeSize;
    var codeBuf = this.codeBuf;
    var bytes = this.bytes;
    var bytesPos = this.bytesPos;

    var b;
    while (codeSize < bits) {
      if (typeof (b = bytes[bytesPos++]) == 'undefined')
        error('Bad encoding in flate stream');
      codeBuf |= b << codeSize;
      codeSize += 8;
    }
    b = codeBuf & ((1 << bits) - 1);
    this.codeBuf = codeBuf >> bits;
    this.codeSize = codeSize -= bits;
    this.bytesPos = bytesPos;
    return b;
  };

  constructor.prototype.getCode = function(table) {
    var codes = table[0];
    var maxLen = table[1];
    var codeSize = this.codeSize;
    var codeBuf = this.codeBuf;
    var bytes = this.bytes;
    var bytesPos = this.bytesPos;

    while (codeSize < maxLen) {
      var b;
      if (typeof (b = bytes[bytesPos++]) == 'undefined')
        error('Bad encoding in flate stream');
      codeBuf |= (b << codeSize);
      codeSize += 8;
    }
    var code = codes[codeBuf & ((1 << maxLen) - 1)];
    var codeLen = code >> 16;
    var codeVal = code & 0xffff;
    if (codeSize == 0 || codeSize < codeLen || codeLen == 0)
      error('Bad encoding in flate stream');
    this.codeBuf = (codeBuf >> codeLen);
    this.codeSize = (codeSize - codeLen);
    this.bytesPos = bytesPos;
    return codeVal;
  };

  constructor.prototype.generateHuffmanTable = function(lengths) {
    var n = lengths.length;

    // find max code length
    var maxLen = 0;
    for (var i = 0; i < n; ++i) {
      if (lengths[i] > maxLen)
        maxLen = lengths[i];
    }

    // build the table
    var size = 1 << maxLen;
    var codes = new Uint32Array(size);
    for (var len = 1, code = 0, skip = 2;
         len <= maxLen;
         ++len, code <<= 1, skip <<= 1) {
      for (var val = 0; val < n; ++val) {
        if (lengths[val] == len) {
          // bit-reverse the code
          var code2 = 0;
          var t = code;
          for (var i = 0; i < len; ++i) {
            code2 = (code2 << 1) | (t & 1);
            t >>= 1;
          }

          // fill the table entries
          for (var i = code2; i < size; i += skip)
            codes[i] = (len << 16) | val;

          ++code;
        }
      }
    }

    return [codes, maxLen];
  };

  constructor.prototype.readBlock = function() {
    // read block header
    var hdr = this.getBits(3);
    if (hdr & 1)
      this.eof = true;
    hdr >>= 1;

    if (hdr == 0) { // uncompressed block
      var bytes = this.bytes;
      var bytesPos = this.bytesPos;
      var b;

      if (typeof (b = bytes[bytesPos++]) == 'undefined')
        error('Bad block header in flate stream');
      var blockLen = b;
      if (typeof (b = bytes[bytesPos++]) == 'undefined')
        error('Bad block header in flate stream');
      blockLen |= (b << 8);
      if (typeof (b = bytes[bytesPos++]) == 'undefined')
        error('Bad block header in flate stream');
      var check = b;
      if (typeof (b = bytes[bytesPos++]) == 'undefined')
        error('Bad block header in flate stream');
      check |= (b << 8);
      if (check != (~blockLen & 0xffff))
        error('Bad uncompressed block length in flate stream');

      this.codeBuf = 0;
      this.codeSize = 0;

      var bufferLength = this.bufferLength;
      var buffer = this.ensureBuffer(bufferLength + blockLen);
      var end = bufferLength + blockLen;
      this.bufferLength = end;
      for (var n = bufferLength; n < end; ++n) {
        if (typeof (b = bytes[bytesPos++]) == 'undefined') {
          this.eof = true;
          break;
        }
        buffer[n] = b;
      }
      this.bytesPos = bytesPos;
      return;
    }

    var litCodeTable;
    var distCodeTable;
    if (hdr == 1) { // compressed block, fixed codes
      litCodeTable = fixedLitCodeTab;
      distCodeTable = fixedDistCodeTab;
    } else if (hdr == 2) { // compressed block, dynamic codes
      var numLitCodes = this.getBits(5) + 257;
      var numDistCodes = this.getBits(5) + 1;
      var numCodeLenCodes = this.getBits(4) + 4;

      // build the code lengths code table
      var codeLenCodeLengths = new Uint8Array(codeLenCodeMap.length);

      for (var i = 0; i < numCodeLenCodes; ++i)
        codeLenCodeLengths[codeLenCodeMap[i]] = this.getBits(3);
      var codeLenCodeTab = this.generateHuffmanTable(codeLenCodeLengths);

      // build the literal and distance code tables
      var len = 0;
      var i = 0;
      var codes = numLitCodes + numDistCodes;
      var codeLengths = new Uint8Array(codes);
      while (i < codes) {
        var code = this.getCode(codeLenCodeTab);
        if (code == 16) {
          var bitsLength = 2, bitsOffset = 3, what = len;
        } else if (code == 17) {
          var bitsLength = 3, bitsOffset = 3, what = (len = 0);
        } else if (code == 18) {
          var bitsLength = 7, bitsOffset = 11, what = (len = 0);
        } else {
          codeLengths[i++] = len = code;
          continue;
        }

        var repeatLength = this.getBits(bitsLength) + bitsOffset;
        while (repeatLength-- > 0)
          codeLengths[i++] = what;
      }

      litCodeTable =
        this.generateHuffmanTable(codeLengths.subarray(0, numLitCodes));
      distCodeTable =
        this.generateHuffmanTable(codeLengths.subarray(numLitCodes, codes));
    } else {
      error('Unknown block type in flate stream');
    }

    var buffer = this.buffer;
    var limit = buffer ? buffer.length : 0;
    var pos = this.bufferLength;
    while (true) {
      var code1 = this.getCode(litCodeTable);
      if (code1 < 256) {
        if (pos + 1 >= limit) {
          buffer = this.ensureBuffer(pos + 1);
          limit = buffer.length;
        }
        buffer[pos++] = code1;
        continue;
      }
      if (code1 == 256) {
        this.bufferLength = pos;
        return;
      }
      code1 -= 257;
      code1 = lengthDecode[code1];
      var code2 = code1 >> 16;
      if (code2 > 0)
        code2 = this.getBits(code2);
      var len = (code1 & 0xffff) + code2;
      code1 = this.getCode(distCodeTable);
      code1 = distDecode[code1];
      code2 = code1 >> 16;
      if (code2 > 0)
        code2 = this.getBits(code2);
      var dist = (code1 & 0xffff) + code2;
      if (pos + len >= limit) {
        buffer = this.ensureBuffer(pos + len);
        limit = buffer.length;
      }
      for (var k = 0; k < len; ++k, ++pos)
        buffer[pos] = buffer[pos - dist];
    }
  };

  return constructor;
})();

var PredictorStream = (function() {
  function constructor(stream, params) {
    var predictor = this.predictor = params.get('Predictor') || 1;

    if (predictor <= 1)
      return stream; // no prediction
    if (predictor !== 2 && (predictor < 10 || predictor > 15))
      error('Unsupported predictor: ' + predictor);

    if (predictor === 2)
      this.readBlock = this.readBlockTiff;
    else
      this.readBlock = this.readBlockPng;

    this.stream = stream;
    this.dict = stream.dict;

    var colors = this.colors = params.get('Colors') || 1;
    var bits = this.bits = params.get('BitsPerComponent') || 8;
    var columns = this.columns = params.get('Columns') || 1;

    this.pixBytes = (colors * bits + 7) >> 3;
    // add an extra pixByte to represent the pixel left of column 0
    this.rowBytes = (columns * colors * bits + 7) >> 3;

    DecodeStream.call(this);
    return this;
  }

  constructor.prototype = Object.create(DecodeStream.prototype);

  constructor.prototype.readBlockTiff = function() {
    var rowBytes = this.rowBytes;

    var bufferLength = this.bufferLength;
    var buffer = this.ensureBuffer(bufferLength + rowBytes);
    var currentRow = buffer.subarray(bufferLength, bufferLength + rowBytes);

    var bits = this.bits;
    var colors = this.colors;

    var rawBytes = this.stream.getBytes(rowBytes);

    var inbuf = 0, outbuf = 0;
    var inbits = 0, outbits = 0;

    if (bits === 1) {
      for (var i = 0; i < rowBytes; ++i) {
        var c = rawBytes[i];
        inbuf = (inbuf << 8) | c;
        // bitwise addition is exclusive or
        // first shift inbuf and then add
        currentRow[i] = (c ^ (inbuf >> colors)) & 0xFF;
        // truncate inbuf (assumes colors < 16)
        inbuf &= 0xFFFF;
      }
    } else if (bits === 8) {
      for (var i = 0; i < colors; ++i)
        currentRow[i] = rawBytes[i];
      for (; i < rowBytes; ++i)
        currentRow[i] = currentRow[i - colors] + rawBytes[i];
    } else {
      var compArray = new Uint8Array(colors + 1);
      var bitMask = (1 << bits) - 1;
      var j = 0, k = 0;
      var columns = this.columns;
      for (var i = 0; i < columns; ++i) {
        for (var kk = 0; kk < colors; ++kk) {
          if (inbits < bits) {
            inbuf = (inbuf << 8) | (rawBytes[j++] & 0xFF);
            inbits += 8;
          }
          compArray[kk] = (compArray[kk] +
                           (inbuf >> (inbits - bits))) & bitMask;
          inbits -= bits;
          outbuf = (outbuf << bits) | compArray[kk];
          outbits += bits;
          if (outbits >= 8) {
            currentRow[k++] = (outbuf >> (outbits - 8)) & 0xFF;
            outbits -= 8;
          }
        }
      }
      if (outbits > 0) {
        currentRow[k++] = (outbuf << (8 - outbits)) +
        (inbuf & ((1 << (8 - outbits)) - 1));
      }
    }
    this.bufferLength += rowBytes;
  };

  constructor.prototype.readBlockPng = function() {
    var rowBytes = this.rowBytes;
    var pixBytes = this.pixBytes;

    var predictor = this.stream.getByte();
    var rawBytes = this.stream.getBytes(rowBytes);

    var bufferLength = this.bufferLength;
    var buffer = this.ensureBuffer(bufferLength + rowBytes);

    var currentRow = buffer.subarray(bufferLength, bufferLength + rowBytes);
    var prevRow = buffer.subarray(bufferLength - rowBytes, bufferLength);
    if (prevRow.length == 0)
      prevRow = currentRow;

    switch (predictor) {
    case 0:
      break;
    case 1:
      for (var i = 0; i < pixBytes; ++i)
        currentRow[i] = rawBytes[i];
      for (; i < rowBytes; ++i)
        currentRow[i] = (currentRow[i - pixBytes] + rawBytes[i]) & 0xFF;
      break;
    case 2:
      for (var i = 0; i < rowBytes; ++i)
        currentRow[i] = (prevRow[i] + rawBytes[i]) & 0xFF;
      break;
    case 3:
      for (var i = 0; i < pixBytes; ++i)
        currentRow[i] = (prevRow[i] >> 1) + rawBytes[i];
      for (; i < rowBytes; ++i) {
        currentRow[i] = (((prevRow[i] + currentRow[i - pixBytes]) >> 1) +
                         rawBytes[i]) & 0xFF;
      }
      break;
    case 4:
      // we need to save the up left pixels values. the simplest way
      // is to create a new buffer
      for (var i = 0; i < pixBytes; ++i)
        currentRow[i] = rawBytes[i];
      for (; i < rowBytes; ++i) {
        var up = prevRow[i];
        var upLeft = prevRow[i - pixBytes];
        var left = currentRow[i - pixBytes];
        var p = left + up - upLeft;

        var pa = p - left;
        if (pa < 0)
          pa = -pa;
        var pb = p - up;
        if (pb < 0)
          pb = -pb;
        var pc = p - upLeft;
        if (pc < 0)
          pc = -pc;

        var c = rawBytes[i];
        if (pa <= pb && pa <= pc)
          currentRow[i] = left + c;
        else if (pb <= pc)
          currentRow[i] = up + c;
        else
          currentRow[i] = upLeft + c;
      }
      break;
    default:
      error('Unsupported predictor: ' + predictor);
      break;
    }
    this.bufferLength += rowBytes;
  };

  return constructor;
})();

// A JpegStream can't be read directly. We use the platform to render
// the underlying JPEG data for us.
var JpegStream = (function() {
  function isYcckImage(bytes) {
    var maxBytesScanned = Math.max(bytes.length - 16, 1024);
    // Looking for APP14, 'Adobe' and transform = 2
    for (var i = 0; i < maxBytesScanned; ++i) {
      if (bytes[i] == 0xFF || bytes[i + 1] == 0xEE ||
          bytes[i + 2] == 0x00 || bytes[i + 3] == 0x0E ||
          bytes[i + 4] == 0x41 || bytes[i + 5] == 0x64 ||
          bytes[i + 6] == 0x6F || bytes[i + 7] == 0x62 ||
          bytes[i + 8] == 0x65 || bytes[i + 9] == 0x00 ||
          bytes[i + 15] == 0x02)
          return true;
    }
    return false;
  }

  function fixYcckImage(bytes) {
    // Inserting 'EMBED' marker after JPEG signature
    var embedMarker = new Uint8Array([0xFF, 0xEC, 0, 8, 
      0x45, 0x4D, 0x42, 0x45, 0x44, 0]);
    var newBytes = new Uint8Array(bytes.length + embedMarker.length);
    newBytes.set(bytes, embedMarker.length);
    // copy JPEG header
    newBytes[0] = bytes[0];
    newBytes[1] = bytes[1];
    newBytes.set(embedMarker, 2);
    return newBytes;
  }

  function constructor(bytes, dict) {
    // TODO: per poppler, some images may have "junk" before that
    // need to be removed
    this.dict = dict;

    if (isYcckImage(bytes))
      bytes = fixYcckImage(bytes);

    // create DOM image
    var img = new Image();
    img.onload = (function() {
      this.loaded = true;
      if (this.onLoad)
        this.onLoad();
    }).bind(this);
    img.src = 'data:image/jpeg;base64,' + window.btoa(bytesToString(bytes));
    this.domImage = img;
  }

  constructor.prototype = {
    getImage: function() {
      return this.domImage;
    },
    getChar: function() {
      error('internal error: getChar is not valid on JpegStream');
    }
  };

  return constructor;
})();

// Simple object to track the loading images
// Initialy for every that is in loading call imageLoading()
// and, when images onload is fired, call imageLoaded()
// When all images are loaded, the onLoad event is fired.
var ImagesLoader = (function() {
  function constructor() {
    this.loading = 0;
  }

  constructor.prototype = {
    imageLoading: function() {
      ++this.loading;
    },

    imageLoaded: function() {
      if (--this.loading == 0 && this.onLoad) {
        this.onLoad();
        delete this.onLoad;
      }
    },

    bind: function(jpegStream) {
      if (jpegStream.loaded)
        return;
      this.imageLoading();
      jpegStream.onLoad = this.imageLoaded.bind(this);
    },

    notifyOnLoad: function(callback) {
      if (this.loading == 0)
        callback();
      this.onLoad = callback;
    }
  };

  return constructor;
})();

var DecryptStream = (function() {
  function constructor(str, decrypt) {
    this.str = str;
    this.dict = str.dict;
    this.decrypt = decrypt;

    DecodeStream.call(this);
  }

  var chunkSize = 512;

  constructor.prototype = Object.create(DecodeStream.prototype);

  constructor.prototype.readBlock = function() {
    var chunk = this.str.getBytes(chunkSize);
    if (!chunk || chunk.length == 0) {
      this.eof = true;
      return;
    }
    var decrypt = this.decrypt;
    chunk = decrypt(chunk);

    var bufferLength = this.bufferLength;
    var i, n = chunk.length;
    var buffer = this.ensureBuffer(bufferLength + n);
    for (i = 0; i < n; i++)
      buffer[bufferLength++] = chunk[i];
    this.bufferLength = bufferLength;
  };

  return constructor;
})();

var Ascii85Stream = (function() {
  function constructor(str) {
    this.str = str;
    this.dict = str.dict;
    this.input = new Uint8Array(5);

    DecodeStream.call(this);
  }

  constructor.prototype = Object.create(DecodeStream.prototype);

  constructor.prototype.readBlock = function() {
    var tildaCode = '~'.charCodeAt(0);
    var zCode = 'z'.charCodeAt(0);
    var str = this.str;

    var c = str.getByte();
    while (Lexer.isSpace(String.fromCharCode(c)))
      c = str.getByte();

    if (!c || c === tildaCode) {
      this.eof = true;
      return;
    }

    var bufferLength = this.bufferLength, buffer;

    // special code for z
    if (c == zCode) {
      buffer = this.ensureBuffer(bufferLength + 4);
      for (var i = 0; i < 4; ++i)
        buffer[bufferLength + i] = 0;
      this.bufferLength += 4;
    } else {
      var input = this.input;
      input[0] = c;
      for (var i = 1; i < 5; ++i) {
        c = str.getByte();
        while (Lexer.isSpace(String.fromCharCode(c)))
          c = str.getByte();

        input[i] = c;

        if (!c || c == tildaCode)
          break;
      }
      buffer = this.ensureBuffer(bufferLength + i - 1);
      this.bufferLength += i - 1;

      // partial ending;
      if (i < 5) {
        for (; i < 5; ++i)
          input[i] = 0x21 + 84;
        this.eof = true;
      }
      var t = 0;
      for (var i = 0; i < 5; ++i)
        t = t * 85 + (input[i] - 0x21);

      for (var i = 3; i >= 0; --i) {
        buffer[bufferLength + i] = t & 0xFF;
        t >>= 8;
      }
    }
  };

  return constructor;
})();

var AsciiHexStream = (function() {
  function constructor(str) {
    this.str = str;
    this.dict = str.dict;

    DecodeStream.call(this);
  }

  var hexvalueMap = {
      9: -1, // \t
      32: -1, // space
      48: 0,
      49: 1,
      50: 2,
      51: 3,
      52: 4,
      53: 5,
      54: 6,
      55: 7,
      56: 8,
      57: 9,
      65: 10,
      66: 11,
      67: 12,
      68: 13,
      69: 14,
      70: 15,
      97: 10,
      98: 11,
      99: 12,
      100: 13,
      101: 14,
      102: 15
  };

  constructor.prototype = Object.create(DecodeStream.prototype);

  constructor.prototype.readBlock = function() {
    var gtCode = '>'.charCodeAt(0), bytes = this.str.getBytes(), c, n,
        decodeLength, buffer, bufferLength, i, length;

    decodeLength = (bytes.length + 1) >> 1;
    buffer = this.ensureBuffer(this.bufferLength + decodeLength);
    bufferLength = this.bufferLength;

    for (i = 0, length = bytes.length; i < length; i++) {
      c = hexvalueMap[bytes[i]];
      while (c == -1 && (i + 1) < length) {
        c = hexvalueMap[bytes[++i]];
      }

      if ((i + 1) < length && (bytes[i + 1] !== gtCode)) {
        n = hexvalueMap[bytes[++i]];
        buffer[bufferLength++] = c * 16 + n;
      } else {
        // EOD marker at an odd number, behave as if a 0 followed the last
        // digit.
        if (bytes[i] !== gtCode) {
          buffer[bufferLength++] = c * 16;
        }
      }
    }

    this.bufferLength = bufferLength;
    this.eof = true;
  };

  return constructor;
})();

var CCITTFaxStream = (function() {

  var ccittEOL = -2;
  var twoDimPass = 0;
  var twoDimHoriz = 1;
  var twoDimVert0 = 2;
  var twoDimVertR1 = 3;
  var twoDimVertL1 = 4;
  var twoDimVertR2 = 5;
  var twoDimVertL2 = 6;
  var twoDimVertR3 = 7;
  var twoDimVertL3 = 8;

  var twoDimTable = [
    [-1, -1], [-1, -1],               // 000000x
    [7, twoDimVertL3],                // 0000010
    [7, twoDimVertR3],                // 0000011
    [6, twoDimVertL2], [6, twoDimVertL2], // 000010x
    [6, twoDimVertR2], [6, twoDimVertR2], // 000011x
    [4, twoDimPass], [4, twoDimPass],     // 0001xxx
    [4, twoDimPass], [4, twoDimPass],
    [4, twoDimPass], [4, twoDimPass],
    [4, twoDimPass], [4, twoDimPass],
    [3, twoDimHoriz], [3, twoDimHoriz],   // 001xxxx
    [3, twoDimHoriz], [3, twoDimHoriz],
    [3, twoDimHoriz], [3, twoDimHoriz],
    [3, twoDimHoriz], [3, twoDimHoriz],
    [3, twoDimHoriz], [3, twoDimHoriz],
    [3, twoDimHoriz], [3, twoDimHoriz],
    [3, twoDimHoriz], [3, twoDimHoriz],
    [3, twoDimHoriz], [3, twoDimHoriz],
    [3, twoDimVertL1], [3, twoDimVertL1], // 010xxxx
    [3, twoDimVertL1], [3, twoDimVertL1],
    [3, twoDimVertL1], [3, twoDimVertL1],
    [3, twoDimVertL1], [3, twoDimVertL1],
    [3, twoDimVertL1], [3, twoDimVertL1],
    [3, twoDimVertL1], [3, twoDimVertL1],
    [3, twoDimVertL1], [3, twoDimVertL1],
    [3, twoDimVertL1], [3, twoDimVertL1],
    [3, twoDimVertR1], [3, twoDimVertR1], // 011xxxx
    [3, twoDimVertR1], [3, twoDimVertR1],
    [3, twoDimVertR1], [3, twoDimVertR1],
    [3, twoDimVertR1], [3, twoDimVertR1],
    [3, twoDimVertR1], [3, twoDimVertR1],
    [3, twoDimVertR1], [3, twoDimVertR1],
    [3, twoDimVertR1], [3, twoDimVertR1],
    [3, twoDimVertR1], [3, twoDimVertR1],
    [1, twoDimVert0], [1, twoDimVert0],   // 1xxxxxx
    [1, twoDimVert0], [1, twoDimVert0],
    [1, twoDimVert0], [1, twoDimVert0],
    [1, twoDimVert0], [1, twoDimVert0],
    [1, twoDimVert0], [1, twoDimVert0],
    [1, twoDimVert0], [1, twoDimVert0],
    [1, twoDimVert0], [1, twoDimVert0],
    [1, twoDimVert0], [1, twoDimVert0],
    [1, twoDimVert0], [1, twoDimVert0],
    [1, twoDimVert0], [1, twoDimVert0],
    [1, twoDimVert0], [1, twoDimVert0],
    [1, twoDimVert0], [1, twoDimVert0],
    [1, twoDimVert0], [1, twoDimVert0],
    [1, twoDimVert0], [1, twoDimVert0],
    [1, twoDimVert0], [1, twoDimVert0],
    [1, twoDimVert0], [1, twoDimVert0],
    [1, twoDimVert0], [1, twoDimVert0],
    [1, twoDimVert0], [1, twoDimVert0],
    [1, twoDimVert0], [1, twoDimVert0],
    [1, twoDimVert0], [1, twoDimVert0],
    [1, twoDimVert0], [1, twoDimVert0],
    [1, twoDimVert0], [1, twoDimVert0],
    [1, twoDimVert0], [1, twoDimVert0],
    [1, twoDimVert0], [1, twoDimVert0],
    [1, twoDimVert0], [1, twoDimVert0],
    [1, twoDimVert0], [1, twoDimVert0],
    [1, twoDimVert0], [1, twoDimVert0],
    [1, twoDimVert0], [1, twoDimVert0],
    [1, twoDimVert0], [1, twoDimVert0],
    [1, twoDimVert0], [1, twoDimVert0],
    [1, twoDimVert0], [1, twoDimVert0],
    [1, twoDimVert0], [1, twoDimVert0]
  ];

  var whiteTable1 = [
    [-1, -1],                 // 00000
    [12, ccittEOL],               // 00001
    [-1, -1], [-1, -1],               // 0001x
    [-1, -1], [-1, -1], [-1, -1], [-1, -1],   // 001xx
    [-1, -1], [-1, -1], [-1, -1], [-1, -1],   // 010xx
    [-1, -1], [-1, -1], [-1, -1], [-1, -1],   // 011xx
    [11, 1792], [11, 1792],           // 1000x
    [12, 1984],                   // 10010
    [12, 2048],                   // 10011
    [12, 2112],                   // 10100
    [12, 2176],                   // 10101
    [12, 2240],                   // 10110
    [12, 2304],                   // 10111
    [11, 1856], [11, 1856],           // 1100x
    [11, 1920], [11, 1920],           // 1101x
    [12, 2368],                   // 11100
    [12, 2432],                   // 11101
    [12, 2496],                   // 11110
    [12, 2560]                    // 11111
  ];

  var whiteTable2 = [
    [-1, -1], [-1, -1], [-1, -1], [-1, -1],   // 0000000xx
    [8, 29], [8, 29],             // 00000010x
    [8, 30], [8, 30],             // 00000011x
    [8, 45], [8, 45],             // 00000100x
    [8, 46], [8, 46],             // 00000101x
    [7, 22], [7, 22], [7, 22], [7, 22],       // 0000011xx
    [7, 23], [7, 23], [7, 23], [7, 23],       // 0000100xx
    [8, 47], [8, 47],             // 00001010x
    [8, 48], [8, 48],             // 00001011x
    [6, 13], [6, 13], [6, 13], [6, 13],       // 000011xxx
    [6, 13], [6, 13], [6, 13], [6, 13],
    [7, 20], [7, 20], [7, 20], [7, 20],       // 0001000xx
    [8, 33], [8, 33],             // 00010010x
    [8, 34], [8, 34],             // 00010011x
    [8, 35], [8, 35],             // 00010100x
    [8, 36], [8, 36],             // 00010101x
    [8, 37], [8, 37],             // 00010110x
    [8, 38], [8, 38],             // 00010111x
    [7, 19], [7, 19], [7, 19], [7, 19],       // 0001100xx
    [8, 31], [8, 31],             // 00011010x
    [8, 32], [8, 32],             // 00011011x
    [6, 1], [6, 1], [6, 1], [6, 1],       // 000111xxx
    [6, 1], [6, 1], [6, 1], [6, 1],
    [6, 12], [6, 12], [6, 12], [6, 12],       // 001000xxx
    [6, 12], [6, 12], [6, 12], [6, 12],
    [8, 53], [8, 53],             // 00100100x
    [8, 54], [8, 54],             // 00100101x
    [7, 26], [7, 26], [7, 26], [7, 26],       // 0010011xx
    [8, 39], [8, 39],             // 00101000x
    [8, 40], [8, 40],             // 00101001x
    [8, 41], [8, 41],             // 00101010x
    [8, 42], [8, 42],             // 00101011x
    [8, 43], [8, 43],             // 00101100x
    [8, 44], [8, 44],             // 00101101x
    [7, 21], [7, 21], [7, 21], [7, 21],       // 0010111xx
    [7, 28], [7, 28], [7, 28], [7, 28],       // 0011000xx
    [8, 61], [8, 61],             // 00110010x
    [8, 62], [8, 62],             // 00110011x
    [8, 63], [8, 63],             // 00110100x
    [8, 0], [8, 0],               // 00110101x
    [8, 320], [8, 320],               // 00110110x
    [8, 384], [8, 384],               // 00110111x
    [5, 10], [5, 10], [5, 10], [5, 10],       // 00111xxxx
    [5, 10], [5, 10], [5, 10], [5, 10],
    [5, 10], [5, 10], [5, 10], [5, 10],
    [5, 10], [5, 10], [5, 10], [5, 10],
    [5, 11], [5, 11], [5, 11], [5, 11],       // 01000xxxx
    [5, 11], [5, 11], [5, 11], [5, 11],
    [5, 11], [5, 11], [5, 11], [5, 11],
    [5, 11], [5, 11], [5, 11], [5, 11],
    [7, 27], [7, 27], [7, 27], [7, 27],       // 0100100xx
    [8, 59], [8, 59],             // 01001010x
    [8, 60], [8, 60],             // 01001011x
    [9, 1472],                    // 010011000
    [9, 1536],                    // 010011001
    [9, 1600],                    // 010011010
    [9, 1728],                    // 010011011
    [7, 18], [7, 18], [7, 18], [7, 18],       // 0100111xx
    [7, 24], [7, 24], [7, 24], [7, 24],       // 0101000xx
    [8, 49], [8, 49],             // 01010010x
    [8, 50], [8, 50],             // 01010011x
    [8, 51], [8, 51],             // 01010100x
    [8, 52], [8, 52],             // 01010101x
    [7, 25], [7, 25], [7, 25], [7, 25],       // 0101011xx
    [8, 55], [8, 55],             // 01011000x
    [8, 56], [8, 56],             // 01011001x
    [8, 57], [8, 57],             // 01011010x
    [8, 58], [8, 58],             // 01011011x
    [6, 192], [6, 192], [6, 192], [6, 192],   // 010111xxx
    [6, 192], [6, 192], [6, 192], [6, 192],
    [6, 1664], [6, 1664], [6, 1664], [6, 1664],   // 011000xxx
    [6, 1664], [6, 1664], [6, 1664], [6, 1664],
    [8, 448], [8, 448],               // 01100100x
    [8, 512], [8, 512],               // 01100101x
    [9, 704],                 // 011001100
    [9, 768],                 // 011001101
    [8, 640], [8, 640],               // 01100111x
    [8, 576], [8, 576],               // 01101000x
    [9, 832],                 // 011010010
    [9, 896],                 // 011010011
    [9, 960],                 // 011010100
    [9, 1024],                    // 011010101
    [9, 1088],                    // 011010110
    [9, 1152],                    // 011010111
    [9, 1216],                    // 011011000
    [9, 1280],                    // 011011001
    [9, 1344],                    // 011011010
    [9, 1408],                    // 011011011
    [7, 256], [7, 256], [7, 256], [7, 256],   // 0110111xx
    [4, 2], [4, 2], [4, 2], [4, 2],       // 0111xxxxx
    [4, 2], [4, 2], [4, 2], [4, 2],
    [4, 2], [4, 2], [4, 2], [4, 2],
    [4, 2], [4, 2], [4, 2], [4, 2],
    [4, 2], [4, 2], [4, 2], [4, 2],
    [4, 2], [4, 2], [4, 2], [4, 2],
    [4, 2], [4, 2], [4, 2], [4, 2],
    [4, 2], [4, 2], [4, 2], [4, 2],
    [4, 3], [4, 3], [4, 3], [4, 3],       // 1000xxxxx
    [4, 3], [4, 3], [4, 3], [4, 3],
    [4, 3], [4, 3], [4, 3], [4, 3],
    [4, 3], [4, 3], [4, 3], [4, 3],
    [4, 3], [4, 3], [4, 3], [4, 3],
    [4, 3], [4, 3], [4, 3], [4, 3],
    [4, 3], [4, 3], [4, 3], [4, 3],
    [4, 3], [4, 3], [4, 3], [4, 3],
    [5, 128], [5, 128], [5, 128], [5, 128],   // 10010xxxx
    [5, 128], [5, 128], [5, 128], [5, 128],
    [5, 128], [5, 128], [5, 128], [5, 128],
    [5, 128], [5, 128], [5, 128], [5, 128],
    [5, 8], [5, 8], [5, 8], [5, 8],       // 10011xxxx
    [5, 8], [5, 8], [5, 8], [5, 8],
    [5, 8], [5, 8], [5, 8], [5, 8],
    [5, 8], [5, 8], [5, 8], [5, 8],
    [5, 9], [5, 9], [5, 9], [5, 9],       // 10100xxxx
    [5, 9], [5, 9], [5, 9], [5, 9],
    [5, 9], [5, 9], [5, 9], [5, 9],
    [5, 9], [5, 9], [5, 9], [5, 9],
    [6, 16], [6, 16], [6, 16], [6, 16],       // 101010xxx
    [6, 16], [6, 16], [6, 16], [6, 16],
    [6, 17], [6, 17], [6, 17], [6, 17],       // 101011xxx
    [6, 17], [6, 17], [6, 17], [6, 17],
    [4, 4], [4, 4], [4, 4], [4, 4],       // 1011xxxxx
    [4, 4], [4, 4], [4, 4], [4, 4],
    [4, 4], [4, 4], [4, 4], [4, 4],
    [4, 4], [4, 4], [4, 4], [4, 4],
    [4, 4], [4, 4], [4, 4], [4, 4],
    [4, 4], [4, 4], [4, 4], [4, 4],
    [4, 4], [4, 4], [4, 4], [4, 4],
    [4, 4], [4, 4], [4, 4], [4, 4],
    [4, 5], [4, 5], [4, 5], [4, 5],       // 1100xxxxx
    [4, 5], [4, 5], [4, 5], [4, 5],
    [4, 5], [4, 5], [4, 5], [4, 5],
    [4, 5], [4, 5], [4, 5], [4, 5],
    [4, 5], [4, 5], [4, 5], [4, 5],
    [4, 5], [4, 5], [4, 5], [4, 5],
    [4, 5], [4, 5], [4, 5], [4, 5],
    [4, 5], [4, 5], [4, 5], [4, 5],
    [6, 14], [6, 14], [6, 14], [6, 14],       // 110100xxx
    [6, 14], [6, 14], [6, 14], [6, 14],
    [6, 15], [6, 15], [6, 15], [6, 15],       // 110101xxx
    [6, 15], [6, 15], [6, 15], [6, 15],
    [5, 64], [5, 64], [5, 64], [5, 64],       // 11011xxxx
    [5, 64], [5, 64], [5, 64], [5, 64],
    [5, 64], [5, 64], [5, 64], [5, 64],
    [5, 64], [5, 64], [5, 64], [5, 64],
    [4, 6], [4, 6], [4, 6], [4, 6],       // 1110xxxxx
    [4, 6], [4, 6], [4, 6], [4, 6],
    [4, 6], [4, 6], [4, 6], [4, 6],
    [4, 6], [4, 6], [4, 6], [4, 6],
    [4, 6], [4, 6], [4, 6], [4, 6],
    [4, 6], [4, 6], [4, 6], [4, 6],
    [4, 6], [4, 6], [4, 6], [4, 6],
    [4, 6], [4, 6], [4, 6], [4, 6],
    [4, 7], [4, 7], [4, 7], [4, 7],       // 1111xxxxx
    [4, 7], [4, 7], [4, 7], [4, 7],
    [4, 7], [4, 7], [4, 7], [4, 7],
    [4, 7], [4, 7], [4, 7], [4, 7],
    [4, 7], [4, 7], [4, 7], [4, 7],
    [4, 7], [4, 7], [4, 7], [4, 7],
    [4, 7], [4, 7], [4, 7], [4, 7],
    [4, 7], [4, 7], [4, 7], [4, 7]
  ];

  var blackTable1 = [
    [-1, -1], [-1, -1],                   // 000000000000x
    [12, ccittEOL], [12, ccittEOL],           // 000000000001x
    [-1, -1], [-1, -1], [-1, -1], [-1, -1],       // 00000000001xx
    [-1, -1], [-1, -1], [-1, -1], [-1, -1],       // 00000000010xx
    [-1, -1], [-1, -1], [-1, -1], [-1, -1],       // 00000000011xx
    [-1, -1], [-1, -1], [-1, -1], [-1, -1],       // 00000000100xx
    [-1, -1], [-1, -1], [-1, -1], [-1, -1],       // 00000000101xx
    [-1, -1], [-1, -1], [-1, -1], [-1, -1],       // 00000000110xx
    [-1, -1], [-1, -1], [-1, -1], [-1, -1],       // 00000000111xx
    [11, 1792], [11, 1792], [11, 1792], [11, 1792],   // 00000001000xx
    [12, 1984], [12, 1984],               // 000000010010x
    [12, 2048], [12, 2048],               // 000000010011x
    [12, 2112], [12, 2112],               // 000000010100x
    [12, 2176], [12, 2176],               // 000000010101x
    [12, 2240], [12, 2240],               // 000000010110x
    [12, 2304], [12, 2304],               // 000000010111x
    [11, 1856], [11, 1856], [11, 1856], [11, 1856],   // 00000001100xx
    [11, 1920], [11, 1920], [11, 1920], [11, 1920],   // 00000001101xx
    [12, 2368], [12, 2368],               // 000000011100x
    [12, 2432], [12, 2432],               // 000000011101x
    [12, 2496], [12, 2496],               // 000000011110x
    [12, 2560], [12, 2560],               // 000000011111x
    [10, 18], [10, 18], [10, 18], [10, 18],       // 0000001000xxx
    [10, 18], [10, 18], [10, 18], [10, 18],
    [12, 52], [12, 52],                   // 000000100100x
    [13, 640],                        // 0000001001010
    [13, 704],                        // 0000001001011
    [13, 768],                        // 0000001001100
    [13, 832],                        // 0000001001101
    [12, 55], [12, 55],                   // 000000100111x
    [12, 56], [12, 56],                   // 000000101000x
    [13, 1280],                       // 0000001010010
    [13, 1344],                       // 0000001010011
    [13, 1408],                       // 0000001010100
    [13, 1472],                       // 0000001010101
    [12, 59], [12, 59],                   // 000000101011x
    [12, 60], [12, 60],                   // 000000101100x
    [13, 1536],                       // 0000001011010
    [13, 1600],                       // 0000001011011
    [11, 24], [11, 24], [11, 24], [11, 24],       // 00000010111xx
    [11, 25], [11, 25], [11, 25], [11, 25],       // 00000011000xx
    [13, 1664],                       // 0000001100100
    [13, 1728],                       // 0000001100101
    [12, 320], [12, 320],                 // 000000110011x
    [12, 384], [12, 384],                 // 000000110100x
    [12, 448], [12, 448],                 // 000000110101x
    [13, 512],                        // 0000001101100
    [13, 576],                        // 0000001101101
    [12, 53], [12, 53],                   // 000000110111x
    [12, 54], [12, 54],                   // 000000111000x
    [13, 896],                        // 0000001110010
    [13, 960],                        // 0000001110011
    [13, 1024],                       // 0000001110100
    [13, 1088],                       // 0000001110101
    [13, 1152],                       // 0000001110110
    [13, 1216],                       // 0000001110111
    [10, 64], [10, 64], [10, 64], [10, 64],       // 0000001111xxx
    [10, 64], [10, 64], [10, 64], [10, 64]
  ];

  var blackTable2 = [
    [8, 13], [8, 13], [8, 13], [8, 13],           // 00000100xxxx
    [8, 13], [8, 13], [8, 13], [8, 13],
    [8, 13], [8, 13], [8, 13], [8, 13],
    [8, 13], [8, 13], [8, 13], [8, 13],
    [11, 23], [11, 23],                   // 00000101000x
    [12, 50],                     // 000001010010
    [12, 51],                     // 000001010011
    [12, 44],                     // 000001010100
    [12, 45],                     // 000001010101
    [12, 46],                     // 000001010110
    [12, 47],                     // 000001010111
    [12, 57],                     // 000001011000
    [12, 58],                     // 000001011001
    [12, 61],                     // 000001011010
    [12, 256],                        // 000001011011
    [10, 16], [10, 16], [10, 16], [10, 16],       // 0000010111xx
    [10, 17], [10, 17], [10, 17], [10, 17],       // 0000011000xx
    [12, 48],                     // 000001100100
    [12, 49],                     // 000001100101
    [12, 62],                     // 000001100110
    [12, 63],                     // 000001100111
    [12, 30],                     // 000001101000
    [12, 31],                     // 000001101001
    [12, 32],                     // 000001101010
    [12, 33],                     // 000001101011
    [12, 40],                     // 000001101100
    [12, 41],                     // 000001101101
    [11, 22], [11, 22],                   // 00000110111x
    [8, 14], [8, 14], [8, 14], [8, 14],           // 00000111xxxx
    [8, 14], [8, 14], [8, 14], [8, 14],
    [8, 14], [8, 14], [8, 14], [8, 14],
    [8, 14], [8, 14], [8, 14], [8, 14],
    [7, 10], [7, 10], [7, 10], [7, 10],           // 0000100xxxxx
    [7, 10], [7, 10], [7, 10], [7, 10],
    [7, 10], [7, 10], [7, 10], [7, 10],
    [7, 10], [7, 10], [7, 10], [7, 10],
    [7, 10], [7, 10], [7, 10], [7, 10],
    [7, 10], [7, 10], [7, 10], [7, 10],
    [7, 10], [7, 10], [7, 10], [7, 10],
    [7, 10], [7, 10], [7, 10], [7, 10],
    [7, 11], [7, 11], [7, 11], [7, 11],           // 0000101xxxxx
    [7, 11], [7, 11], [7, 11], [7, 11],
    [7, 11], [7, 11], [7, 11], [7, 11],
    [7, 11], [7, 11], [7, 11], [7, 11],
    [7, 11], [7, 11], [7, 11], [7, 11],
    [7, 11], [7, 11], [7, 11], [7, 11],
    [7, 11], [7, 11], [7, 11], [7, 11],
    [7, 11], [7, 11], [7, 11], [7, 11],
    [9, 15], [9, 15], [9, 15], [9, 15],           // 000011000xxx
    [9, 15], [9, 15], [9, 15], [9, 15],
    [12, 128],                        // 000011001000
    [12, 192],                        // 000011001001
    [12, 26],                     // 000011001010
    [12, 27],                     // 000011001011
    [12, 28],                     // 000011001100
    [12, 29],                     // 000011001101
    [11, 19], [11, 19],                   // 00001100111x
    [11, 20], [11, 20],                   // 00001101000x
    [12, 34],                     // 000011010010
    [12, 35],                     // 000011010011
    [12, 36],                     // 000011010100
    [12, 37],                     // 000011010101
    [12, 38],                     // 000011010110
    [12, 39],                     // 000011010111
    [11, 21], [11, 21],                   // 00001101100x
    [12, 42],                     // 000011011010
    [12, 43],                     // 000011011011
    [10, 0], [10, 0], [10, 0], [10, 0],           // 0000110111xx
    [7, 12], [7, 12], [7, 12], [7, 12],           // 0000111xxxxx
    [7, 12], [7, 12], [7, 12], [7, 12],
    [7, 12], [7, 12], [7, 12], [7, 12],
    [7, 12], [7, 12], [7, 12], [7, 12],
    [7, 12], [7, 12], [7, 12], [7, 12],
    [7, 12], [7, 12], [7, 12], [7, 12],
    [7, 12], [7, 12], [7, 12], [7, 12],
    [7, 12], [7, 12], [7, 12], [7, 12]
  ];

  var blackTable3 = [
    [-1, -1], [-1, -1], [-1, -1], [-1, -1],       // 0000xx
    [6, 9],                       // 000100
    [6, 8],                       // 000101
    [5, 7], [5, 7],                   // 00011x
    [4, 6], [4, 6], [4, 6], [4, 6],           // 0010xx
    [4, 5], [4, 5], [4, 5], [4, 5],           // 0011xx
    [3, 1], [3, 1], [3, 1], [3, 1],           // 010xxx
    [3, 1], [3, 1], [3, 1], [3, 1],
    [3, 4], [3, 4], [3, 4], [3, 4],           // 011xxx
    [3, 4], [3, 4], [3, 4], [3, 4],
    [2, 3], [2, 3], [2, 3], [2, 3],           // 10xxxx
    [2, 3], [2, 3], [2, 3], [2, 3],
    [2, 3], [2, 3], [2, 3], [2, 3],
    [2, 3], [2, 3], [2, 3], [2, 3],
    [2, 2], [2, 2], [2, 2], [2, 2],           // 11xxxx
    [2, 2], [2, 2], [2, 2], [2, 2],
    [2, 2], [2, 2], [2, 2], [2, 2],
    [2, 2], [2, 2], [2, 2], [2, 2]
  ];

  function constructor(str, params) {
    this.str = str;
    this.dict = str.dict;

    params = params || new Dict();

    this.encoding = params.get('K') || 0;
    this.eoline = params.get('EndOfLine') || false;
    this.byteAlign = params.get('EncodedByteAlign') || false;
    this.columns = params.get('Columns') || 1728;
    this.rows = params.get('Rows') || 0;
    var eoblock = params.get('EndOfBlock');
    if (eoblock == null)
      eoblock = true;
    this.eoblock = eoblock;
    this.black = params.get('BlackIs1') || false;

    this.codingLine = new Uint32Array(this.columns + 1);
    this.refLine = new Uint32Array(this.columns + 2);

    this.codingLine[0] = this.columns;
    this.codingPos = 0;

    this.row = 0;
    this.nextLine2D = this.encoding < 0;
    this.inputBits = 0;
    this.inputBuf = 0;
    this.outputBits = 0;
    this.buf = EOF;

    var code1;
    while ((code1 = this.lookBits(12)) == 0) {
      this.eatBits(1);
    }
    if (code1 == 1) {
      this.eatBits(12);
    }
    if (this.encoding > 0) {
      this.nextLine2D = !this.lookBits(1);
      this.eatBits(1);
    }

    DecodeStream.call(this);
  }

  constructor.prototype = Object.create(DecodeStream.prototype);

  constructor.prototype.readBlock = function() {
    while (!this.eof) {
      var c = this.lookChar();
      this.buf = EOF;
      this.ensureBuffer(this.bufferLength + 1);
      this.buffer[this.bufferLength++] = c;
    }
  };

  constructor.prototype.addPixels = function(a1, blackPixels) {
    var codingLine = this.codingLine;
    var codingPos = this.codingPos;

    if (a1 > codingLine[codingPos]) {
      if (a1 > this.columns) {
        warn('row is wrong length');
        this.err = true;
        a1 = this.columns;
      }
      if ((codingPos & 1) ^ blackPixels) {
        ++codingPos;
      }

      codingLine[codingPos] = a1;
    }
    this.codingPos = codingPos;
  };

  constructor.prototype.addPixelsNeg = function(a1, blackPixels) {
    var codingLine = this.codingLine;
    var codingPos = this.codingPos;

    if (a1 > codingLine[codingPos]) {
      if (a1 > this.columns) {
        warn('row is wrong length');
        this.err = true;
        a1 = this.columns;
      }
      if ((codingPos & 1) ^ blackPixels)
        ++codingPos;

      codingLine[codingPos] = a1;
    } else if (a1 < codingLine[codingPos]) {
      if (a1 < 0) {
        warn('invalid code');
        this.err = true;
        a1 = 0;
      }
      while (codingPos > 0 && a1 < codingLine[codingPos - 1])
        --codingPos;
      codingLine[codingPos] = a1;
    }

    this.codingPos = codingPos;
  };

  constructor.prototype.lookChar = function() {
    if (this.buf != EOF)
      return this.buf;

    var refLine = this.refLine;
    var codingLine = this.codingLine;
    var columns = this.columns;

    var refPos, blackPixels, bits;

    if (this.outputBits == 0) {
      if (this.eof)
        return null;

      this.err = false;

      var code1, code2, code3;
      if (this.nextLine2D) {
        for (var i = 0; codingLine[i] < columns; ++i)
          refLine[i] = codingLine[i];

        refLine[i++] = columns;
        refLine[i] = columns;
        codingLine[0] = 0;
        this.codingPos = 0;
        refPos = 0;
        blackPixels = 0;

        while (codingLine[this.codingPos] < columns) {
          code1 = this.getTwoDimCode();
          switch (code1) {
          case twoDimPass:
            this.addPixels(refLine[refPos + 1], blackPixels);
            if (refLine[refPos + 1] < columns)
              refPos += 2;
            break;
          case twoDimHoriz:
            code1 = code2 = 0;
            if (blackPixels) {
              do {
                code1 += (code3 = this.getBlackCode());
              } while (code3 >= 64);
              do {
                code2 += (code3 = this.getWhiteCode());
              } while (code3 >= 64);
            } else {
              do {
                code1 += (code3 = this.getWhiteCode());
              } while (code3 >= 64);
              do {
                code2 += (code3 = this.getBlackCode());
              } while (code3 >= 64);
            }
            this.addPixels(codingLine[this.codingPos] +
                           code1, blackPixels);
            if (codingLine[this.codingPos] < columns) {
              this.addPixels(codingLine[this.codingPos] + code2,
                             blackPixels ^ 1);
            }
            while (refLine[refPos] <= codingLine[this.codingPos] &&
                   refLine[refPos] < columns) {
              refPos += 2;
            }
            break;
          case twoDimVertR3:
            this.addPixels(refLine[refPos] + 3, blackPixels);
            blackPixels ^= 1;
            if (codingLine[this.codingPos] < columns) {
              ++refPos;
              while (refLine[refPos] <= codingLine[this.codingPos] &&
                     refLine[refPos] < columns)
                refPos += 2;
            }
            break;
          case twoDimVertR2:
            this.addPixels(refLine[refPos] + 2, blackPixels);
            blackPixels ^= 1;
            if (codingLine[this.codingPos] < columns) {
              ++refPos;
              while (refLine[refPos] <= codingLine[this.codingPos] &&
                     refLine[refPos] < columns) {
                refPos += 2;
              }
            }
            break;
          case twoDimVertR1:
            this.addPixels(refLine[refPos] + 1, blackPixels);
            blackPixels ^= 1;
            if (codingLine[this.codingPos] < columns) {
              ++refPos;
              while (refLine[refPos] <= codingLine[this.codingPos] &&
                     refLine[refPos] < columns)
                refPos += 2;
            }
            break;
          case twoDimVert0:
            this.addPixels(refLine[refPos], blackPixels);
            blackPixels ^= 1;
            if (codingLine[this.codingPos] < columns) {
              ++refPos;
              while (refLine[refPos] <= codingLine[this.codingPos] &&
                     refLine[refPos] < columns)
                refPos += 2;
            }
            break;
          case twoDimVertL3:
            this.addPixelsNeg(refLine[refPos] - 3, blackPixels);
            blackPixels ^= 1;
            if (codingLine[this.codingPos] < columns) {
              if (refPos > 0)
                --refPos;
              else
                ++refPos;
              while (refLine[refPos] <= codingLine[this.codingPos] &&
                     refLine[refPos] < columns)
                refPos += 2;
            }
            break;
          case twoDimVertL2:
            this.addPixelsNeg(refLine[refPos] - 2, blackPixels);
            blackPixels ^= 1;
            if (codingLine[this.codingPos] < columns) {
              if (refPos > 0)
                --refPos;
              else
                ++refPos;
              while (refLine[refPos] <= codingLine[this.codingPos] &&
                     refLine[refPos] < columns)
                refPos += 2;
            }
            break;
          case twoDimVertL1:
            this.addPixelsNeg(refLine[refPos] - 1, blackPixels);
            blackPixels ^= 1;
            if (codingLine[this.codingPos] < columns) {
              if (refPos > 0)
                --refPos;
              else
                ++refPos;

              while (refLine[refPos] <= codingLine[this.codingPos] &&
                     refLine[refPos] < columns)
                refPos += 2;
            }
            break;
          case EOF:
            this.addPixels(columns, 0);
            this.eof = true;
            break;
          default:
            warn('bad 2d code');
            this.addPixels(columns, 0);
            this.err = true;
            break;
          }
        }
      } else {
        codingLine[0] = 0;
        this.codingPos = 0;
        blackPixels = 0;
        while (codingLine[this.codingPos] < columns) {
          code1 = 0;
          if (blackPixels) {
            do {
              code1 += (code3 = this.getBlackCode());
            } while (code3 >= 64);
          } else {
            do {
              code1 += (code3 = this.getWhiteCode());
            } while (code3 >= 64);
          }
          this.addPixels(codingLine[this.codingPos] + code1, blackPixels);
          blackPixels ^= 1;
        }
      }

      if (this.byteAlign)
        this.inputBits &= ~7;

      var gotEOL = false;

      if (!this.eoblock && this.row == this.rows - 1) {
        this.eof = true;
      } else {
        code1 = this.lookBits(12);
        while (code1 == 0) {
          this.eatBits(1);
          code1 = this.lookBits(12);
        }
        if (code1 == 1) {
          this.eatBits(12);
          gotEOL = true;
        } else if (code1 == EOF) {
          this.eof = true;
        }
      }

      if (!this.eof && this.encoding > 0) {
        this.nextLine2D = !this.lookBits(1);
        this.eatBits(1);
      }

      if (this.eoblock && gotEOL) {
        code1 = this.lookBits(12);
        if (code1 == 1) {
          this.eatBits(12);
          if (this.encoding > 0) {
            this.lookBits(1);
            this.eatBits(1);
          }
          if (this.encoding >= 0) {
            for (var i = 0; i < 4; ++i) {
              code1 = this.lookBits(12);
              if (code1 != 1)
                warn('bad rtc code: ' + code1);
              this.eatBits(12);
              if (this.encoding > 0) {
                this.lookBits(1);
                this.eatBits(1);
              }
            }
          }
          this.eof = true;
        }
      } else if (this.err && this.eoline) {
        while (true) {
          code1 = this.lookBits(13);
          if (code1 == EOF) {
            this.eof = true;
            return null;
          }
          if ((code1 >> 1) == 1) {
            break;
          }
          this.eatBits(1);
        }
        this.eatBits(12);
        if (this.encoding > 0) {
          this.eatBits(1);
          this.nextLine2D = !(code1 & 1);
        }
      }

      if (codingLine[0] > 0)
        this.outputBits = codingLine[this.codingPos = 0];
      else
        this.outputBits = codingLine[this.codingPos = 1];
      this.row++;
    }

    if (this.outputBits >= 8) {
      this.buf = (this.codingPos & 1) ? 0 : 0xFF;
      this.outputBits -= 8;
      if (this.outputBits == 0 && codingLine[this.codingPos] < columns) {
        this.codingPos++;
        this.outputBits = (codingLine[this.codingPos] -
                           codingLine[this.codingPos - 1]);
      }
    } else {
      var bits = 8;
      this.buf = 0;
      do {
        if (this.outputBits > bits) {
          this.buf <<= bits;
          if (!(this.codingPos & 1)) {
            this.buf |= 0xFF >> (8 - bits);
          }
          this.outputBits -= bits;
          bits = 0;
        } else {
          this.buf <<= this.outputBits;
          if (!(this.codingPos & 1)) {
            this.buf |= 0xFF >> (8 - this.outputBits);
          }
          bits -= this.outputBits;
          this.outputBits = 0;
          if (codingLine[this.codingPos] < columns) {
            this.codingPos++;
            this.outputBits = (codingLine[this.codingPos] -
                               codingLine[this.codingPos - 1]);
          } else if (bits > 0) {
            this.buf <<= bits;
            bits = 0;
          }
        }
      } while (bits);
    }
    if (this.black) {
      this.buf ^= 0xFF;
    }
    return this.buf;
  };

  constructor.prototype.getTwoDimCode = function() {
    var code = 0;
    var p;
    if (this.eoblock) {
      code = this.lookBits(7);
      p = twoDimTable[code];
      if (p[0] > 0) {
        this.eatBits(p[0]);
        return p[1];
      }
    } else {
      for (var n = 1; n <= 7; ++n) {
        code = this.lookBits(n);
        if (n < 7) {
          code <<= 7 - n;
        }
        p = twoDimTable[code];
        if (p[0] == n) {
          this.eatBits(n);
          return p[1];
        }
      }
    }
    warn('Bad two dim code');
    return EOF;
  };

  constructor.prototype.getWhiteCode = function() {
    var code = 0;
    var p;
    var n;
    if (this.eoblock) {
      code = this.lookBits(12);
      if (code == EOF)
        return 1;

      if ((code >> 5) == 0)
        p = whiteTable1[code];
      else
        p = whiteTable2[code >> 3];

      if (p[0] > 0) {
        this.eatBits(p[0]);
        return p[1];
      }
    } else {
      for (var n = 1; n <= 9; ++n) {
        code = this.lookBits(n);
        if (code == EOF)
          return 1;

        if (n < 9)
          code <<= 9 - n;
        p = whiteTable2[code];
        if (p[0] == n) {
          this.eatBits(n);
          return p[0];
        }
      }
      for (var n = 11; n <= 12; ++n) {
        code = this.lookBits(n);
        if (code == EOF)
          return 1;
        if (n < 12)
          code <<= 12 - n;
        p = whiteTable1[code];
        if (p[0] == n) {
          this.eatBits(n);
          return p[1];
        }
      }
    }
    warn('bad white code');
    this.eatBits(1);
    return 1;
  };

  constructor.prototype.getBlackCode = function() {
    var code, p;
    if (this.eoblock) {
      code = this.lookBits(13);
      if (code == EOF)
        return 1;
      if ((code >> 7) == 0)
        p = blackTable1[code];
      else if ((code >> 9) == 0 && (code >> 7) != 0)
        p = blackTable2[(code >> 1) - 64];
      else
        p = blackTable3[code >> 7];

      if (p[0] > 0) {
        this.eatBits(p[0]);
        return p[1];
      }
    } else {
      var n;
      for (n = 2; n <= 6; ++n) {
        code = this.lookBits(n);
        if (code == EOF)
          return 1;
        if (n < 6)
          code <<= 6 - n;
        p = blackTable3[code];
        if (p[0] == n) {
          this.eatBits(n);
          return p[1];
        }
      }
      for (n = 7; n <= 12; ++n) {
        code = this.lookBits(n);
        if (code == EOF)
          return 1;
        if (n < 12)
          code <<= 12 - n;
        if (code >= 64) {
          p = blackTable2[code - 64];
          if (p[0] == n) {
            this.eatBits(n);
            return p[1];
          }
        }
      }
      for (n = 10; n <= 13; ++n) {
        code = this.lookBits(n);
        if (code == EOF)
          return 1;
        if (n < 13)
          code <<= 13 - n;
        p = blackTable1[code];
        if (p[0] == n) {
          this.eatBits(n);
          return p[1];
        }
      }
    }
    warn('bad black code');
    this.eatBits(1);
    return 1;
  };

  constructor.prototype.lookBits = function(n) {
    var c;
    while (this.inputBits < n) {
      if ((c = this.str.getByte()) == null) {
        if (this.inputBits == 0)
          return EOF;
        return ((this.inputBuf << (n - this.inputBits)) &
                (0xFFFF >> (16 - n)));
      }
      this.inputBuf = (this.inputBuf << 8) + c;
      this.inputBits += 8;
    }
    return (this.inputBuf >> (this.inputBits - n)) & (0xFFFF >> (16 - n));
  };

  constructor.prototype.eatBits = function(n) {
    if ((this.inputBits -= n) < 0)
      this.inputBits = 0;
  };

  return constructor;
})();

var LZWStream = (function() {
  function constructor(str, earlyChange) {
    this.str = str;
    this.dict = str.dict;
    this.cachedData = 0;
    this.bitsCached = 0;

    var maxLzwDictionarySize = 4096;
    var lzwState = {
      earlyChange: earlyChange,
      codeLength: 9,
      nextCode: 258,
      dictionaryValues: new Uint8Array(maxLzwDictionarySize),
      dictionaryLengths: new Uint16Array(maxLzwDictionarySize),
      dictionaryPrevCodes: new Uint16Array(maxLzwDictionarySize),
      currentSequence: new Uint8Array(maxLzwDictionarySize),
      currentSequenceLength: 0
    };
    for (var i = 0; i < 256; ++i) {
      lzwState.dictionaryValues[i] = i;
      lzwState.dictionaryLengths[i] = 1;
    }
    this.lzwState = lzwState;

    DecodeStream.call(this);
  }

  constructor.prototype = Object.create(DecodeStream.prototype);

  constructor.prototype.readBits = function(n) {
    var bitsCached = this.bitsCached;
    var cachedData = this.cachedData;
    while (bitsCached < n) {
      var c = this.str.getByte();
      if (c == null) {
        this.eof = true;
        return null;
      }
      cachedData = (cachedData << 8) | c;
      bitsCached += 8;
    }
    this.bitsCached = (bitsCached -= n);
    this.cachedData = cachedData;
    this.lastCode = null;
    return (cachedData >>> bitsCached) & ((1 << n) - 1);
  };

  constructor.prototype.readBlock = function() {
    var blockSize = 512;
    var estimatedDecodedSize = blockSize * 2, decodedSizeDelta = blockSize;
    var i, j, q;

    var lzwState = this.lzwState;
    if (!lzwState)
      return; // eof was found

    var earlyChange = lzwState.earlyChange;
    var nextCode = lzwState.nextCode;
    var dictionaryValues = lzwState.dictionaryValues;
    var dictionaryLengths = lzwState.dictionaryLengths;
    var dictionaryPrevCodes = lzwState.dictionaryPrevCodes;
    var codeLength = lzwState.codeLength;
    var prevCode = lzwState.prevCode;
    var currentSequence = lzwState.currentSequence;
    var currentSequenceLength = lzwState.currentSequenceLength;

    var decodedLength = 0;
    var currentBufferLength = this.bufferLength;
    var buffer = this.ensureBuffer(this.bufferLength + estimatedDecodedSize);

    for (i = 0; i < blockSize; i++) {
      var code = this.readBits(codeLength);
      var hasPrev = currentSequenceLength > 0;
      if (code < 256) {
        currentSequence[0] = code;
        currentSequenceLength = 1;
      } else if (code >= 258) {
        if (code < nextCode) {
          currentSequenceLength = dictionaryLengths[code];
          for (j = currentSequenceLength - 1, q = code; j >= 0; j--) {
            currentSequence[j] = dictionaryValues[q];
            q = dictionaryPrevCodes[q];
          }
        } else {
          currentSequence[currentSequenceLength++] = currentSequence[0];
        }
      } else if (code == 256) {
        codeLength = 9;
        nextCode = 258;
        currentSequenceLength = 0;
        continue;
      } else {
        this.eof = true;
        delete this.lzwState;
        break;
      }

      if (hasPrev) {
        dictionaryPrevCodes[nextCode] = prevCode;
        dictionaryLengths[nextCode] = dictionaryLengths[prevCode] + 1;
        dictionaryValues[nextCode] = currentSequence[0];
        nextCode++;
        codeLength = (nextCode + earlyChange) & (nextCode + earlyChange - 1) ?
          codeLength : Math.min(Math.log(nextCode + earlyChange) /
          0.6931471805599453 + 1, 12) | 0;
      }
      prevCode = code;

      decodedLength += currentSequenceLength;
      if (estimatedDecodedSize < decodedLength) {
        do {
          estimatedDecodedSize += decodedSizeDelta;
        } while (estimatedDecodedSize < decodedLength);
        buffer = this.ensureBuffer(this.bufferLength + estimatedDecodedSize);
      }
      for (j = 0; j < currentSequenceLength; j++)
        buffer[currentBufferLength++] = currentSequence[j];
    }
    lzwState.nextCode = nextCode;
    lzwState.codeLength = codeLength;
    lzwState.prevCode = prevCode;
    lzwState.currentSequenceLength = currentSequenceLength;

    this.bufferLength = currentBufferLength;
  };

  return constructor;
})();


var Name = (function() {
  function constructor(name) {
    this.name = name;
  }

  constructor.prototype = {
  };

  return constructor;
})();

var Cmd = (function() {
  function constructor(cmd) {
    this.cmd = cmd;
  }

  constructor.prototype = {
  };

  return constructor;
})();

var Dict = (function() {
  function constructor() {
    this.map = Object.create(null);
  }

  constructor.prototype = {
    get: function(key1, key2, key3) {
      var value;
      if (typeof (value = this.map[key1]) != 'undefined' || key1 in this.map ||
          typeof key2 == 'undefined') {
        return value;
      }
      if (typeof (value = this.map[key2]) != 'undefined' || key2 in this.map ||
          typeof key3 == 'undefined') {
        return value;
      }

      return this.map[key3] || null;
    },

    set: function(key, value) {
      this.map[key] = value;
    },

    has: function(key) {
      return key in this.map;
    },

    forEach: function(callback) {
      for (var key in this.map) {
        callback(key, this.map[key]);
      }
    }
  };

  return constructor;
})();

var Ref = (function() {
  function constructor(num, gen) {
    this.num = num;
    this.gen = gen;
  }

  constructor.prototype = {
  };

  return constructor;
})();

// The reference is identified by number and generation,
// this structure stores only one instance of the reference.
var RefSet = (function() {
  function constructor() {
    this.dict = {};
  }

  constructor.prototype = {
    has: function(ref) {
      return !!this.dict['R' + ref.num + '.' + ref.gen];
    },

    put: function(ref) {
      this.dict['R' + ref.num + '.' + ref.gen] = ref;
    }
  };

  return constructor;
})();

function IsBool(v) {
  return typeof v == 'boolean';
}

function IsInt(v) {
  return typeof v == 'number' && ((v | 0) == v);
}

function IsNum(v) {
  return typeof v == 'number';
}

function IsString(v) {
  return typeof v == 'string';
}

function IsNull(v) {
  return v === null;
}

function IsName(v) {
  return v instanceof Name;
}

function IsCmd(v, cmd) {
  return v instanceof Cmd && (!cmd || v.cmd == cmd);
}

function IsDict(v, type) {
  return v instanceof Dict && (!type || v.get('Type').name == type);
}

function IsArray(v) {
  return v instanceof Array;
}

function IsStream(v) {
  return typeof v == 'object' && v != null && ('getChar' in v);
}

function IsRef(v) {
  return v instanceof Ref;
}

function IsPDFFunction(v) {
  var fnDict;
  if (typeof v != 'object')
    return false;
  else if (IsDict(v))
    fnDict = v;
  else if (IsStream(v))
    fnDict = v.dict;
  else
    return false;
  return fnDict.has('FunctionType');
}

var EOF = {};

function IsEOF(v) {
  return v == EOF;
}

var None = {};

function IsNone(v) {
  return v == None;
}

var Lexer = (function() {
  function constructor(stream) {
    this.stream = stream;
  }

  constructor.isSpace = function(ch) {
    return ch == ' ' || ch == '\t' || ch == '\x0d';
  };

  // A '1' in this array means the character is white space.  A '1' or
  // '2' means the character ends a name or command.
  var specialChars = [
    1, 0, 0, 0, 0, 0, 0, 0, 0, 1, 1, 0, 1, 1, 0, 0,   // 0x
    0, 0, 0, 0, 0, 0, 0, 0, 0, 0, 0, 0, 0, 0, 0, 0,   // 1x
    1, 0, 0, 0, 0, 2, 0, 0, 2, 2, 0, 0, 0, 0, 0, 2,   // 2x
    0, 0, 0, 0, 0, 0, 0, 0, 0, 0, 0, 0, 2, 0, 2, 0,   // 3x
    0, 0, 0, 0, 0, 0, 0, 0, 0, 0, 0, 0, 0, 0, 0, 0,   // 4x
    0, 0, 0, 0, 0, 0, 0, 0, 0, 0, 0, 2, 0, 2, 0, 0,   // 5x
    0, 0, 0, 0, 0, 0, 0, 0, 0, 0, 0, 0, 0, 0, 0, 0,   // 6x
    0, 0, 0, 0, 0, 0, 0, 0, 0, 0, 0, 2, 0, 2, 0, 0,   // 7x
    0, 0, 0, 0, 0, 0, 0, 0, 0, 0, 0, 0, 0, 0, 0, 0,   // 8x
    0, 0, 0, 0, 0, 0, 0, 0, 0, 0, 0, 0, 0, 0, 0, 0,   // 9x
    0, 0, 0, 0, 0, 0, 0, 0, 0, 0, 0, 0, 0, 0, 0, 0,   // ax
    0, 0, 0, 0, 0, 0, 0, 0, 0, 0, 0, 0, 0, 0, 0, 0,   // bx
    0, 0, 0, 0, 0, 0, 0, 0, 0, 0, 0, 0, 0, 0, 0, 0,   // cx
    0, 0, 0, 0, 0, 0, 0, 0, 0, 0, 0, 0, 0, 0, 0, 0,   // dx
    0, 0, 0, 0, 0, 0, 0, 0, 0, 0, 0, 0, 0, 0, 0, 0,   // ex
    0, 0, 0, 0, 0, 0, 0, 0, 0, 0, 0, 0, 0, 0, 0, 0    // fx
  ];

  function ToHexDigit(ch) {
    if (ch >= '0' && ch <= '9')
      return ch.charCodeAt(0) - 48;
    ch = ch.toUpperCase();
    if (ch >= 'A' && ch <= 'F')
      return ch.charCodeAt(0) - 55;
    return -1;
  }

  constructor.prototype = {
    getNumber: function(ch) {
      var floating = false;
      var str = ch;
      var stream = this.stream;
      for (;;) {
        ch = stream.lookChar();
        if (ch == '.' && !floating) {
          str += ch;
          floating = true;
        } else if (ch == '-') {
          // ignore minus signs in the middle of numbers to match
          // Adobe's behavior
          warn('Badly formated number');
        } else if (ch >= '0' && ch <= '9') {
          str += ch;
        } else if (ch == 'e' || ch == 'E') {
          floating = true;
        } else {
          // the last character doesn't belong to us
          break;
        }
        stream.skip();
      }
      var value = parseFloat(str);
      if (isNaN(value))
        error('Invalid floating point number: ' + value);
      return value;
    },
    getString: function() {
      var numParen = 1;
      var done = false;
      var str = '';
      var stream = this.stream;
      var ch;
      do {
        ch = stream.getChar();
        switch (ch) {
        case undefined:
          warn('Unterminated string');
          done = true;
          break;
        case '(':
          ++numParen;
          str += ch;
          break;
        case ')':
          if (--numParen == 0) {
            done = true;
          } else {
            str += ch;
          }
          break;
        case '\\':
          ch = stream.getChar();
          switch (ch) {
          case undefined:
            warn('Unterminated string');
            done = true;
            break;
          case 'n':
            str += '\n';
            break;
          case 'r':
            str += '\r';
            break;
          case 't':
            str += '\t';
            break;
          case 'b':
            str += '\b';
            break;
          case 'f':
            str += '\f';
            break;
          case '\\':
          case '(':
          case ')':
            str += ch;
            break;
          case '0': case '1': case '2': case '3':
          case '4': case '5': case '6': case '7':
            var x = ch - '0';
            ch = stream.lookChar();
            if (ch >= '0' && ch <= '7') {
              stream.skip();
              x = (x << 3) + (ch - '0');
              ch = stream.lookChar();
              if (ch >= '0' && ch <= '7') {
                stream.skip();
                x = (x << 3) + (ch - '0');
              }
            }

            str += String.fromCharCode(x);
            break;
          case '\r':
            ch = stream.lookChar();
            if (ch == '\n')
              stream.skip();
            break;
          case '\n':
            break;
          default:
            str += ch;
            break;
          }
          break;
        default:
          str += ch;
          break;
        }
      } while (!done);
      return str;
    },
    getName: function(ch) {
      var str = '';
      var stream = this.stream;
      while (!!(ch = stream.lookChar()) && !specialChars[ch.charCodeAt(0)]) {
        stream.skip();
        if (ch == '#') {
          ch = stream.lookChar();
          var x = ToHexDigit(ch);
          if (x != -1) {
            stream.skip();
            var x2 = ToHexDigit(stream.getChar());
            if (x2 == -1)
              error('Illegal digit in hex char in name: ' + x2);
            str += String.fromCharCode((x << 4) | x2);
          } else {
            str += '#';
            str += ch;
          }
        } else {
          str += ch;
        }
      }
      if (str.length > 128)
        error('Warning: name token is longer than allowed by the spec: ' +
              str.length);
      return new Name(str);
    },
    getHexString: function(ch) {
      var str = '';
      var stream = this.stream;
      for (;;) {
        ch = stream.getChar();
        if (ch == '>') {
          break;
        }
        if (!ch) {
          warn('Unterminated hex string');
          break;
        }
        if (specialChars[ch.charCodeAt(0)] != 1) {
          var x, x2;
          if ((x = ToHexDigit(ch)) == -1)
            error('Illegal character in hex string: ' + ch);

          ch = stream.getChar();
          while (specialChars[ch.charCodeAt(0)] == 1)
            ch = stream.getChar();

          if ((x2 = ToHexDigit(ch)) == -1)
            error('Illegal character in hex string: ' + ch);

          str += String.fromCharCode((x << 4) | x2);
        }
      }
      return str;
    },
    getObj: function() {
      // skip whitespace and comments
      var comment = false;
      var stream = this.stream;
      var ch;
      while (true) {
        if (!(ch = stream.getChar()))
          return EOF;
        if (comment) {
          if (ch == '\r' || ch == '\n')
            comment = false;
        } else if (ch == '%') {
          comment = true;
        } else if (specialChars[ch.charCodeAt(0)] != 1) {
          break;
        }
      }

      // start reading token
      switch (ch) {
      case '0': case '1': case '2': case '3': case '4':
      case '5': case '6': case '7': case '8': case '9':
      case '+': case '-': case '.':
      return this.getNumber(ch);
      case '(':
      return this.getString();
      case '/':
      return this.getName(ch);
      // array punctuation
      case '[':
      case ']':
      return new Cmd(ch);
      // hex string or dict punctuation
      case '<':
      ch = stream.lookChar();
      if (ch == '<') {
        // dict punctuation
        stream.skip();
        return new Cmd('<<');
      }
      return this.getHexString(ch);
      // dict punctuation
      case '>':
      ch = stream.lookChar();
      if (ch == '>') {
        stream.skip();
        return new Cmd('>>');
      }
      case '{':
      case '}':
      return new Cmd(ch);
      // fall through
      case ')':
      error('Illegal character: ' + ch);
      return Error;
      }

      // command
      var str = ch;
      while (!!(ch = stream.lookChar()) && !specialChars[ch.charCodeAt(0)]) {
        stream.skip();
        if (str.length == 128) {
          error('Command token too long: ' + str.length);
          break;
        }
        str += ch;
      }
      if (str == 'true')
        return true;
      if (str == 'false')
        return false;
      if (str == 'null')
        return null;
      return new Cmd(str);
    },
    skipToNextLine: function() {
      var stream = this.stream;
      while (true) {
        var ch = stream.getChar();
        if (!ch || ch == '\n')
          return;
        if (ch == '\r') {
          if ((ch = stream.lookChar()) == '\n')
            stream.skip();
          return;
        }
      }
    },
    skip: function() {
      this.stream.skip();
    }
  };

  return constructor;
})();

var Parser = (function() {
  function constructor(lexer, allowStreams, xref) {
    this.lexer = lexer;
    this.allowStreams = allowStreams;
    this.xref = xref;
    this.inlineImg = 0;
    this.refill();
  }

  constructor.prototype = {
    refill: function() {
      this.buf1 = this.lexer.getObj();
      this.buf2 = this.lexer.getObj();
    },
    shift: function() {
      if (IsCmd(this.buf2, 'ID')) {
        this.buf1 = this.buf2;
        this.buf2 = null;
        // skip byte after ID
        this.lexer.skip();
      } else {
        this.buf1 = this.buf2;
        this.buf2 = this.lexer.getObj();
     }
    },
    getObj: function(cipherTransform) {
      if (IsCmd(this.buf1, 'BI')) { // inline image
        this.shift();
        return this.makeInlineImage(cipherTransform);
      } else if (IsCmd(this.buf1, '[')) { // array
        this.shift();
        var array = [];
        while (!IsCmd(this.buf1, ']') && !IsEOF(this.buf1))
          array.push(this.getObj());
        if (IsEOF(this.buf1))
          error('End of file inside array');
        this.shift();
        return array;
      } else if (IsCmd(this.buf1, '<<')) { // dictionary or stream
        this.shift();
        var dict = new Dict();
        while (!IsCmd(this.buf1, '>>') && !IsEOF(this.buf1)) {
          if (!IsName(this.buf1)) {
            error('Dictionary key must be a name object');
          } else {
            var key = this.buf1.name;
            this.shift();
            if (IsEOF(this.buf1))
              break;
            dict.set(key, this.getObj(cipherTransform));
          }
        }
        if (IsEOF(this.buf1))
          error('End of file inside dictionary');

        // stream objects are not allowed inside content streams or
        // object streams
        if (IsCmd(this.buf2, 'stream')) {
          return this.allowStreams ?
            this.makeStream(dict, cipherTransform) : dict;
        } else {
          this.shift();
        }
        return dict;
      } else if (IsInt(this.buf1)) { // indirect reference or integer
        var num = this.buf1;
        this.shift();
        if (IsInt(this.buf1) && IsCmd(this.buf2, 'R')) {
          var ref = new Ref(num, this.buf1);
          this.shift();
          this.shift();
          return ref;
        }
        return num;
      } else if (IsString(this.buf1)) { // string
        var str = this.buf1;
        this.shift();
        if (cipherTransform)
          str = cipherTransform.decryptString(str);
        return str;
      }

      // simple object
      var obj = this.buf1;
      this.shift();
      return obj;
    },
    makeInlineImage: function(cipherTransform) {
      var lexer = this.lexer;
      var stream = lexer.stream;

      // parse dictionary
      var dict = new Dict();
      while (!IsCmd(this.buf1, 'ID') && !IsEOF(this.buf1)) {
        if (!IsName(this.buf1)) {
          error('Dictionary key must be a name object');
        } else {
          var key = this.buf1.name;
          this.shift();
          if (IsEOF(this.buf1))
            break;
          dict.set(key, this.getObj(cipherTransform));
        }
      }

      // parse image stream
      var startPos = stream.pos;

      var c1 = stream.getChar();
      var c2 = stream.getChar();
      while (!(c1 == 'E' && c2 == 'I') && c2 != null) {
        c1 = c2;
        c2 = stream.getChar();
      }

      var length = (stream.pos - 2) - startPos;
      var imageStream = stream.makeSubStream(startPos, length, dict);
      if (cipherTransform)
        imageStream = cipherTransform.createStream(imageStream);
      imageStream = this.filter(imageStream, dict, length);
      imageStream.parameters = dict;

      this.buf2 = new Cmd('EI');
      this.shift();

      return imageStream;
    },
    makeStream: function(dict, cipherTransform) {
      var lexer = this.lexer;
      var stream = lexer.stream;

      // get stream start position
      lexer.skipToNextLine();
      var pos = stream.pos;

      // get length
      var length = dict.get('Length');
      var xref = this.xref;
      if (xref)
        length = xref.fetchIfRef(length);
      if (!IsInt(length)) {
        error('Bad ' + length + ' attribute in stream');
        length = 0;
      }

      // skip over the stream data
      stream.pos = pos + length;
      this.shift(); // '>>'
      this.shift(); // 'stream'
      if (!IsCmd(this.buf1, 'endstream'))
        error('Missing endstream');
      this.shift();

      stream = stream.makeSubStream(pos, length, dict);
      if (cipherTransform)
        stream = cipherTransform.createStream(stream);
      stream = this.filter(stream, dict, length);
      stream.parameters = dict;
      return stream;
    },
    filter: function(stream, dict, length) {
      var filter = dict.get('Filter', 'F');
      var params = dict.get('DecodeParms', 'DP');
      if (IsName(filter))
        return this.makeFilter(stream, filter.name, length, params);
      if (IsArray(filter)) {
        var filterArray = filter;
        var paramsArray = params;
        for (var i = 0, ii = filterArray.length; i < ii; ++i) {
          filter = filterArray[i];
          if (!IsName(filter))
            error('Bad filter name: ' + filter);
          else {
            params = null;
            if (IsArray(paramsArray) && (i in paramsArray))
              params = paramsArray[i];
            stream = this.makeFilter(stream, filter.name, length, params);
          }
        }
      }
      return stream;
    },
    makeFilter: function(stream, name, length, params) {
      if (name == 'FlateDecode' || name == 'Fl') {
        if (params) {
          return new PredictorStream(new FlateStream(stream), params);
        }
        return new FlateStream(stream);
      } else if (name == 'LZWDecode' || name == 'LZW') {
        var earlyChange = 1;
        if (params) {
          if (params.has('EarlyChange'))
            earlyChange = params.get('EarlyChange');
          return new PredictorStream(
            new LZWStream(stream, earlyChange), params);
        }
        return new LZWStream(stream, earlyChange);
      } else if (name == 'DCTDecode' || name == 'DCT') {
        var bytes = stream.getBytes(length);
        return new JpegStream(bytes, stream.dict);
      } else if (name == 'ASCII85Decode' || name == 'A85') {
        return new Ascii85Stream(stream);
      } else if (name == 'ASCIIHexDecode' || name == 'AHx') {
        return new AsciiHexStream(stream);
      } else if (name == 'CCITTFaxDecode' || name == 'CCF') {
        return new CCITTFaxStream(stream, params);
      } else {
        error('filter "' + name + '" not supported yet');
      }
      return stream;
    }
  };

  return constructor;
})();

var Linearization = (function() {
  function constructor(stream) {
    this.parser = new Parser(new Lexer(stream), false);
    var obj1 = this.parser.getObj();
    var obj2 = this.parser.getObj();
    var obj3 = this.parser.getObj();
    this.linDict = this.parser.getObj();
    if (IsInt(obj1) && IsInt(obj2) && IsCmd(obj3, 'obj') &&
        IsDict(this.linDict)) {
      var obj = this.linDict.get('Linearized');
      if (!(IsNum(obj) && obj > 0))
        this.linDict = null;
    }
  }

  constructor.prototype = {
    getInt: function(name) {
      var linDict = this.linDict;
      var obj;
      if (IsDict(linDict) &&
          IsInt(obj = linDict.get(name)) &&
          obj > 0) {
        return obj;
      }
      error('"' + name + '" field in linearization table is invalid');
      return 0;
    },
    getHint: function(index) {
      var linDict = this.linDict;
      var obj1, obj2;
      if (IsDict(linDict) &&
          IsArray(obj1 = linDict.get('H')) &&
          obj1.length >= 2 &&
          IsInt(obj2 = obj1[index]) &&
          obj2 > 0) {
        return obj2;
      }
      error('Hints table in linearization table is invalid: ' + index);
      return 0;
    },
    get length() {
      if (!IsDict(this.linDict))
        return 0;
      return this.getInt('L');
    },
    get hintsOffset() {
      return this.getHint(0);
    },
    get hintsLength() {
      return this.getHint(1);
    },
    get hintsOffset2() {
      return this.getHint(2);
    },
    get hintsLenth2() {
      return this.getHint(3);
    },
    get objectNumberFirst() {
      return this.getInt('O');
    },
    get endFirst() {
      return this.getInt('E');
    },
    get numPages() {
      return this.getInt('N');
    },
    get mainXRefEntriesOffset() {
      return this.getInt('T');
    },
    get pageFirst() {
      return this.getInt('P');
    }
  };

  return constructor;
})();

var XRef = (function() {
  function constructor(stream, startXRef, mainXRefEntriesOffset) {
    this.stream = stream;
    this.entries = [];
    this.xrefstms = {};
    var trailerDict = this.readXRef(startXRef);

    // prepare the XRef cache
    this.cache = [];

    var encrypt = trailerDict.get('Encrypt');
    if (encrypt) {
      var fileId = trailerDict.get('ID');
      this.encrypt = new CipherTransformFactory(this.fetch(encrypt),
                                                fileId[0] /*, password */);
    }

    // get the root dictionary (catalog) object
    if (!IsRef(this.root = trailerDict.get('Root')))
      error('Invalid root reference');
  }

  constructor.prototype = {
    readXRefTable: function readXRefTable(parser) {
      var obj;
      while (true) {
        if (IsCmd(obj = parser.getObj(), 'trailer'))
          break;
        if (!IsInt(obj))
          error('Invalid XRef table');
        var first = obj;
        if (!IsInt(obj = parser.getObj()))
          error('Invalid XRef table');
        var n = obj;
        if (first < 0 || n < 0 || (first + n) != ((first + n) | 0))
          error('Invalid XRef table: ' + first + ', ' + n);
        for (var i = first; i < first + n; ++i) {
          var entry = {};
          if (!IsInt(obj = parser.getObj()))
            error('Invalid XRef table: ' + first + ', ' + n);
          entry.offset = obj;
          if (!IsInt(obj = parser.getObj()))
            error('Invalid XRef table: ' + first + ', ' + n);
          entry.gen = obj;
          obj = parser.getObj();
          if (IsCmd(obj, 'n')) {
            entry.uncompressed = true;
          } else if (IsCmd(obj, 'f')) {
            entry.free = true;
          } else {
            error('Invalid XRef table: ' + first + ', ' + n);
          }
          if (!this.entries[i]) {
            // In some buggy PDF files the xref table claims to start at 1
            // instead of 0.
            if (i == 1 && first == 1 &&
                entry.offset == 0 && entry.gen == 65535 && entry.free) {
              i = first = 0;
            }
            this.entries[i] = entry;
          }
        }
      }

      // read the trailer dictionary
      var dict;
      if (!IsDict(dict = parser.getObj()))
        error('Invalid XRef table');

      // get the 'Prev' pointer
      var prev;
      obj = dict.get('Prev');
      if (IsInt(obj)) {
        prev = obj;
      } else if (IsRef(obj)) {
        // certain buggy PDF generators generate "/Prev NNN 0 R" instead
        // of "/Prev NNN"
        prev = obj.num;
      }
      if (prev) {
        this.readXRef(prev);
      }

      // check for 'XRefStm' key
      if (IsInt(obj = dict.get('XRefStm'))) {
        var pos = obj;
        if (pos in this.xrefstms)
          error('Invalid XRef table');
        this.xrefstms[pos] = 1; // avoid infinite recursion
        this.readXRef(pos);
      }

      return dict;
    },
    readXRefStream: function readXRefStream(stream) {
      var streamParameters = stream.parameters;
      var byteWidths = streamParameters.get('W');
      var range = streamParameters.get('Index');
      if (!range)
        range = [0, streamParameters.get('Size')];
      var i, j;
      while (range.length > 0) {
        var first = range[0], n = range[1];
        if (!IsInt(first) || !IsInt(n))
          error('Invalid XRef range fields: ' + first + ', ' + n);
        var typeFieldWidth = byteWidths[0];
        var offsetFieldWidth = byteWidths[1];
        var generationFieldWidth = byteWidths[2];
        if (!IsInt(typeFieldWidth) || !IsInt(offsetFieldWidth) ||
            !IsInt(generationFieldWidth)) {
          error('Invalid XRef entry fields length: ' + first + ', ' + n);
        }
        for (i = 0; i < n; ++i) {
          var type = 0, offset = 0, generation = 0;
          for (j = 0; j < typeFieldWidth; ++j)
            type = (type << 8) | stream.getByte();
          // if type field is absent, its default value = 1
          if (typeFieldWidth == 0)
            type = 1;
          for (j = 0; j < offsetFieldWidth; ++j)
            offset = (offset << 8) | stream.getByte();
          for (j = 0; j < generationFieldWidth; ++j)
            generation = (generation << 8) | stream.getByte();
          var entry = {};
          entry.offset = offset;
          entry.gen = generation;
          switch (type) {
          case 0:
            entry.free = true;
            break;
          case 1:
            entry.uncompressed = true;
            break;
          case 2:
            break;
          default:
            error('Invalid XRef entry type: ' + type);
            break;
          }
          if (!this.entries[first + i])
            this.entries[first + i] = entry;
        }
        range.splice(0, 2);
      }
      var prev = streamParameters.get('Prev');
      if (IsInt(prev))
        this.readXRef(prev);
      return streamParameters;
    },
    readXRef: function readXref(startXRef) {
      var stream = this.stream;
      stream.pos = startXRef;
      var parser = new Parser(new Lexer(stream), true);
      var obj = parser.getObj();
      // parse an old-style xref table
      if (IsCmd(obj, 'xref'))
        return this.readXRefTable(parser);
      // parse an xref stream
      if (IsInt(obj)) {
        if (!IsInt(parser.getObj()) ||
            !IsCmd(parser.getObj(), 'obj') ||
            !IsStream(obj = parser.getObj())) {
          error('Invalid XRef stream');
        }
        return this.readXRefStream(obj);
      }
      error('Invalid XRef');
      return null;
    },
    getEntry: function(i) {
      var e = this.entries[i];
      if (e.free)
        error('reading an XRef stream not implemented yet');
      return e;
    },
    fetchIfRef: function(obj) {
      if (!IsRef(obj))
        return obj;
      return this.fetch(obj);
    },
    fetch: function(ref) {
      var num = ref.num;
      var e = this.cache[num];
      if (e)
        return e;

      e = this.getEntry(num);
      var gen = ref.gen;
      var stream, parser;
      if (e.uncompressed) {
        if (e.gen != gen)
          throw ('inconsistent generation in XRef');
        stream = this.stream.makeSubStream(e.offset);
        parser = new Parser(new Lexer(stream), true, this);
        var obj1 = parser.getObj();
        var obj2 = parser.getObj();
        var obj3 = parser.getObj();
        if (!IsInt(obj1) || obj1 != num ||
            !IsInt(obj2) || obj2 != gen ||
            !IsCmd(obj3)) {
          error('bad XRef entry');
        }
        if (!IsCmd(obj3, 'obj')) {
          // some bad pdfs use "obj1234" and really mean 1234
          if (obj3.cmd.indexOf('obj') == 0) {
            num = parseInt(obj3.cmd.substring(3), 10);
            if (!isNaN(num))
              return num;
          }
          error('bad XRef entry');
        }
        if (this.encrypt) {
          e = parser.getObj(this.encrypt.createCipherTransform(num, gen));
        } else {
          e = parser.getObj();
        }
        // Don't cache streams since they are mutable.
        if (!IsStream(e))
          this.cache[num] = e;
        return e;
      }

      // compressed entry
      stream = this.fetch(new Ref(e.offset, 0));
      if (!IsStream(stream))
        error('bad ObjStm stream');
      var first = stream.parameters.get('First');
      var n = stream.parameters.get('N');
      if (!IsInt(first) || !IsInt(n)) {
        error('invalid first and n parameters for ObjStm stream');
      }
      parser = new Parser(new Lexer(stream), false);
      var i, entries = [], nums = [];
      // read the object numbers to populate cache
      for (i = 0; i < n; ++i) {
        num = parser.getObj();
        if (!IsInt(num)) {
          error('invalid object number in the ObjStm stream: ' + num);
        }
        nums.push(num);
        var offset = parser.getObj();
        if (!IsInt(offset)) {
          error('invalid object offset in the ObjStm stream: ' + offset);
        }
      }
      // read stream objects for cache
      for (i = 0; i < n; ++i) {
        entries.push(parser.getObj());
        this.cache[nums[i]] = entries[i];
      }
      e = entries[e.gen];
      if (!e) {
        error('bad XRef entry for compressed object');
      }
      return e;
    },
    getCatalogObj: function() {
      return this.fetch(this.root);
    }
  };

  return constructor;
})();

var Page = (function() {
  function constructor(xref, pageNumber, pageDict, ref) {
    this.pageNumber = pageNumber;
    this.pageDict = pageDict;
    this.stats = {
      create: Date.now(),
      compile: 0.0,
      fonts: 0.0,
      images: 0.0,
      render: 0.0
    };
    this.xref = xref;
    this.ref = ref;
  }

  constructor.prototype = {
    getPageProp: function(key) {
      return this.xref.fetchIfRef(this.pageDict.get(key));
    },
    inheritPageProp: function(key) {
      var dict = this.pageDict;
      var obj = dict.get(key);
      while (obj === undefined) {
        dict = this.xref.fetchIfRef(dict.get('Parent'));
        if (!dict)
          break;
        obj = dict.get(key);
      }
      return obj;
    },
    get content() {
      return shadow(this, 'content', this.getPageProp('Contents'));
    },
    get resources() {
      return shadow(this, 'resources', this.inheritPageProp('Resources'));
    },
    get mediaBox() {
      var obj = this.inheritPageProp('MediaBox');
      return shadow(this, 'mediaBox',
                    ((IsArray(obj) && obj.length == 4) ? obj : null));
    },
    get annotations() {
      return shadow(this, 'annotations', this.inheritPageProp('Annots'));
    },
    get width() {
      var mediaBox = this.mediaBox;
      var rotate = this.rotate;
      var width;
      if (rotate == 0 || rotate == 180) {
        width = (mediaBox[2] - mediaBox[0]);
      } else {
        width = (mediaBox[3] - mediaBox[1]);
      }
      return shadow(this, 'width', width);
    },
    get height() {
      var mediaBox = this.mediaBox;
      var rotate = this.rotate;
      var height;
      if (rotate == 0 || rotate == 180) {
        height = (mediaBox[3] - mediaBox[1]);
      } else {
        height = (mediaBox[2] - mediaBox[0]);
      }
      return shadow(this, 'height', height);
    },
    get rotate() {
      var rotate = this.inheritPageProp('Rotate') || 0;
      // Normalize rotation so it's a multiple of 90 and between 0 and 270
      if (rotate % 90 != 0) {
        rotate = 0;
      } else if (rotate >= 360) {
        rotate = rotate % 360;
      } else if (rotate < 0) {
        // The spec doesn't cover negatives, assume its counterclockwise
        // rotation. The following is the other implementation of modulo.
        rotate = ((rotate % 360) + 360) % 360;
      }
      return shadow(this, 'rotate', rotate);
    },
    startRendering: function(canvasCtx, continuation) {
      var self = this;
      var stats = self.stats;
      stats.compile = stats.fonts = stats.render = 0;

      var gfx = new CanvasGraphics(canvasCtx);
      var fonts = [];
      var images = new ImagesLoader();

      this.compile(gfx, fonts, images);
      stats.compile = Date.now();

      var displayContinuation = function() {
        // Always defer call to display() to work around bug in
        // Firefox error reporting from XHR callbacks.
        setTimeout(function() {
          var exc = null;
          try {
            self.display(gfx);
            stats.render = Date.now();
          } catch (e) {
            exc = e.toString();
          }
          continuation(exc);
        });
      };

      var fontObjs = FontLoader.bind(
        fonts,
        function() {
          stats.fonts = Date.now();
          images.notifyOnLoad(function() {
            stats.images = Date.now();
            displayContinuation();
          });
        });

      for (var i = 0, ii = fonts.length; i < ii; ++i)
        fonts[i].dict.fontObj = fontObjs[i];
    },


    compile: function(gfx, fonts, images) {
      if (this.code) {
        // content was compiled
        return;
      }

      var xref = this.xref;
      var content = xref.fetchIfRef(this.content);
      var resources = xref.fetchIfRef(this.resources);
      if (IsArray(content)) {
        // fetching items
        var i, n = content.length;
        for (i = 0; i < n; ++i)
          content[i] = xref.fetchIfRef(content[i]);
        content = new StreamsSequenceStream(content);
      }
      this.code = gfx.compile(content, xref, resources, fonts, images);
    },
    display: function(gfx) {
      assert(this.code instanceof Function,
             'page content must be compiled first');
      var xref = this.xref;
      var resources = xref.fetchIfRef(this.resources);
      var mediaBox = xref.fetchIfRef(this.mediaBox);
      assertWellFormed(IsDict(resources), 'invalid page resources');
      gfx.beginDrawing({ x: mediaBox[0], y: mediaBox[1],
            width: this.width,
            height: this.height,
            rotate: this.rotate });
      gfx.execute(this.code, xref, resources);
      gfx.endDrawing();
    },
    rotatePoint: function(x, y) {
      var rotate = this.rotate;
      switch (rotate) {
        case 180:
          return {x: this.width - x, y: y};
        case 90:
          return {x: this.width - y, y: this.height - x};
        case 270:
          return {x: y, y: x};
        case 0:
        default:
          return {x: x, y: this.height - y};
      }
    },
    getLinks: function() {
      var xref = this.xref;
      var annotations = xref.fetchIfRef(this.annotations) || [];
      var i, n = annotations.length;
      var links = [];
      for (i = 0; i < n; ++i) {
        var annotation = xref.fetch(annotations[i]);
        if (!IsDict(annotation))
          continue;
        var subtype = annotation.get('Subtype');
        if (!IsName(subtype) || subtype.name != 'Link')
          continue;
        var rect = annotation.get('Rect');
        var topLeftCorner = this.rotatePoint(rect[0], rect[1]);
        var bottomRightCorner = this.rotatePoint(rect[2], rect[3]);

        var link = {};
        link.x = Math.min(topLeftCorner.x, bottomRightCorner.x);
        link.y = Math.min(topLeftCorner.y, bottomRightCorner.y);
        link.width = Math.abs(topLeftCorner.x - bottomRightCorner.x);
        link.height = Math.abs(topLeftCorner.y - bottomRightCorner.y);
        var a = this.xref.fetchIfRef(annotation.get('A'));
        if (a) {
          switch (a.get('S').name) {
            case 'URI':
              link.url = a.get('URI');
              break;
            case 'GoTo':
              link.dest = a.get('D');
              break;
            default:
              TODO('other link types');
              break;
          }
        } else if (annotation.has('Dest')) {
          // simple destination link
          var dest = annotation.get('Dest');
          link.dest = IsName(dest) ? dest.name : dest;
        }
        links.push(link);
      }
      return links;
    }
  };

  return constructor;
})();

var Catalog = (function() {
  function constructor(xref) {
    this.xref = xref;
    var obj = xref.getCatalogObj();
    assertWellFormed(IsDict(obj), 'catalog object is not a dictionary');
    this.catDict = obj;
  }

  constructor.prototype = {
    get toplevelPagesDict() {
      var pagesObj = this.catDict.get('Pages');
      assertWellFormed(IsRef(pagesObj), 'invalid top-level pages reference');
      var xrefObj = this.xref.fetch(pagesObj);
      assertWellFormed(IsDict(xrefObj), 'invalid top-level pages dictionary');
      // shadow the prototype getter
      return shadow(this, 'toplevelPagesDict', xrefObj);
    },
    get documentOutline() {
      var obj = this.catDict.get('Outlines');
      var xref = this.xref;
      var root = { items: [] };
      if (IsRef(obj)) {
        obj = xref.fetch(obj).get('First');
        var processed = new RefSet();
        if (IsRef(obj)) {
          var queue = [{obj: obj, parent: root}];
          // to avoid recursion keeping track of the items
          // in the processed dictionary
          processed.put(obj);
          while (queue.length > 0) {
            var i = queue.shift();
            var outlineDict = xref.fetch(i.obj);
            if (!outlineDict.has('Title'))
              error('Invalid outline item');
            var dest = outlineDict.get('A');
            if (dest)
              dest = xref.fetchIfRef(dest).get('D');
            else if (outlineDict.has('Dest')) {
              dest = outlineDict.get('Dest');
              if (IsName(dest))
                dest = dest.name;
            }
            var title = xref.fetchIfRef(outlineDict.get('Title'));
            var outlineItem = {
              dest: dest,
              title: stringToPDFString(title),
              color: outlineDict.get('C') || [0, 0, 0],
              count: outlineDict.get('Count'),
              bold: !!(outlineDict.get('F') & 2),
              italic: !!(outlineDict.get('F') & 1),
              items: []
            };
            i.parent.items.push(outlineItem);
            obj = outlineDict.get('First');
            if (IsRef(obj) && !processed.has(obj)) {
              queue.push({obj: obj, parent: outlineItem});
              processed.put(obj);
            }
            obj = outlineDict.get('Next');
            if (IsRef(obj) && !processed.has(obj)) {
              queue.push({obj: obj, parent: i.parent});
              processed.put(obj);
            }
          }
        }
      }
      obj = root.items.length > 0 ? root.items : null;
      return shadow(this, 'documentOutline', obj);
    },
    get numPages() {
      var obj = this.toplevelPagesDict.get('Count');
      assertWellFormed(
        IsInt(obj),
        'page count in top level pages object is not an integer'
      );
      // shadow the prototype getter
      return shadow(this, 'num', obj);
    },
    traverseKids: function(pagesDict) {
      var pageCache = this.pageCache;
      var kids = pagesDict.get('Kids');
      assertWellFormed(IsArray(kids),
                       'page dictionary kids object is not an array');
      for (var i = 0; i < kids.length; ++i) {
        var kid = kids[i];
        assertWellFormed(IsRef(kid),
                         'page dictionary kid is not a reference');
        var obj = this.xref.fetch(kid);
        if (IsDict(obj, 'Page') || (IsDict(obj) && !obj.has('Kids'))) {
          pageCache.push(new Page(this.xref, pageCache.length, obj, kid));
        } else { // must be a child page dictionary
          assertWellFormed(
            IsDict(obj),
            'page dictionary kid reference points to wrong type of object'
          );
          this.traverseKids(obj);
        }
      }
    },
    get destinations() {
      function fetchDestination(xref, ref) {
        var dest = xref.fetchIfRef(ref);
        return IsDict(dest) ? dest.get('D') : dest;
      }

      var xref = this.xref;
      var dests = {}, nameTreeRef, nameDictionaryRef;
      var obj = this.catDict.get('Names');
      if (obj)
        nameTreeRef = xref.fetchIfRef(obj).get('Dests');
      else if (this.catDict.has('Dests'))
        nameDictionaryRef = this.catDict.get('Dests');

      if (nameDictionaryRef) {
        // reading simple destination dictionary
        obj = xref.fetchIfRef(nameDictionaryRef);
        obj.forEach(function(key, value) {
          if (!value) return;
          dests[key] = fetchDestination(xref, value);
        });
      }
      if (nameTreeRef) {
        // reading name tree
        var processed = new RefSet();
        processed.put(nameTreeRef);
        var queue = [nameTreeRef];
        while (queue.length > 0) {
          var i, n;
          obj = xref.fetch(queue.shift());
          if (obj.has('Kids')) {
            var kids = obj.get('Kids');
            for (i = 0, n = kids.length; i < n; i++) {
              var kid = kids[i];
              if (processed.has(kid))
                error('invalid destinations');
              queue.push(kid);
              processed.put(kid);
            }
            continue;
          }
          var names = obj.get('Names');
          for (i = 0, n = names.length; i < n; i += 2) {
            dests[names[i]] = fetchDestination(xref, names[i + 1]);
          }
        }
      }
      return shadow(this, 'destinations', dests);
    },
    getPage: function(n) {
      var pageCache = this.pageCache;
      if (!pageCache) {
        pageCache = this.pageCache = [];
        this.traverseKids(this.toplevelPagesDict);
      }
      return this.pageCache[n - 1];
    }
  };

  return constructor;
})();

var PDFDoc = (function() {
  function constructor(stream) {
    assertWellFormed(stream.length > 0, 'stream must have data');
    this.stream = stream;
    this.setup();
  }

  function find(stream, needle, limit, backwards) {
    var pos = stream.pos;
    var end = stream.end;
    var str = '';
    if (pos + limit > end)
      limit = end - pos;
    for (var n = 0; n < limit; ++n)
      str += stream.getChar();
    stream.pos = pos;
    var index = backwards ? str.lastIndexOf(needle) : str.indexOf(needle);
    if (index == -1)
      return false; /* not found */
    stream.pos += index;
    return true; /* found */
  }

  constructor.prototype = {
    get linearization() {
      var length = this.stream.length;
      var linearization = false;
      if (length) {
        linearization = new Linearization(this.stream);
        if (linearization.length != length)
          linearization = false;
      }
      // shadow the prototype getter with a data property
      return shadow(this, 'linearization', linearization);
    },
    get startXRef() {
      var stream = this.stream;
      var startXRef = 0;
      var linearization = this.linearization;
      if (linearization) {
        // Find end of first obj.
        stream.reset();
        if (find(stream, 'endobj', 1024))
          startXRef = stream.pos + 6;
      } else {
        // Find startxref at the end of the file.
        var start = stream.end - 1024;
        if (start < 0)
          start = 0;
        stream.pos = start;
        if (find(stream, 'startxref', 1024, true)) {
          stream.skip(9);
          var ch;
          while (Lexer.isSpace(ch = stream.getChar())) {}
          var str = '';
          while ((ch - '0') <= 9) {
            str += ch;
            ch = stream.getChar();
          }
          startXRef = parseInt(str, 10);
          if (isNaN(startXRef))
            startXRef = 0;
        }
      }
      // shadow the prototype getter with a data property
      return shadow(this, 'startXRef', startXRef);
    },
    get mainXRefEntriesOffset() {
      var mainXRefEntriesOffset = 0;
      var linearization = this.linearization;
      if (linearization)
        mainXRefEntriesOffset = linearization.mainXRefEntriesOffset;
      // shadow the prototype getter with a data property
      return shadow(this, 'mainXRefEntriesOffset', mainXRefEntriesOffset);
    },
    // Find the header, remove leading garbage and setup the stream
    // starting from the header.
    checkHeader: function() {
      var stream = this.stream;
      stream.reset();
      if (find(stream, '%PDF-', 1024)) {
        // Found the header, trim off any garbage before it.
        stream.moveStart();
        return;
      }
      // May not be a PDF file, continue anyway.
    },
    setup: function(ownerPassword, userPassword) {
      this.checkHeader();
      this.xref = new XRef(this.stream,
                           this.startXRef,
                           this.mainXRefEntriesOffset);
      this.catalog = new Catalog(this.xref);
    },
    get numPages() {
      var linearization = this.linearization;
      var num = linearization ? linearization.numPages : this.catalog.numPages;
      // shadow the prototype getter
      return shadow(this, 'numPages', num);
    },
    getPage: function(n) {
      // assert(!this.linearization, 'linearized page access not implemented');
      return this.catalog.getPage(n);
    }
  };

  return constructor;
})();

var Encodings = {
  get ExpertEncoding() {
    return shadow(this, 'ExpertEncoding', [,,,,,,,,,,,,,,,,,,,,,,,,,,,,,,,,
      'space', 'exclamsmall', 'Hungarumlautsmall',, 'dollaroldstyle',
      'dollarsuperior', 'ampersandsmall', 'Acutesmall', 'parenleftsuperior',
      'parenrightsuperior', 'twodotenleader', 'onedotenleader', 'comma',
      'hyphen', 'period', 'fraction', 'zerooldstyle', 'oneoldstyle',
      'twooldstyle', 'threeoldstyle', 'fouroldstyle', 'fiveoldstyle',
      'sixoldstyle', 'sevenoldstyle', 'eightoldstyle', 'nineoldstyle', 'colon',
      'semicolon', 'commasuperior', 'threequartersemdash', 'periodsuperior',
      'questionsmall',, 'asuperior', 'bsuperior', 'centsuperior', 'dsuperior',
      'esuperior',,, 'isuperior',,, 'lsuperior', 'msuperior', 'nsuperior',
      'osuperior',,, 'rsuperior', 'ssuperior', 'tsuperior',, 'ff', 'fi', 'fl',
      'ffi', 'ffl', 'parenleftinferior',, 'parenrightinferior',
      'Circumflexsmall', 'hyphensuperior', 'Gravesmall', 'Asmall', 'Bsmall',
      'Csmall', 'Dsmall', 'Esmall', 'Fsmall', 'Gsmall', 'Hsmall', 'Ismall',
      'Jsmall', 'Ksmall', 'Lsmall', 'Msmall', 'Nsmall', 'Osmall', 'Psmall',
      'Qsmall', 'Rsmall', 'Ssmall', 'Tsmall', 'Usmall', 'Vsmall', 'Wsmall',
      'Xsmall', 'Ysmall', 'Zsmall', 'colonmonetary', 'onefitted', 'rupiah',
      'Tildesmall',,,,,,,,,,,,,,,,,,,,,,,,,,,,,,,,,,, 'exclamdownsmall',
      'centoldstyle', 'Lslashsmall',,, 'Scaronsmall', 'Zcaronsmall',
      'Dieresissmall', 'Brevesmall', 'Caronsmall',, 'Dotaccentsmall',,,
      'Macronsmall',,, 'figuredash', 'hypheninferior',,, 'Ogoneksmall',
      'Ringsmall', 'Cedillasmall',,,, 'onequarter', 'onehalf', 'threequarters',
      'questiondownsmall', 'oneeighth', 'threeeighths', 'fiveeighths',
      'seveneighths', 'onethird', 'twothirds',,, 'zerosuperior', 'onesuperior',
      'twosuperior', 'threesuperior', 'foursuperior', 'fivesuperior',
      'sixsuperior', 'sevensuperior', 'eightsuperior', 'ninesuperior',
      'zeroinferior', 'oneinferior', 'twoinferior', 'threeinferior',
      'fourinferior', 'fiveinferior', 'sixinferior', 'seveninferior',
      'eightinferior', 'nineinferior', 'centinferior', 'dollarinferior',
      'periodinferior', 'commainferior', 'Agravesmall', 'Aacutesmall',
      'Acircumflexsmall', 'Atildesmall', 'Adieresissmall', 'Aringsmall',
      'AEsmall', 'Ccedillasmall', 'Egravesmall', 'Eacutesmall',
      'Ecircumflexsmall', 'Edieresissmall', 'Igravesmall', 'Iacutesmall',
      'Icircumflexsmall', 'Idieresissmall', 'Ethsmall', 'Ntildesmall',
      'Ogravesmall', 'Oacutesmall', 'Ocircumflexsmall', 'Otildesmall',
      'Odieresissmall', 'OEsmall', 'Oslashsmall', 'Ugravesmall', 'Uacutesmall',
      'Ucircumflexsmall', 'Udieresissmall', 'Yacutesmall', 'Thornsmall',
      'Ydieresissmall'
    ]);
  },
  get MacExpertEncoding() {
    return shadow(this, 'MacExpertEncoding', [,,,,,,,,,,,,,,,,,,,,,,,,,,,,,,,,
      'space', 'exclamsmall', 'Hungarumlautsmall', 'centoldstyle',
      'dollaroldstyle', 'dollarsuperior', 'ampersandsmall', 'Acutesmall',
      'parenleftsuperior', 'parenrightsuperior', 'twodotenleader',
      'onedotenleader', 'comma', 'hyphen', 'period', 'fraction',
      'zerooldstyle', 'oneoldstyle', 'twooldstyle', 'threeoldstyle',
      'fouroldstyle', 'fiveoldstyle', 'sixoldstyle', 'sevenoldstyle',
      'eightoldstyle', 'nineoldstyle', 'colon', 'semicolon',,
      'threequartersemdash',, 'questionsmall',,,,, 'Ethsmall',,, 'onequarter',
      'onehalf', 'threequarters', 'oneeighth', 'threeeighths', 'fiveeighths',
      'seveneighths', 'onethird', 'twothirds',,,,,,, 'ff', 'fi', 'fl', 'ffi',
      'ffl', 'parenleftinferior',, 'parenrightinferior', 'Circumflexsmall',
      'hypheninferior', 'Gravesmall', 'Asmall', 'Bsmall', 'Csmall', 'Dsmall',
      'Esmall', 'Fsmall', 'Gsmall', 'Hsmall', 'Ismall', 'Jsmall', 'Ksmall',
      'Lsmall', 'Msmall', 'Nsmall', 'Osmall', 'Psmall', 'Qsmall', 'Rsmall',
      'Ssmall', 'Tsmall', 'Usmall', 'Vsmall', 'Wsmall', 'Xsmall', 'Ysmall',
      'Zsmall', 'colonmonetary', 'onefitted', 'rupiah', 'Tildesmall',,,
      'asuperior', 'centsuperior',,,,, 'Aacutesmall', 'Agravesmall',
      'Acircumflexsmall', 'Adieresissmall', 'Atildesmall', 'Aringsmall',
      'Ccedillasmall', 'Eacutesmall', 'Egravesmall', 'Ecircumflexsmall',
      'Edieresissmall', 'Iacutesmall', 'Igravesmall', 'Icircumflexsmall',
      'Idieresissmall', 'Ntildesmall', 'Oacutesmall', 'Ogravesmall',
      'Ocircumflexsmall', 'Odieresissmall', 'Otildesmall', 'Uacutesmall',
      'Ugravesmall', 'Ucircumflexsmall', 'Udieresissmall',, 'eightsuperior',
      'fourinferior', 'threeinferior', 'sixinferior', 'eightinferior',
      'seveninferior', 'Scaronsmall',, 'centinferior', 'twoinferior',,
      'Dieresissmall',, 'Caronsmall', 'osuperior', 'fiveinferior',,
      'commainferior', 'periodinferior', 'Yacutesmall',, 'dollarinferior',,
      'Thornsmall',, 'nineinferior', 'zeroinferior', 'Zcaronsmall', 'AEsmall',
      'Oslashsmall', 'questiondownsmall', 'oneinferior', 'Lslashsmall',,,,,,,
      'Cedillasmall',,,,,, 'OEsmall', 'figuredash', 'hyphensuperior',,,,,
      'exclamdownsmall',, 'Ydieresissmall',, 'onesuperior', 'twosuperior',
      'threesuperior', 'foursuperior', 'fivesuperior', 'sixsuperior',
      'sevensuperior', 'ninesuperior', 'zerosuperior',, 'esuperior',
      'rsuperior', 'tsuperior',,, 'isuperior', 'ssuperior', 'dsuperior',,,,,,
      'lsuperior', 'Ogoneksmall', 'Brevesmall', 'Macronsmall', 'bsuperior',
      'nsuperior', 'msuperior', 'commasuperior', 'periodsuperior',
      'Dotaccentsmall', 'Ringsmall'
    ]);
  },
  get MacRomanEncoding() {
    return shadow(this, 'MacRomanEncoding', [,,,,,,,,,,,,,,,,,,,,,,,,,,,,,,,,
      'space', 'exclam', 'quotedbl', 'numbersign', 'dollar', 'percent',
      'ampersand', 'quotesingle', 'parenleft', 'parenright', 'asterisk',
      'plus', 'comma', 'hyphen', 'period', 'slash', 'zero', 'one', 'two',
      'three', 'four', 'five', 'six', 'seven', 'eight', 'nine', 'colon',
      'semicolon', 'less', 'equal', 'greater', 'question', 'at', 'A', 'B', 'C',
      'D', 'E', 'F', 'G', 'H', 'I', 'J', 'K', 'L', 'M', 'N', 'O', 'P', 'Q',
      'R', 'S', 'T', 'U', 'V', 'W', 'X', 'Y', 'Z', 'bracketleft', 'backslash',
      'bracketright', 'asciicircum', 'underscore', 'grave', 'a', 'b', 'c', 'd',
      'e', 'f', 'g', 'h', 'i', 'j', 'k', 'l', 'm', 'n', 'o', 'p', 'q', 'r',
      's', 't', 'u', 'v', 'w', 'x', 'y', 'z', 'braceleft', 'bar', 'braceright',
      'asciitilde',, 'Adieresis', 'Aring', 'Ccedilla', 'Eacute', 'Ntilde',
      'Odieresis', 'Udieresis', 'aacute', 'agrave', 'acircumflex', 'adieresis',
      'atilde', 'aring', 'ccedilla', 'eacute', 'egrave', 'ecircumflex',
      'edieresis', 'iacute', 'igrave', 'icircumflex', 'idieresis', 'ntilde',
      'oacute', 'ograve', 'ocircumflex', 'odieresis', 'otilde', 'uacute',
      'ugrave', 'ucircumflex', 'udieresis', 'dagger', 'degree', 'cent',
      'sterling', 'section', 'bullet', 'paragraph', 'germandbls', 'registered',
      'copyright', 'trademark', 'acute', 'dieresis', 'notequal', 'AE',
      'Oslash', 'infinity', 'plusminus', 'lessequal', 'greaterequal', 'yen',
      'mu', 'partialdiff', 'summation', 'product', 'pi', 'integral',
      'ordfeminine', 'ordmasculine', 'Omega', 'ae', 'oslash', 'questiondown',
      'exclamdown', 'logicalnot', 'radical', 'florin', 'approxequal', 'Delta',
      'guillemotleft', 'guillemotright', 'ellipsis', 'space', 'Agrave',
      'Atilde', 'Otilde', 'OE', 'oe', 'endash', 'emdash', 'quotedblleft',
      'quotedblright', 'quoteleft', 'quoteright', 'divide', 'lozenge',
      'ydieresis', 'Ydieresis', 'fraction', 'currency', 'guilsinglleft',
      'guilsinglright', 'fi', 'fl', 'daggerdbl', 'periodcentered',
      'quotesinglbase', 'quotedblbase', 'perthousand', 'Acircumflex',
      'Ecircumflex', 'Aacute', 'Edieresis', 'Egrave', 'Iacute', 'Icircumflex',
      'Idieresis', 'Igrave', 'Oacute', 'Ocircumflex', 'apple', 'Ograve',
      'Uacute', 'Ucircumflex', 'Ugrave', 'dotlessi', 'circumflex', 'tilde',
      'macron', 'breve', 'dotaccent', 'ring', 'cedilla', 'hungarumlaut',
      'ogonek', 'caron'
    ]);
  },
  get StandardEncoding() {
    return shadow(this, 'StandardEncoding', [,,,,,,,,,,,,,,,,,,,,,,,,,,,,,,,,
      'space', 'exclam', 'quotedbl', 'numbersign', 'dollar', 'percent',
      'ampersand', 'quoteright', 'parenleft', 'parenright', 'asterisk',
      'plus', 'comma', 'hyphen', 'period', 'slash', 'zero', 'one', 'two',
      'three', 'four', 'five', 'six', 'seven', 'eight', 'nine', 'colon',
      'semicolon', 'less', 'equal', 'greater', 'question', 'at', 'A', 'B',
      'C', 'D', 'E', 'F', 'G', 'H', 'I', 'J', 'K', 'L', 'M', 'N', 'O', 'P',
      'Q', 'R', 'S', 'T', 'U', 'V', 'W', 'X', 'Y', 'Z', 'bracketleft',
      'backslash', 'bracketright', 'asciicircum', 'underscore', 'quoteleft',
      'a', 'b', 'c', 'd', 'e', 'f', 'g', 'h', 'i', 'j', 'k', 'l', 'm', 'n',
      'o', 'p', 'q', 'r', 's', 't', 'u', 'v', 'w', 'x', 'y', 'z', 'braceleft',
      'bar', 'braceright', 'asciitilde',,, 'exclamdown', 'cent', 'sterling',
      'fraction', 'yen', 'florin', 'section', 'currency', 'quotesingle',
      'quotedblleft', 'guillemotleft', 'guilsinglleft', 'guilsinglright', 'fi',
      'fl',, 'endash', 'dagger', 'daggerdbl', 'periodcentered',, 'paragraph',
      'bullet', 'quotesinglbase', 'quotedblbase', 'quotedblright',
      'guillemotright', 'ellipsis', 'perthousand',, 'questiondown',, 'grave',
      'acute', 'circumflex', 'tilde', 'macron', 'breve', 'dotaccent',
      'dieresis',, 'ring', 'cedilla',, 'hungarumlaut', 'ogonek', 'caron',
      'emdash',,,,,,,,,,,,,,,,, 'AE',, 'ordfeminine',,,,, 'Lslash', 'Oslash',
      'OE', 'ordmasculine',,,,,, 'ae',,,, 'dotlessi',,, 'lslash', 'oslash',
      'oe', 'germandbls'
    ]);
  },
  get WinAnsiEncoding() {
    return shadow(this, 'WinAnsiEncoding',
     [,,,,,,,,,,,,,,,,,,,,,,,,,,,,,,,,
      'space', 'exclam', 'quotedbl', 'numbersign', 'dollar', 'percent',
      'ampersand', 'quotesingle', 'parenleft', 'parenright', 'asterisk',
      'plus', 'comma', 'hyphen', 'period', 'slash', 'zero', 'one', 'two',
      'three', 'four', 'five', 'six', 'seven', 'eight', 'nine', 'colon',
      'semicolon', 'less', 'equal', 'greater', 'question', 'at', 'A', 'B', 'C',
      'D', 'E', 'F', 'G', 'H', 'I', 'J', 'K', 'L', 'M', 'N', 'O', 'P', 'Q',
      'R', 'S', 'T', 'U', 'V', 'W', 'X', 'Y', 'Z', 'bracketleft', 'backslash',
      'bracketright', 'asciicircum', 'underscore', 'grave', 'a', 'b', 'c', 'd',
      'e', 'f', 'g', 'h', 'i', 'j', 'k', 'l', 'm', 'n', 'o', 'p', 'q', 'r',
      's', 't', 'u', 'v', 'w', 'x', 'y', 'z', 'braceleft', 'bar', 'braceright',
      'asciitilde', 'bullet', 'Euro', 'bullet', 'quotesinglbase', 'florin',
      'quotedblbase', 'ellipsis', 'dagger', 'daggerdbl', 'circumflex',
      'perthousand', 'Scaron', 'guilsinglleft', 'OE', 'bullet', 'Zcaron',
      'bullet', 'bullet', 'quoteleft', 'quoteright', 'quotedblleft',
      'quotedblright', 'bullet', 'endash', 'emdash', 'tilde', 'trademark',
      'scaron', 'guilsinglright', 'oe', 'bullet', 'zcaron', 'Ydieresis',
      'space', 'exclamdown', 'cent', 'sterling', 'currency', 'yen', 'brokenbar',
      'section', 'dieresis', 'copyright', 'ordfeminine', 'guillemotleft',
      'logicalnot', 'hyphen', 'registered', 'macron', 'degree', 'plusminus',
      'twosuperior', 'threesuperior', 'acute', 'mu', 'paragraph',
      'periodcentered', 'cedilla', 'onesuperior', 'ordmasculine',
      'guillemotright', 'onequarter', 'onehalf', 'threequarters',
      'questiondown', 'Agrave', 'Aacute', 'Acircumflex', 'Atilde', 'Adieresis',
      'Aring', 'AE', 'Ccedilla', 'Egrave', 'Eacute', 'Ecircumflex',
      'Edieresis', 'Igrave', 'Iacute', 'Icircumflex', 'Idieresis', 'Eth',
      'Ntilde', 'Ograve', 'Oacute', 'Ocircumflex', 'Otilde', 'Odieresis',
      'multiply', 'Oslash', 'Ugrave', 'Uacute', 'Ucircumflex', 'Udieresis',
      'Yacute', 'Thorn', 'germandbls', 'agrave', 'aacute', 'acircumflex',
      'atilde', 'adieresis', 'aring', 'ae', 'ccedilla', 'egrave', 'eacute',
      'ecircumflex', 'edieresis', 'igrave', 'iacute', 'icircumflex',
      'idieresis', 'eth', 'ntilde', 'ograve', 'oacute', 'ocircumflex',
      'otilde', 'odieresis', 'divide', 'oslash', 'ugrave', 'uacute',
      'ucircumflex', 'udieresis', 'yacute', 'thorn', 'ydieresis'
    ]);
  },
  get symbolsEncoding() {
    return shadow(this, 'symbolsEncoding',
      [,,,,,,,,,,,,,,,,,,,,,,,,,,,,,,,,
      'space', 'exclam', 'universal', 'numbersign', 'existential', 'percent',
      'ampersand', 'suchthat', 'parenleft', 'parenright', 'asteriskmath',
      'plus', 'comma', 'minus', 'period', 'slash', 'zero', 'one', 'two',
      'three', 'four', 'five', 'six', 'seven', 'eight', 'nine', 'colon',
      'semicolon', 'less', 'equal', 'greater', 'question', 'congruent',
      'Alpha', 'Beta', 'Chi', 'Delta', 'Epsilon', 'Phi', 'Gamma', 'Eta',
      'Iota', 'theta1', 'Kappa', 'Lambda', 'Mu', 'Nu', 'Omicron', 'Pi',
      'Theta', 'Rho', 'Sigma', 'Tau', 'Upsilon', 'sigma1', 'Omega', 'Xi',
      'Psi', 'Zeta', 'bracketleft', 'therefore', 'bracketright',
      'perpendicular', 'underscore', 'radicalex', 'alpha', 'beta', 'chi',
      'delta', 'epsilon', 'phi', 'gamma', 'eta', 'iota', 'phi1', 'kappa',
      'lambda', 'mu', 'nu', 'omicron', 'pi', 'theta', 'rho', 'sigma', 'tau',
      'upsilon', 'omega1', 'omega', 'xi', 'psi', 'zeta', 'braceleft', 'bar',
      'braceright', 'similar',,,,,,,,,,,,,,,,,,,,,,,,,,,,,,,,,, 'Euro',
      'Upsilon1', 'minute', 'lessequal', 'fraction', 'infinity', 'florin',
      'club', 'diamond', 'heart', 'spade', 'arrowboth', 'arrowleft', 'arrowup',
      'arrowright', 'arrowdown', 'degree', 'plusminus', 'second',
      'greaterequal', 'multiply', 'proportional', 'partialdiff', 'bullet',
      'divide', 'notequal', 'equivalence', 'approxequal', 'ellipsis',
      'arrowvertex', 'arrowhorizex', 'carriagereturn', 'aleph', 'Ifraktur',
      'Rfraktur', 'weierstrass', 'circlemultiply', 'circleplus', 'emptyset',
      'intersection', 'union', 'propersuperset', 'reflexsuperset', 'notsubset',
      'propersubset', 'reflexsubset', 'element', 'notelement', 'angle',
      'gradient', 'registerserif', 'copyrightserif', 'trademarkserif',
      'product', 'radical', 'dotmath', 'logicalnot', 'logicaland', 'logicalor',
      'arrowdblboth', 'arrowdblleft', 'arrowdblup', 'arrowdblright',
      'arrowdbldown', 'lozenge', 'angleleft', 'registersans', 'copyrightsans',
      'trademarksans', 'summation', 'parenlefttp', 'parenleftex',
      'parenleftbt', 'bracketlefttp', 'bracketleftex', 'bracketleftbt',
      'bracelefttp', 'braceleftmid', 'braceleftbt', 'braceex',, 'angleright',
      'integral', 'integraltp', 'integralex', 'integralbt', 'parenrighttp',
      'parenrightex', 'parenrightbt', 'bracketrighttp', 'bracketrightex',
      'bracketrightbt', 'bracerighttp', 'bracerightmid', 'bracerightbt'
    ]);
  },
  get zapfDingbatsEncoding() {
    return shadow(this, 'zapfDingbatsEncoding',
      [,,,,,,,,,,,,,,,,,,,,,,,,,,,,,,,,
      'space', 'a1', 'a2', 'a202', 'a3', 'a4', 'a5', 'a119', 'a118', 'a117',
      'a11', 'a12', 'a13', 'a14', 'a15', 'a16', 'a105', 'a17', 'a18', 'a19',
      'a20', 'a21', 'a22', 'a23', 'a24', 'a25', 'a26', 'a27', 'a28', 'a6',
      'a7', 'a8', 'a9', 'a10', 'a29', 'a30', 'a31', 'a32', 'a33', 'a34', 'a35',
      'a36', 'a37', 'a38', 'a39', 'a40', 'a41', 'a42', 'a43', 'a44', 'a45',
      'a46', 'a47', 'a48', 'a49', 'a50', 'a51', 'a52', 'a53', 'a54', 'a55',
      'a56', 'a57', 'a58', 'a59', 'a60', 'a61', 'a62', 'a63', 'a64', 'a65',
      'a66', 'a67', 'a68', 'a69', 'a70', 'a71', 'a72', 'a73', 'a74', 'a203',
      'a75', 'a204', 'a76', 'a77', 'a78', 'a79', 'a81', 'a82', 'a83', 'a84',
      'a97', 'a98', 'a99', 'a100',,,,,,,,,,,,,,,,,,,,,,,,,,,,,,,,,,, 'a101',
      'a102', 'a103', 'a104', 'a106', 'a107', 'a108', 'a112', 'a111', 'a110',
      'a109', 'a120', 'a121', 'a122', 'a123', 'a124', 'a125', 'a126', 'a127',
      'a128', 'a129', 'a130', 'a131', 'a132', 'a133', 'a134', 'a135', 'a136',
      'a137', 'a138', 'a139', 'a140', 'a141', 'a142', 'a143', 'a144', 'a145',
      'a146', 'a147', 'a148', 'a149', 'a150', 'a151', 'a152', 'a153', 'a154',
      'a155', 'a156', 'a157', 'a158', 'a159', 'a160', 'a161', 'a163', 'a164',
      'a196', 'a165', 'a192', 'a166', 'a167', 'a168', 'a169', 'a170', 'a171',
      'a172', 'a173', 'a162', 'a174', 'a175', 'a176', 'a177', 'a178', 'a179',
      'a193', 'a180', 'a199', 'a181', 'a200', 'a182',, 'a201', 'a183', 'a184',
      'a197', 'a185', 'a194', 'a198', 'a186', 'a195', 'a187', 'a188', 'a189',
      'a190', 'a191'
    ]);
  }
};

var IDENTITY_MATRIX = [1, 0, 0, 1, 0, 0];

var EvalState = (function() {
  function constructor() {
    // Are soft masks and alpha values shapes or opacities?
    this.alphaIsShape = false;
    this.fontSize = 0;
    this.textMatrix = IDENTITY_MATRIX;
    this.leading = 0;
    // Start of text line (in text coordinates)
    this.lineX = 0;
    this.lineY = 0;
    // Character and word spacing
    this.charSpacing = 0;
    this.wordSpacing = 0;
    this.textHScale = 1;
    // Color spaces
    this.fillColorSpace = null;
    this.strokeColorSpace = null;
  }
  constructor.prototype = {
  };
  return constructor;
})();

var PartialEvaluator = (function() {
  function constructor() {
    this.state = new EvalState();
    this.stateStack = [];
  }

  var OP_MAP = {
    // Graphics state
    w: 'setLineWidth',
    J: 'setLineCap',
    j: 'setLineJoin',
    M: 'setMiterLimit',
    d: 'setDash',
    ri: 'setRenderingIntent',
    i: 'setFlatness',
    gs: 'setGState',
    q: 'save',
    Q: 'restore',
    cm: 'transform',

    // Path
    m: 'moveTo',
    l: 'lineTo',
    c: 'curveTo',
    v: 'curveTo2',
    y: 'curveTo3',
    h: 'closePath',
    re: 'rectangle',
    S: 'stroke',
    s: 'closeStroke',
    f: 'fill',
    F: 'fill',
    'f*': 'eoFill',
    B: 'fillStroke',
    'B*': 'eoFillStroke',
    b: 'closeFillStroke',
    'b*': 'closeEOFillStroke',
    n: 'endPath',

    // Clipping
    W: 'clip',
    'W*': 'eoClip',

    // Text
    BT: 'beginText',
    ET: 'endText',
    Tc: 'setCharSpacing',
    Tw: 'setWordSpacing',
    Tz: 'setHScale',
    TL: 'setLeading',
    Tf: 'setFont',
    Tr: 'setTextRenderingMode',
    Ts: 'setTextRise',
    Td: 'moveText',
    TD: 'setLeadingMoveText',
    Tm: 'setTextMatrix',
    'T*': 'nextLine',
    Tj: 'showText',
    TJ: 'showSpacedText',
    "'": 'nextLineShowText',
    '"': 'nextLineSetSpacingShowText',

    // Type3 fonts
    d0: 'setCharWidth',
    d1: 'setCharWidthAndBounds',

    // Color
    CS: 'setStrokeColorSpace',
    cs: 'setFillColorSpace',
    SC: 'setStrokeColor',
    SCN: 'setStrokeColorN',
    sc: 'setFillColor',
    scn: 'setFillColorN',
    G: 'setStrokeGray',
    g: 'setFillGray',
    RG: 'setStrokeRGBColor',
    rg: 'setFillRGBColor',
    K: 'setStrokeCMYKColor',
    k: 'setFillCMYKColor',

    // Shading
    sh: 'shadingFill',

    // Images
    BI: 'beginInlineImage',
    ID: 'beginImageData',
    EI: 'endInlineImage',

    // XObjects
    Do: 'paintXObject',

    // Marked content
    MP: 'markPoint',
    DP: 'markPointProps',
    BMC: 'beginMarkedContent',
    BDC: 'beginMarkedContentProps',
    EMC: 'endMarkedContent',

    // Compatibility
    BX: 'beginCompat',
    EX: 'endCompat'
  };

  constructor.prototype = {
    evaluate: function(stream, xref, resources, fonts, images) {
      resources = xref.fetchIfRef(resources) || new Dict();
      var xobjs = xref.fetchIfRef(resources.get('XObject')) || new Dict();
      var patterns = xref.fetchIfRef(resources.get('Pattern')) || new Dict();
      var parser = new Parser(new Lexer(stream), false);
      var args = [], argsArray = [], fnArray = [], obj;

      while (!IsEOF(obj = parser.getObj())) {
        if (IsCmd(obj)) {
          var cmd = obj.cmd;
          var fn = OP_MAP[cmd];
          assertWellFormed(fn, "Unknown command '" + cmd + "'");
          // TODO figure out how to type-check vararg functions

          if ((cmd == 'SCN' || cmd == 'scn') && !args[args.length - 1].code) {
            // compile tiling patterns
            var patternName = args[args.length - 1];
            // SCN/scn applies patterns along with normal colors
            if (IsName(patternName)) {
              var pattern = xref.fetchIfRef(patterns.get(patternName.name));
              if (pattern) {
                var dict = IsStream(pattern) ? pattern.dict : pattern;
                var typeNum = dict.get('PatternType');
                if (typeNum == 1) {
                  patternName.code = this.evaluate(pattern, xref,
                                                   dict.get('Resources'),
                                                   fonts);
                }
              }
            }
          } else if (cmd == 'Do' && !args[0].code) {
            // eagerly compile XForm objects
            var name = args[0].name;
            var xobj = xobjs.get(name);
            if (xobj) {
              xobj = xref.fetchIfRef(xobj);
              assertWellFormed(IsStream(xobj), 'XObject should be a stream');

              var type = xobj.dict.get('Subtype');
              assertWellFormed(
                IsName(type),
                'XObject should have a Name subtype'
              );

              if ('Form' == type.name) {
                args[0].code = this.evaluate(xobj, xref,
                                             xobj.dict.get('Resources'), fonts,
                                             images);
              }
              if (xobj instanceof JpegStream)
                images.bind(xobj); // monitoring image load
            }
          } else if (cmd == 'Tf') { // eagerly collect all fonts
            var fontRes = resources.get('Font');
            if (fontRes) {
              fontRes = xref.fetchIfRef(fontRes);
              var font = xref.fetchIfRef(fontRes.get(args[0].name));
              assertWellFormed(IsDict(font));
              if (!font.translated) {
                font.translated = this.translateFont(font, xref, resources);
                if (fonts && font.translated) {
                  // keep track of each font we translated so the caller can
                  // load them asynchronously before calling display on a page
                  fonts.push(font.translated);
                }
              }
            }
          }

          fnArray.push(fn);
          argsArray.push(args);
          args = [];
        } else {
          assertWellFormed(args.length <= 33, 'Too many arguments');
          args.push(obj);
        }
      }

      return function(gfx) {
        for (var i = 0, length = argsArray.length; i < length; i++)
          gfx[fnArray[i]].apply(gfx, argsArray[i]);
      };
    },

    extractEncoding: function(dict, xref, properties) {
      var type = properties.type, encoding;
      if (properties.composite) {
        if (type == 'CIDFontType2') {
          var defaultWidth = xref.fetchIfRef(dict.get('DW')) || 1000;
          properties.defaultWidth = defaultWidth;

          var glyphsWidths = {};
          var widths = xref.fetchIfRef(dict.get('W'));
          if (widths) {
            var start = 0, end = 0;
            for (var i = 0; i < widths.length; i++) {
              var code = widths[i];
              if (IsArray(code)) {
                for (var j = 0; j < code.length; j++)
                  glyphsWidths[start++] = code[j];
                start = 0;
              } else if (start) {
                var width = widths[++i];
                for (var j = start; j <= code; j++)
                  glyphsWidths[j] = width;
                start = 0;
              } else {
                start = code;
              }
            }
          }
          properties.widths = glyphsWidths;

          var cidToGidMap = dict.get('CIDToGIDMap');
          if (!cidToGidMap || !IsRef(cidToGidMap))
            return GlyphsUnicode;

          // Extract the encoding from the CIDToGIDMap
          var glyphsStream = xref.fetchIfRef(cidToGidMap);
          var glyphsData = glyphsStream.getBytes(0);

          // Glyph ids are big-endian 2-byte values
<<<<<<< HEAD
          // Set this to 0 to verify the font has an encoding.
          encoding = properties.encoding;
          encoding[0] = 0;
=======
          var encoding = properties.encoding;

          // Set encoding 0 to later verify the font has an encoding
          encoding[0] = { unicode: 0, width: 0 };
>>>>>>> beea86db
          for (var j = 0; j < glyphsData.length; j++) {
            var glyphID = (glyphsData[j++] << 8) | glyphsData[j];
            if (glyphID == 0)
              continue;

            var code = j >> 1;
            var width = glyphsWidths[code];
            encoding[code] = {
              unicode: glyphID,
              width: IsNum(width) ? width : defaultWidth
            };
          }
        } else if (type == 'CIDFontType0') {
          encoding = xref.fetchIfRef(dict.get('Encoding'));
          if (IsName(encoding)) {
            // Encoding is a predefined CMap
            if (encoding.name == 'Identity-H') {
              TODO('Need to create an identity cmap');
            } else {
              TODO('Need to support predefined CMaps see PDF 32000-1:2008 ' +
                   '9.7.5.2 Predefined CMaps');
            }
          } else {
            TODO('Need to support encoding streams see PDF 32000-1:2008 ' +
                 '9.7.5.3');
          }
        }
        return GlyphsUnicode;
      }

      var differences = properties.differences;
      var map = properties.encoding;
      var baseEncoding = null;
      if (dict.has('Encoding')) {
        encoding = xref.fetchIfRef(dict.get('Encoding'));
        if (IsDict(encoding)) {
          var baseName = encoding.get('BaseEncoding');
          if (baseName)
            baseEncoding = Encodings[baseName.name].slice();

          // Load the differences between the base and original
          var diffEncoding = encoding.get('Differences');
          var index = 0;
          for (var j = 0; j < diffEncoding.length; j++) {
            var data = diffEncoding[j];
            if (IsNum(data))
              index = data;
            else
              differences[index++] = data.name;
          }
        } else if (IsName(encoding)) {
          baseEncoding = Encodings[encoding.name].slice();
        } else {
          error('Encoding is not a Name nor a Dict');
        }
      }

      if (!baseEncoding) {
        switch (type) {
          case 'TrueType':
            baseEncoding = Encodings.WinAnsiEncoding.slice();
            break;
          case 'Type1':
            baseEncoding = Encodings.StandardEncoding.slice();
            break;
          default:
              warn('Unknown type of font: ' + type);
            break;
        }
      }

      // merge in the differences
      var firstChar = properties.firstChar;
      var lastChar = properties.lastChar;
      var glyphs = {};
      for (var i = firstChar; i <= lastChar; i++) {
        var glyph = differences[i] || baseEncoding[i];
        var index = GlyphsUnicode[glyph] || i;
        var width = properties.widths[i] || properties.widths[glyph];
        map[i] = {
          unicode: index,
          width: IsNum(width) ? width : properties.defaultWidth
        };

        if (glyph)
          glyphs[glyph] = map[i];

        // If there is no file, the character mapping can't be modified
        // but this is unlikely that there is any standard encoding with
        // chars below 0x1f, so that's fine.
        if (!properties.file)
          continue;

        if (index <= 0x1f || (index >= 127 && index <= 255))
          map[i].unicode += kCmapGlyphOffset;
      }

      if (type == 'TrueType' && dict.has('ToUnicode') && differences) {
        var cmapObj = xref.fetchIfRef(dict.get('ToUnicode'));
        if (IsName(cmapObj)) {
          error('ToUnicode file cmap translation not implemented');
        } else if (IsStream(cmapObj)) {
          var tokens = [];
          var token = '';
          var beginArrayToken = {};

          var cmap = cmapObj.getBytes(cmapObj.length);
          for (var i = 0; i < cmap.length; i++) {
            var byte = cmap[i];
            if (byte == 0x20 || byte == 0x0D || byte == 0x0A ||
                byte == 0x3C || byte == 0x5B || byte == 0x5D) {
              switch (token) {
                case 'usecmap':
                  error('usecmap is not implemented');
                  break;

                case 'beginbfchar':
                case 'beginbfrange':
                case 'begincidchar':
                case 'begincidrange':
                  token = '';
                  tokens = [];
                  break;

                case 'endcidrange':
                case 'endbfrange':
                  for (var j = 0; j < tokens.length; j += 3) {
                    var startRange = tokens[j];
                    var endRange = tokens[j + 1];
                    var code = tokens[j + 2];
                    while (startRange < endRange) {
                      var mapping = map[startRange] || {};
                      mapping.unicode = code++;
                      map[startRange] = mapping;
                      ++startRange;
                    }
                  }
                  break;

                case 'endcidchar':
                case 'endbfchar':
                  for (var j = 0; j < tokens.length; j += 2) {
                    var index = tokens[j];
                    var code = tokens[j + 1];
                    var mapping = map[index] || {};
                    mapping.unicode = code;
                    map[index] = mapping;
                  }
                  break;

                case '':
                  break;

                default:
                  if (token[0] >= '0' && token[0] <= '9')
                    token = parseInt(token, 10); // a number
                  tokens.push(token);
                  token = '';
                  break;
              }
              switch (byte) {
                case 0x5B:
                  // begin list parsing
                  tokens.push(beginArrayToken);
                  break;
                case 0x5D:
                  // collect array items
                  var items = [], item;
                  while (tokens.length &&
                    (item = tokens.pop()) != beginArrayToken)
                      items.unshift(item);
                    tokens.push(items);
                  break;
              }
            } else if (byte == 0x3E) {
              if (token.length) {
                // parsing hex number
                tokens.push(parseInt(token, 16));
                token = '';
              }
            } else {
              token += String.fromCharCode(byte);
            }
          }
        }
      }
      return glyphs;
    },

    translateFont: function(dict, xref, resources) {
      var baseDict = dict;
      var type = dict.get('Subtype');
      assertWellFormed(IsName(type), 'invalid font Subtype');

      var composite = false;
      if (type.name == 'Type0') {
        // If font is a composite
        //  - get the descendant font
        //  - set the type according to the descendant font
        //  - get the FontDescriptor from the descendant font
        var df = dict.get('DescendantFonts');
        if (!df)
          return null;

        if (IsRef(df))
          df = xref.fetch(df);

        dict = xref.fetch(IsRef(df) ? df : df[0]);

        type = dict.get('Subtype');
        assertWellFormed(IsName(type), 'invalid font Subtype');
        composite = true;
      }

      // Before PDF 1.5 if the font was one of the base 14 fonts, having a
      // FontDescriptor was not required.
      // This case is here for compatibility.
      var descriptor = xref.fetchIfRef(dict.get('FontDescriptor'));
      if (!descriptor) {
        var baseFontName = dict.get('BaseFont');
        if (!IsName(baseFontName))
          return null;

        // Using base font name as a font name.
        baseFontName = baseFontName.name;
        var map = {};
        if (/^Symbol(-?(Bold|Italic))*$/.test(baseFontName)) {
          // special case for symbols
          var encoding = Encodings.symbolsEncoding;
          for (var i = 0, n = encoding.length, j; i < n; i++) {
            if (!(j = encoding[i]))
              continue;
            map[i] = GlyphsUnicode[j] || 0;
          }
        }

        var defaultWidth = 0;
        var widths = Metrics[stdFontMap[baseFontName] || baseFontName];
        if (IsNum(widths)) {
          defaultWidth = widths;
          widths = null;
        }
        var properties = {
          type: type.name,
          encoding: map,
          differences: [],
          widths: widths,
          defaultWidth: defaultWidth,
          firstChar: 0,
          lastChar: 256
        };
        this.extractEncoding(dict, xref, properties);

        return {
          name: baseFontName,
          dict: baseDict,
          properties: properties
        };
      }

      // According to the spec if 'FontDescriptor' is declared, 'FirstChar',
      // 'LastChar' and 'Widths' should exists too, but some PDF encoders seems
      // to ignore this rule when a variant of a standart font is used.
      // TODO Fill the width array depending on which of the base font this is
      // a variant.
      var firstChar = xref.fetchIfRef(dict.get('FirstChar')) || 0;
      var lastChar = xref.fetchIfRef(dict.get('LastChar')) || 256;
      var widths = xref.fetchIfRef(dict.get('Widths')) || [];

      var fontName = xref.fetchIfRef(descriptor.get('FontName'));
      assertWellFormed(IsName(fontName), 'invalid font name');
      var subtype = '', length1 = 0, length2 = 0;

      var fontFile = descriptor.get('FontFile', 'FontFile2', 'FontFile3');
      if (fontFile) {
        fontFile = xref.fetchIfRef(fontFile);
        if (fontFile.dict) {
          subtype = fontFile.dict.get('Subtype');
          if (subtype)
            subtype = subtype.name;

          length1 = fontFile.dict.get('Length1');
          if (!IsInt(length1))
            length1 = xref.fetchIfRef(length1);

          length2 = fontFile.dict.get('Length2');
          if (!IsInt(length2))
            length2 = xref.fetchIfRef(length2);
        }
      }

      var properties = {
        type: type.name,
        subtype: subtype,
        file: fontFile,
        length1: length1,
        length2: length2,
        composite: composite,
        fixedPitch: false,
        textMatrix: IDENTITY_MATRIX,
        firstChar: firstChar || 0,
        lastChar: lastChar || 256,
        bbox: descriptor.get('FontBBox'),
        ascent: descriptor.get('Ascent'),
        descent: descriptor.get('Descent'),
        xHeight: descriptor.get('XHeight'),
        capHeight: descriptor.get('CapHeight'),
        defaultWidth: parseFloat(descriptor.get('MissingWidth')) || 0,
        flags: descriptor.get('Flags'),
        italicAngle: descriptor.get('ItalicAngle'),
        differences: [],
        widths: (function() {
          var glyphWidths = {};
          for (var i = 0; i < widths.length; i++)
            glyphWidths[firstChar++] = widths[i];
          return glyphWidths;
        })(),
        encoding: {}
      };
      properties.glyphs = this.extractEncoding(dict, xref, properties);

      return {
        name: fontName.name,
        dict: baseDict,
        file: fontFile,
        properties: properties
      };
    }
  };

  return constructor;
})();

// <canvas> contexts store most of the state we need natively.
// However, PDF needs a bit more state, which we store here.
var CanvasExtraState = (function() {
  function constructor(old) {
    // Are soft masks and alpha values shapes or opacities?
    this.alphaIsShape = false;
    this.fontSize = 0;
    this.textMatrix = IDENTITY_MATRIX;
    this.leading = 0;
    // Current point (in user coordinates)
    this.x = 0;
    this.y = 0;
    // Start of text line (in text coordinates)
    this.lineX = 0;
    this.lineY = 0;
    // Character and word spacing
    this.charSpacing = 0;
    this.wordSpacing = 0;
    this.textHScale = 1;
    // Color spaces
    this.fillColorSpaceObj = null;
    this.strokeColorSpaceObj = null;
    this.fillColorObj = null;
    this.strokeColorObj = null;

    this.old = old;
  }

  constructor.prototype = {
    clone: function canvasextra_clone() {
      return Object.create(this);
    },
    setCurrentPoint: function canvasextra_setCurrentPoint(x, y) {
      this.x = x;
      this.y = y;
    }
  };
  return constructor;
})();

function ScratchCanvas(width, height) {
  var canvas = document.createElement('canvas');
  canvas.width = width;
  canvas.height = height;
  return canvas;
}

var CanvasGraphics = (function() {
  function constructor(canvasCtx, imageCanvas) {
    this.ctx = canvasCtx;
    this.current = new CanvasExtraState();
    this.stateStack = [];
    this.pendingClip = null;
    this.res = null;
    this.xobjs = null;
    this.ScratchCanvas = imageCanvas || ScratchCanvas;
  }

  var LINE_CAP_STYLES = ['butt', 'round', 'square'];
  var LINE_JOIN_STYLES = ['miter', 'round', 'bevel'];
  var NORMAL_CLIP = {};
  var EO_CLIP = {};

  constructor.prototype = {
    beginDrawing: function(mediaBox) {
      var cw = this.ctx.canvas.width, ch = this.ctx.canvas.height;
      this.ctx.save();
      switch (mediaBox.rotate) {
        case 0:
          this.ctx.transform(1, 0, 0, -1, 0, ch);
          break;
        case 90:
          this.ctx.transform(0, 1, 1, 0, 0, 0);
          break;
        case 180:
          this.ctx.transform(-1, 0, 0, 1, cw, 0);
          break;
        case 270:
          this.ctx.transform(0, -1, -1, 0, cw, ch);
          break;
      }
      this.ctx.scale(cw / mediaBox.width, ch / mediaBox.height);
    },

    compile: function(stream, xref, resources, fonts, images) {
      var pe = new PartialEvaluator();
      return pe.evaluate(stream, xref, resources, fonts, images);
    },

    execute: function(code, xref, resources) {
      resources = xref.fetchIfRef(resources) || new Dict();
      var savedXref = this.xref, savedRes = this.res, savedXobjs = this.xobjs;
      this.xref = xref;
      this.res = resources || new Dict();
      this.xobjs = xref.fetchIfRef(this.res.get('XObject')) || new Dict();

      code(this);

      this.xobjs = savedXobjs;
      this.res = savedRes;
      this.xref = savedXref;
    },

    endDrawing: function() {
      this.ctx.restore();
    },

    // Graphics state
    setLineWidth: function(width) {
      this.ctx.lineWidth = width;
    },
    setLineCap: function(style) {
      this.ctx.lineCap = LINE_CAP_STYLES[style];
    },
    setLineJoin: function(style) {
      this.ctx.lineJoin = LINE_JOIN_STYLES[style];
    },
    setMiterLimit: function(limit) {
      this.ctx.miterLimit = limit;
    },
    setDash: function(dashArray, dashPhase) {
      this.ctx.mozDash = dashArray;
      this.ctx.mozDashOffset = dashPhase;
    },
    setRenderingIntent: function(intent) {
      TODO('set rendering intent: ' + intent);
    },
    setFlatness: function(flatness) {
      TODO('set flatness: ' + flatness);
    },
    setGState: function(dictName) {
      TODO('set graphics state from dict: ' + dictName);
    },
    save: function() {
      this.ctx.save();
      if (this.ctx.$saveCurrentX) {
        this.ctx.$saveCurrentX();
      }
      var old = this.current;
      this.stateStack.push(old);
      this.current = old.clone();
    },
    restore: function() {
      var prev = this.stateStack.pop();
      if (prev) {
        if (this.ctx.$restoreCurrentX) {
          this.ctx.$restoreCurrentX();
        }
        this.current = prev;
        this.ctx.restore();
      }
    },
    transform: function(a, b, c, d, e, f) {
      this.ctx.transform(a, b, c, d, e, f);
    },

    // Path
    moveTo: function(x, y) {
      this.ctx.moveTo(x, y);
      this.current.setCurrentPoint(x, y);
    },
    lineTo: function(x, y) {
      this.ctx.lineTo(x, y);
      this.current.setCurrentPoint(x, y);
    },
    curveTo: function(x1, y1, x2, y2, x3, y3) {
      this.ctx.bezierCurveTo(x1, y1, x2, y2, x3, y3);
      this.current.setCurrentPoint(x3, y3);
    },
    curveTo2: function(x2, y2, x3, y3) {
      var current = this.current;
      this.ctx.bezierCurveTo(current.x, current.y, x2, y2, x3, y3);
      current.setCurrentPoint(x3, y3);
    },
    curveTo3: function(x1, y1, x3, y3) {
      this.curveTo(x1, y1, x3, y3, x3, y3);
      this.current.setCurrentPoint(x3, y3);
    },
    closePath: function() {
      this.ctx.closePath();
    },
    rectangle: function(x, y, width, height) {
      this.ctx.rect(x, y, width, height);
    },
    stroke: function() {
      var ctx = this.ctx;
      var strokeColor = this.current.strokeColor;
      if (strokeColor && strokeColor.type === 'Pattern') {
        // for patterns, we transform to pattern space, calculate
        // the pattern, call stroke, and restore to user space
        ctx.save();
        ctx.strokeStyle = strokeColor.getPattern(ctx);
        ctx.stroke();
        ctx.restore();
      } else {
        ctx.stroke();
      }

      this.consumePath();
    },
    closeStroke: function() {
      this.closePath();
      this.stroke();
    },
    fill: function() {
      var ctx = this.ctx;
      var fillColor = this.current.fillColor;

      if (fillColor && fillColor.type === 'Pattern') {
        ctx.save();
        ctx.fillStyle = fillColor.getPattern(ctx);
        ctx.fill();
        ctx.restore();
      } else {
        ctx.fill();
      }

      this.consumePath();
    },
    eoFill: function() {
      var savedFillRule = this.setEOFillRule();
      this.fill();
      this.restoreFillRule(savedFillRule);
    },
    fillStroke: function() {
      var ctx = this.ctx;

      var fillColor = this.current.fillColor;
      if (fillColor && fillColor.type === 'Pattern') {
        ctx.save();
        ctx.fillStyle = fillColor.getPattern(ctx);
        ctx.fill();
        ctx.restore();
      } else {
        ctx.fill();
      }

      var strokeColor = this.current.strokeColor;
      if (strokeColor && strokeColor.type === 'Pattern') {
        ctx.save();
        ctx.strokeStyle = strokeColor.getPattern(ctx);
        ctx.stroke();
        ctx.restore();
      } else {
        ctx.stroke();
      }

      this.consumePath();
    },
    eoFillStroke: function() {
      var savedFillRule = this.setEOFillRule();
      this.fillStroke();
      this.restoreFillRule(savedFillRule);
    },
    closeFillStroke: function() {
      return this.fillStroke();
    },
    closeEOFillStroke: function() {
      var savedFillRule = this.setEOFillRule();
      this.fillStroke();
      this.restoreFillRule(savedFillRule);
    },
    endPath: function() {
      this.consumePath();
    },

    // Clipping
    clip: function() {
      this.pendingClip = NORMAL_CLIP;
    },
    eoClip: function() {
      this.pendingClip = EO_CLIP;
    },

    // Text
    beginText: function() {
      this.current.textMatrix = IDENTITY_MATRIX;
      if (this.ctx.$setCurrentX) {
        this.ctx.$setCurrentX(0);
      }
      this.current.x = this.current.lineX = 0;
      this.current.y = this.current.lineY = 0;
    },
    endText: function() {
    },
    setCharSpacing: function(spacing) {
      this.current.charSpacing = spacing;
    },
    setWordSpacing: function(spacing) {
      this.current.wordSpacing = spacing;
    },
    setHScale: function(scale) {
      this.current.textHScale = scale / 100;
    },
    setLeading: function(leading) {
      this.current.leading = -leading;
    },
    setFont: function(fontRef, size) {
      var font = this.xref.fetchIfRef(this.res.get('Font'));
      if (!IsDict(font))
        return;

      font = font.get(fontRef.name);
      font = this.xref.fetchIfRef(font);
      if (!font)
        return;

      var fontObj = font.fontObj;
      this.current.font = fontObj;
      this.current.fontSize = size;

      var name = fontObj.loadedName || 'sans-serif';
      if (this.ctx.$setFont) {
        this.ctx.$setFont(name, size);
      } else {
        var bold = fontObj.black ? (fontObj.bold ? 'bolder' : 'bold') :
                                   (fontObj.bold ? 'bold' : 'normal');

        var italic = fontObj.italic ? 'italic' : 'normal';
        var serif = fontObj.serif ? 'serif' : 'sans-serif';
        var typeface = '"' + name + '", ' + serif;
        var rule = italic + ' ' + bold + ' ' + size + 'px ' + typeface;
        this.ctx.font = rule;
      }
    },
    setTextRenderingMode: function(mode) {
      TODO('text rendering mode: ' + mode);
    },
    setTextRise: function(rise) {
      TODO('text rise: ' + rise);
    },
    moveText: function(x, y) {
      this.current.x = this.current.lineX += x;
      this.current.y = this.current.lineY += y;
      if (this.ctx.$setCurrentX) {
        this.ctx.$setCurrentX(this.current.x);
      }
    },
    setLeadingMoveText: function(x, y) {
      this.setLeading(-y);
      this.moveText(x, y);
    },
    setTextMatrix: function(a, b, c, d, e, f) {
      this.current.textMatrix = [a, b, c, d, e, f];

      if (this.ctx.$setCurrentX) {
        this.ctx.$setCurrentX(0);
      }
      this.current.x = this.current.lineX = 0;
      this.current.y = this.current.lineY = 0;
    },
    nextLine: function() {
      this.moveText(0, this.current.leading);
    },
    showText: function(text) {
      var ctx = this.ctx;
      var current = this.current;
      var originalText = text;

      ctx.save();
      ctx.transform.apply(ctx, current.textMatrix);
      ctx.scale(1, -1);

      ctx.translate(current.x, -1 * current.y);

      var font = current.font;
      if (font) {
        ctx.transform.apply(ctx, font.textMatrix || IDENTITY_MATRIX);
        text = font.charsToUnicode(text);
      }

      var composite = font.composite;
      var encoding = font.encoding;
      var fontSize = current.fontSize;
      var charSpacing = current.charSpacing;
      var wordSpacing = current.wordSpacing;
      var textHScale = current.textHScale;
      ctx.scale(1 / textHScale, 1);

      var width = 0;
      for (var i = 0; i < text.length; i++) {
        if (composite) {
          var position = i * 2 + 1;
          var charcode = (originalText.charCodeAt(position - 1) << 8) +
                          originalText.charCodeAt(position);
        } else {
          var charcode = originalText.charCodeAt(i);
        }

        var charWidth = font.encoding[charcode].width * fontSize * 0.001;
        charWidth += charSpacing;
        if (charcode == 32)
          charWidth += wordSpacing;

        ctx.fillText(text.charAt(i), 0, 0);
        ctx.translate(charWidth, 0);
        width += charWidth;
      }
      current.x += width;

      this.ctx.restore();
    },
    showSpacedText: function(arr) {
      for (var i = 0; i < arr.length; ++i) {
        var e = arr[i];
        if (IsNum(e)) {
          if (this.ctx.$addCurrentX) {
            this.ctx.$addCurrentX(-e * 0.001 * this.current.fontSize);
          } else {
            this.current.x -= e * 0.001 * this.current.fontSize *
                              this.current.textHScale;
          }
        } else if (IsString(e)) {
          this.showText(e);
        } else {
          malformed('TJ array element ' + e + " isn't string or num");
        }
      }
    },
    nextLineShowText: function(text) {
      this.nextLine();
      this.showText(text);
    },
    nextLineSetSpacingShowText: function(wordSpacing, charSpacing, text) {
      this.setWordSpacing(wordSpacing);
      this.setCharSpacing(charSpacing);
      this.nextLineShowText(text);
    },

    // Type3 fonts
    setCharWidth: function(xWidth, yWidth) {
      TODO('type 3 fonts ("d0" operator) xWidth: ' + xWidth + ' yWidth: ' +
           yWidth);
    },
    setCharWidthAndBounds: function(xWidth, yWidth, llx, lly, urx, ury) {
      TODO('type 3 fonts ("d1" operator) xWidth: ' + xWidth + ' yWidth: ' +
           yWidth + ' llx: ' + llx + ' lly: ' + lly + ' urx: ' + urx +
           ' ury ' + ury);
    },

    // Color
    setStrokeColorSpace: function(space) {
      this.current.strokeColorSpace =
          ColorSpace.parse(space, this.xref, this.res);
    },
    setFillColorSpace: function(space) {
      this.current.fillColorSpace =
          ColorSpace.parse(space, this.xref, this.res);
    },
    setStrokeColor: function(/*...*/) {
      var cs = this.current.strokeColorSpace;
      var color = cs.getRgb(arguments);
      this.setStrokeRGBColor.apply(this, color);
    },
    setStrokeColorN: function(/*...*/) {
      var cs = this.current.strokeColorSpace;

      if (cs.name == 'Pattern') {
        // wait until fill to actually get the pattern, since Canvas
        // calcualtes the pattern according to the current coordinate space,
        // not the space when the pattern is set.
        var pattern = Pattern.parse(arguments, cs, this.xref, this.res,
                                    this.ctx);
        this.current.strokeColor = pattern;
      } else {
        this.setStrokeColor.apply(this, arguments);
      }
    },
    setFillColor: function(/*...*/) {
      var cs = this.current.fillColorSpace;
      var color = cs.getRgb(arguments);
      this.setFillRGBColor.apply(this, color);
    },
    setFillColorN: function(/*...*/) {
      var cs = this.current.fillColorSpace;

      if (cs.name == 'Pattern') {
        // wait until fill to actually get the pattern
        var pattern = Pattern.parse(arguments, cs, this.xref, this.res,
                                    this.ctx);
        this.current.fillColor = pattern;
      } else {
        this.setFillColor.apply(this, arguments);
      }
    },
    setStrokeGray: function(gray) {
      this.setStrokeRGBColor(gray, gray, gray);
    },
    setFillGray: function(gray) {
      this.setFillRGBColor(gray, gray, gray);
    },
    setStrokeRGBColor: function(r, g, b) {
      var color = Util.makeCssRgb(r, g, b);
      this.ctx.strokeStyle = color;
      this.current.strokeColor = color;
    },
    setFillRGBColor: function(r, g, b) {
      var color = Util.makeCssRgb(r, g, b);
      this.ctx.fillStyle = color;
      this.current.fillColor = color;
    },
    setStrokeCMYKColor: function(c, m, y, k) {
      var color = Util.makeCssCmyk(c, m, y, k);
      this.ctx.strokeStyle = color;
      this.current.strokeColor = color;
    },
    setFillCMYKColor: function(c, m, y, k) {
      var color = Util.makeCssCmyk(c, m, y, k);
      this.ctx.fillStyle = color;
      this.current.fillColor = color;
    },

    // Shading
    shadingFill: function(shadingName) {
      var xref = this.xref;
      var res = this.res;
      var ctx = this.ctx;

      var shadingRes = xref.fetchIfRef(res.get('Shading'));
      if (!shadingRes)
        error('No shading resource found');

      var shading = xref.fetchIfRef(shadingRes.get(shadingName.name));
      if (!shading)
        error('No shading object found');

      var shadingFill = Pattern.parseShading(shading, null, xref, res, ctx);

      this.save();
      ctx.fillStyle = shadingFill.getPattern();

      var inv = ctx.mozCurrentTransformInverse;
      if (inv) {
        var canvas = ctx.canvas;
        var width = canvas.width;
        var height = canvas.height;

        var bl = Util.applyTransform([0, 0], inv);
        var br = Util.applyTransform([0, width], inv);
        var ul = Util.applyTransform([height, 0], inv);
        var ur = Util.applyTransform([height, width], inv);

        var x0 = Math.min(bl[0], br[0], ul[0], ur[0]);
        var y0 = Math.min(bl[1], br[1], ul[1], ur[1]);
        var x1 = Math.max(bl[0], br[0], ul[0], ur[0]);
        var y1 = Math.max(bl[1], br[1], ul[1], ur[1]);

        this.ctx.fillRect(x0, y0, x1 - x0, y1 - y0);
      } else {
        // HACK to draw the gradient onto an infinite rectangle.
        // PDF gradients are drawn across the entire image while
        // Canvas only allows gradients to be drawn in a rectangle
        // The following bug should allow us to remove this.
        // https://bugzilla.mozilla.org/show_bug.cgi?id=664884

        this.ctx.fillRect(-1e10, -1e10, 2e10, 2e10);
      }

      this.restore();
    },

    // Images
    beginInlineImage: function() {
      error('Should not call beginInlineImage');
    },
    beginImageData: function() {
      error('Should not call beginImageData');
    },
    endInlineImage: function(image) {
      this.paintImageXObject(null, image, true);
    },

    // XObjects
    paintXObject: function(obj) {
      var xobj = this.xobjs.get(obj.name);
      if (!xobj)
        return;
      xobj = this.xref.fetchIfRef(xobj);
      assertWellFormed(IsStream(xobj), 'XObject should be a stream');

      var oc = xobj.dict.get('OC');
      if (oc) {
        TODO('oc for xobject');
      }

      var opi = xobj.dict.get('OPI');
      if (opi) {
        TODO('opi for xobject');
      }

      var type = xobj.dict.get('Subtype');
      assertWellFormed(IsName(type), 'XObject should have a Name subtype');
      if ('Image' == type.name) {
        this.paintImageXObject(obj, xobj, false);
      } else if ('Form' == type.name) {
        this.paintFormXObject(obj, xobj);
      } else if ('PS' == type.name) {
        warn('(deprecated) PostScript XObjects are not supported');
      } else {
        malformed('Unknown XObject subtype ' + type.name);
      }
    },

    paintFormXObject: function(ref, stream) {
      this.save();

      var matrix = stream.dict.get('Matrix');
      if (matrix && IsArray(matrix) && 6 == matrix.length)
        this.transform.apply(this, matrix);

      var bbox = stream.dict.get('BBox');
      if (bbox && IsArray(bbox) && 4 == bbox.length) {
        this.rectangle.apply(this, bbox);
        this.clip();
        this.endPath();
      }

      this.execute(ref.code, this.xref, stream.dict.get('Resources'));

      this.restore();
    },

    paintImageXObject: function(ref, image, inline) {
      this.save();

      var ctx = this.ctx;
      var dict = image.dict;
      var w = dict.get('Width', 'W');
      var h = dict.get('Height', 'H');
      // scale the image to the unit square
      ctx.scale(1 / w, -1 / h);

      // If the platform can render the image format directly, the
      // stream has a getImage property which directly returns a
      // suitable DOM Image object.
      if (image.getImage) {
        var domImage = image.getImage();
        ctx.drawImage(domImage, 0, 0, domImage.width, domImage.height,
                      0, -h, w, h);
        this.restore();
        return;
      }

      var imageObj = new PDFImage(this.xref, this.res, image, inline);

      var tmpCanvas = new this.ScratchCanvas(w, h);
      var tmpCtx = tmpCanvas.getContext('2d');
      if (imageObj.imageMask) {
        var fillColor = this.current.fillColor;
        tmpCtx.fillStyle = (fillColor && fillColor.type === 'Pattern') ?
          fillColor.getPattern(tmpCtx) : fillColor;
        tmpCtx.fillRect(0, 0, w, h);
      }
      var imgData = tmpCtx.getImageData(0, 0, w, h);
      var pixels = imgData.data;

      if (imageObj.imageMask) {
        var inverseDecode = !!imageObj.decode && imageObj.decode[0] > 0;
        imageObj.applyStencilMask(pixels, inverseDecode);
      } else
        imageObj.fillRgbaBuffer(pixels, imageObj.decode);

      tmpCtx.putImageData(imgData, 0, 0);
      ctx.drawImage(tmpCanvas, 0, -h);
      this.restore();
    },

    // Marked content

    markPoint: function(tag) {
      TODO('Marked content');
    },
    markPointProps: function(tag, properties) {
      TODO('Marked content');
    },
    beginMarkedContent: function(tag) {
      TODO('Marked content');
    },
    beginMarkedContentProps: function(tag, properties) {
      TODO('Marked content');
    },
    endMarkedContent: function() {
      TODO('Marked content');
    },

    // Compatibility

    beginCompat: function() {
      TODO('ignore undefined operators (should we do that anyway?)');
    },
    endCompat: function() {
      TODO('stop ignoring undefined operators');
    },

    // Helper functions

    consumePath: function() {
      if (this.pendingClip) {
        var savedFillRule = null;
        if (this.pendingClip == EO_CLIP)
          savedFillRule = this.setEOFillRule();

        this.ctx.clip();

        this.pendingClip = null;
        if (savedFillRule !== null)
          this.restoreFillRule(savedFillRule);
      }
      this.ctx.beginPath();
    },
    // We generally keep the canvas context set for
    // nonzero-winding, and just set evenodd for the operations
    // that need them.
    setEOFillRule: function() {
      var savedFillRule = this.ctx.mozFillRule;
      this.ctx.mozFillRule = 'evenodd';
      return savedFillRule;
    },
    restoreFillRule: function(rule) {
      this.ctx.mozFillRule = rule;
    }
  };

  return constructor;
})();

var Util = (function() {
  function constructor() {}
  constructor.makeCssRgb = function makergb(r, g, b) {
    var ri = (255 * r) | 0, gi = (255 * g) | 0, bi = (255 * b) | 0;
    return 'rgb(' + ri + ',' + gi + ',' + bi + ')';
  };
  constructor.makeCssCmyk = function makecmyk(c, m, y, k) {
    c = (new DeviceCmykCS()).getRgb([c, m, y, k]);
    var ri = (255 * c[0]) | 0, gi = (255 * c[1]) | 0, bi = (255 * c[2]) | 0;
    return 'rgb(' + ri + ',' + gi + ',' + bi + ')';
  };
  constructor.applyTransform = function apply(p, m) {
    var xt = p[0] * m[0] + p[1] * m[2] + m[4];
    var yt = p[0] * m[1] + p[1] * m[3] + m[5];
    return [xt, yt];
  };

  return constructor;
})();

var ColorSpace = (function() {
  // Constructor should define this.numComps, this.defaultColor, this.name
  function constructor() {
    error('should not call ColorSpace constructor');
  }

  constructor.prototype = {
    // Input: array of size numComps representing color component values
    // Output: array of rgb values, each value ranging from [0.1]
    getRgb: function cs_getRgb(color) {
      error('Should not call ColorSpace.getRgb: ' + color);
    },
    // Input: Uint8Array of component values, each value scaled to [0,255]
    // Output: Uint8Array of rgb values, each value scaled to [0,255]
    getRgbBuffer: function cs_getRgbBuffer(input) {
      error('Should not call ColorSpace.getRgbBuffer: ' + input);
    }
  };

  constructor.parse = function colorspace_parse(cs, xref, res) {
    if (IsName(cs)) {
      var colorSpaces = res.get('ColorSpace');
      if (IsDict(colorSpaces)) {
        var refcs = colorSpaces.get(cs.name);
        if (refcs)
          cs = refcs;
      }
    }

    cs = xref.fetchIfRef(cs);

    if (IsName(cs)) {
      var mode = cs.name;
      this.mode = mode;

      switch (mode) {
      case 'DeviceGray':
      case 'G':
        return new DeviceGrayCS();
      case 'DeviceRGB':
      case 'RGB':
        return new DeviceRgbCS();
      case 'DeviceCMYK':
      case 'CMYK':
        return new DeviceCmykCS();
      case 'Pattern':
        return new PatternCS(null);
      default:
        error('unrecognized colorspace ' + mode);
      }
    } else if (IsArray(cs)) {
      var mode = cs[0].name;
      this.mode = mode;

      switch (mode) {
      case 'DeviceGray':
      case 'G':
        return new DeviceGrayCS();
      case 'DeviceRGB':
      case 'RGB':
        return new DeviceRgbCS();
      case 'DeviceCMYK':
      case 'CMYK':
        return new DeviceCmykCS();
      case 'CalGray':
        return new DeviceGrayCS();
      case 'CalRGB':
        return new DeviceRgbCS();
      case 'ICCBased':
        var stream = xref.fetchIfRef(cs[1]);
        var dict = stream.dict;
        var numComps = dict.get('N');
        if (numComps == 1)
          return new DeviceGrayCS();
        if (numComps == 3)
          return new DeviceRgbCS();
        if (numComps == 4)
          return new DeviceCmykCS();
        break;
      case 'Pattern':
        var baseCS = cs[1];
        if (baseCS)
          baseCS = ColorSpace.parse(baseCS, xref, res);
        return new PatternCS(baseCS);
      case 'Indexed':
        var base = ColorSpace.parse(cs[1], xref, res);
        var hiVal = cs[2] + 1;
        var lookup = xref.fetchIfRef(cs[3]);
        return new IndexedCS(base, hiVal, lookup);
      case 'Separation':
        var alt = ColorSpace.parse(cs[2], xref, res);
        var tintFn = new PDFFunction(xref, xref.fetchIfRef(cs[3]));
        return new SeparationCS(alt, tintFn);
      case 'Lab':
      case 'DeviceN':
      default:
        error('unimplemented color space object "' + mode + '"');
      }
    } else {
      error('unrecognized color space object: "' + cs + '"');
    }
    return null;
  };

  return constructor;
})();

var SeparationCS = (function() {
  function constructor(base, tintFn) {
    this.name = 'Separation';
    this.numComps = 1;
    this.defaultColor = [1];

    this.base = base;
    this.tintFn = tintFn;
  }

  constructor.prototype = {
    getRgb: function sepcs_getRgb(color) {
      var tinted = this.tintFn.func(color);
      return this.base.getRgb(tinted);
    },
    getRgbBuffer: function sepcs_getRgbBuffer(input, bits) {
      var tintFn = this.tintFn;
      var base = this.base;
      var scale = 1 / ((1 << bits) - 1);

      var length = input.length;
      var pos = 0;

      var numComps = base.numComps;
      var baseBuf = new Uint8Array(numComps * length);
      for (var i = 0; i < length; ++i) {
        var scaled = input[i] * scale;
        var tinted = tintFn.func([scaled]);
        for (var j = 0; j < numComps; ++j)
          baseBuf[pos++] = 255 * tinted[j];
      }
      return base.getRgbBuffer(baseBuf, 8);

    }
  };

  return constructor;
})();

var PatternCS = (function() {
  function constructor(baseCS) {
    this.name = 'Pattern';
    this.base = baseCS;
  }
  constructor.prototype = {};

  return constructor;
})();

var IndexedCS = (function() {
  function constructor(base, highVal, lookup) {
    this.name = 'Indexed';
    this.numComps = 1;
    this.defaultColor = [0];

    this.base = base;
    var baseNumComps = base.numComps;
    this.highVal = highVal;

    var length = baseNumComps * highVal;
    var lookupArray = new Uint8Array(length);
    if (IsStream(lookup)) {
      var bytes = lookup.getBytes(length);
      lookupArray.set(bytes);
    } else if (IsString(lookup)) {
      for (var i = 0; i < length; ++i)
        lookupArray[i] = lookup.charCodeAt(i);
    } else {
      error('Unrecognized lookup table: ' + lookup);
    }
    this.lookup = lookupArray;
  }

  constructor.prototype = {
    getRgb: function indexcs_getRgb(color) {
      var numComps = this.base.numComps;

      var start = color[0] * numComps;
      var c = [];

      for (var i = start, ii = start + numComps; i < ii; ++i)
        c.push(this.lookup[i]);

      return this.base.getRgb(c);
    },
    getRgbBuffer: function indexcs_getRgbBuffer(input) {
      var base = this.base;
      var numComps = base.numComps;
      var lookup = this.lookup;
      var length = input.length;

      var baseBuf = new Uint8Array(length * numComps);
      var baseBufPos = 0;
      for (var i = 0; i < length; ++i) {
        var lookupPos = input[i] * numComps;
        for (var j = 0; j < numComps; ++j) {
          baseBuf[baseBufPos++] = lookup[lookupPos + j];
        }
      }

      return base.getRgbBuffer(baseBuf, 8);
    }
  };
  return constructor;
})();

var DeviceGrayCS = (function() {
  function constructor() {
    this.name = 'DeviceGray';
    this.numComps = 1;
    this.defaultColor = [0];
  }

  constructor.prototype = {
    getRgb: function graycs_getRgb(color) {
      var c = color[0];
      return [c, c, c];
    },
    getRgbBuffer: function graycs_getRgbBuffer(input, bits) {
      var scale = 255 / ((1 << bits) - 1);
      var length = input.length;
      var rgbBuf = new Uint8Array(length * 3);
      for (var i = 0, j = 0; i < length; ++i) {
        var c = (scale * input[i]) | 0;
        rgbBuf[j++] = c;
        rgbBuf[j++] = c;
        rgbBuf[j++] = c;
      }
      return rgbBuf;
    }
  };
  return constructor;
})();

var DeviceRgbCS = (function() {
  function constructor(bits) {
    this.name = 'DeviceRGB';
    this.numComps = 3;
    this.defaultColor = [0, 0, 0];
  }
  constructor.prototype = {
    getRgb: function rgbcs_getRgb(color) {
      return color;
    },
    getRgbBuffer: function rgbcs_getRgbBuffer(input, bits) {
      if (bits == 8)
        return input;
      var scale = 255 / ((1 << bits) - 1);
      var i, length = input.length;
      var rgbBuf = new Uint8Array(length);
      for (i = 0; i < length; ++i)
        rgbBuf[i] = (scale * input[i]) | 0;
      return rgbBuf;
    }
  };
  return constructor;
})();

var DeviceCmykCS = (function() {
  function constructor() {
    this.name = 'DeviceCMYK';
    this.numComps = 4;
    this.defaultColor = [0, 0, 0, 1];
  }
  constructor.prototype = {
    getRgb: function cmykcs_getRgb(color) {
      var c = color[0], m = color[1], y = color[2], k = color[3];
      var c1 = 1 - c, m1 = 1 - m, y1 = 1 - y, k1 = 1 - k;

      var x, r, g, b;
      // this is a matrix multiplication, unrolled for performance
      // code is taken from the poppler implementation
      x = c1 * m1 * y1 * k1; // 0 0 0 0
      r = g = b = x;
      x = c1 * m1 * y1 * k;  // 0 0 0 1
      r += 0.1373 * x;
      g += 0.1216 * x;
      b += 0.1255 * x;
      x = c1 * m1 * y * k1; // 0 0 1 0
      r += x;
      g += 0.9490 * x;
      x = c1 * m1 * y * k;  // 0 0 1 1
      r += 0.1098 * x;
      g += 0.1020 * x;
      x = c1 * m * y1 * k1; // 0 1 0 0
      r += 0.9255 * x;
      b += 0.5490 * x;
      x = c1 * m * y1 * k;  // 0 1 0 1
      r += 0.1412 * x;
      x = c1 * m * y * k1; // 0 1 1 0
      r += 0.9294 * x;
      g += 0.1098 * x;
      b += 0.1412 * x;
      x = c1 * m * y * k;  // 0 1 1 1
      r += 0.1333 * x;
      x = c * m1 * y1 * k1; // 1 0 0 0
      g += 0.6784 * x;
      b += 0.9373 * x;
      x = c * m1 * y1 * k;  // 1 0 0 1
      g += 0.0588 * x;
      b += 0.1412 * x;
      x = c * m1 * y * k1; // 1 0 1 0
      g += 0.6510 * x;
      b += 0.3137 * x;
      x = c * m1 * y * k;  // 1 0 1 1
      g += 0.0745 * x;
      x = c * m * y1 * k1; // 1 1 0 0
      r += 0.1804 * x;
      g += 0.1922 * x;
      b += 0.5725 * x;
      x = c * m * y1 * k;  // 1 1 0 1
      b += 0.0078 * x;
      x = c * m * y * k1; // 1 1 1 0
      r += 0.2118 * x;
      g += 0.2119 * x;
      b += 0.2235 * x;

      return [r, g, b];
    },
    getRgbBuffer: function cmykcs_getRgbBuffer(colorBuf, bits) {
      var scale = 1 / ((1 << bits) - 1);
      var length = colorBuf.length / 4;
      var rgbBuf = new Uint8Array(length * 3);
      var rgbBufPos = 0;
      var colorBufPos = 0;

      for (var i = 0; i < length; i++) {
        var cmyk = [];
        for (var j = 0; j < 4; ++j)
          cmyk.push(scale * colorBuf[colorBufPos++]);

        var rgb = this.getRgb(cmyk);
        for (var j = 0; j < 3; ++j)
          rgbBuf[rgbBufPos++] = Math.round(rgb[j] * 255);
      }

      return rgbBuf;
    }
  };
  return constructor;
})();

var Pattern = (function() {
  // Constructor should define this.getPattern
  function constructor() {
    error('should not call Pattern constructor');
  }

  constructor.prototype = {
    // Input: current Canvas context
    // Output: the appropriate fillStyle or strokeStyle
    getPattern: function pattern_getStyle(ctx) {
      error('Should not call Pattern.getStyle: ' + ctx);
    }
  };

  constructor.parse = function pattern_parse(args, cs, xref, res, ctx) {
    var length = args.length;

    var patternName = args[length - 1];
    if (!IsName(patternName))
      error('Bad args to getPattern: ' + patternName);

    var patternRes = xref.fetchIfRef(res.get('Pattern'));
    if (!patternRes)
      error('Unable to find pattern resource');

    var pattern = xref.fetchIfRef(patternRes.get(patternName.name));
    var dict = IsStream(pattern) ? pattern.dict : pattern;
    var typeNum = dict.get('PatternType');

    switch (typeNum) {
    case 1:
      var base = cs.base;
      var color;
      if (base) {
        var baseComps = base.numComps;

        color = [];
        for (var i = 0; i < baseComps; ++i)
          color.push(args[i]);

        color = base.getRgb(color);
      }
      var code = patternName.code;
      return new TilingPattern(pattern, code, dict, color, xref, ctx);
    case 2:
      var shading = xref.fetchIfRef(dict.get('Shading'));
      var matrix = dict.get('Matrix');
      return Pattern.parseShading(shading, matrix, xref, res, ctx);
    default:
      error('Unknown type of pattern: ' + typeNum);
    }
    return null;
  };

  constructor.parseShading = function pattern_shading(shading, matrix,
      xref, res, ctx) {

    var dict = IsStream(shading) ? shading.dict : shading;
    var type = dict.get('ShadingType');

    switch (type) {
    case 2:
    case 3:
      // both radial and axial shadings are handled by RadialAxial shading
      return new RadialAxialShading(dict, matrix, xref, res, ctx);
    default:
      return new DummyShading();
    }
  };
  return constructor;
})();

var DummyShading = (function() {
  function constructor() {
    this.type = 'Pattern';
  }
  constructor.prototype = {
    getPattern: function dummy_getpattern() {
      return 'hotpink';
    }
  };
  return constructor;
})();

// Radial and axial shading have very similar implementations
// If needed, the implementations can be broken into two classes
var RadialAxialShading = (function() {
  function constructor(dict, matrix, xref, res, ctx) {
    this.matrix = matrix;
    this.coordsArr = dict.get('Coords');
    this.shadingType = dict.get('ShadingType');
    this.type = 'Pattern';

    this.ctx = ctx;
    this.curMatrix = ctx.mozCurrentTransform;

    var cs = dict.get('ColorSpace', 'CS');
    cs = ColorSpace.parse(cs, xref, res);
    this.cs = cs;

    var t0 = 0.0, t1 = 1.0;
    if (dict.has('Domain')) {
      var domainArr = dict.get('Domain');
      t0 = domainArr[0];
      t1 = domainArr[1];
    }

    var extendStart = false, extendEnd = false;
    if (dict.has('Extend')) {
      var extendArr = dict.get('Extend');
      extendStart = extendArr[0];
      extendEnd = extendArr[1];
      TODO('Support extend');
    }

    this.extendStart = extendStart;
    this.extendEnd = extendEnd;

    var fnObj = dict.get('Function');
    fnObj = xref.fetchIfRef(fnObj);
    if (IsArray(fnObj))
      error('No support for array of functions');
    else if (!IsPDFFunction(fnObj))
      error('Invalid function');
    var fn = new PDFFunction(xref, fnObj);

    // 10 samples seems good enough for now, but probably won't work
    // if there are sharp color changes. Ideally, we would implement
    // the spec faithfully and add lossless optimizations.
    var step = (t1 - t0) / 10;
    var diff = t1 - t0;

    var colorStops = [];
    for (var i = t0; i <= t1; i += step) {
      var color = fn.func([i]);
      var rgbColor = Util.makeCssRgb.apply(this, cs.getRgb(color));
      colorStops.push([(i - t0) / diff, rgbColor]);
    }

    this.colorStops = colorStops;
  }

  constructor.prototype = {
    getPattern: function() {
      var coordsArr = this.coordsArr;
      var type = this.shadingType;
      var p0, p1, r0, r1;
      if (type == 2) {
        p0 = [coordsArr[0], coordsArr[1]];
        p1 = [coordsArr[2], coordsArr[3]];
      } else if (type == 3) {
        p0 = [coordsArr[0], coordsArr[1]];
        p1 = [coordsArr[3], coordsArr[4]];
        r0 = coordsArr[2];
        r1 = coordsArr[5];
      } else {
        error('getPattern type unknown: ' + type);
      }

      var matrix = this.matrix;
      if (matrix) {
        p0 = Util.applyTransform(p0, matrix);
        p1 = Util.applyTransform(p1, matrix);
      }

      // if the browser supports getting the tranform matrix, convert
      // gradient coordinates from pattern space to current user space
      var curMatrix = this.curMatrix;
      var ctx = this.ctx;
      if (curMatrix) {
        var userMatrix = ctx.mozCurrentTransformInverse;

        p0 = Util.applyTransform(p0, curMatrix);
        p0 = Util.applyTransform(p0, userMatrix);

        p1 = Util.applyTransform(p1, curMatrix);
        p1 = Util.applyTransform(p1, userMatrix);
      }

      var colorStops = this.colorStops, grad;
      if (type == 2)
        grad = ctx.createLinearGradient(p0[0], p0[1], p1[0], p1[1]);
      else if (type == 3)
        grad = ctx.createRadialGradient(p0[0], p0[1], r0, p1[0], p1[1], r1);

      for (var i = 0, ii = colorStops.length; i < ii; ++i) {
        var c = colorStops[i];
        grad.addColorStop(c[0], c[1]);
      }
      return grad;
    }
  };
  return constructor;
})();

var TilingPattern = (function() {
  var PAINT_TYPE_COLORED = 1, PAINT_TYPE_UNCOLORED = 2;

  function constructor(pattern, code, dict, color, xref, ctx) {
      function multiply(m, tm) {
        var a = m[0] * tm[0] + m[1] * tm[2];
        var b = m[0] * tm[1] + m[1] * tm[3];
        var c = m[2] * tm[0] + m[3] * tm[2];
        var d = m[2] * tm[1] + m[3] * tm[3];
        var e = m[4] * tm[0] + m[5] * tm[2] + tm[4];
        var f = m[4] * tm[1] + m[5] * tm[3] + tm[5];
        return [a, b, c, d, e, f];
      }

      TODO('TilingType');

      this.matrix = dict.get('Matrix');
      this.curMatrix = ctx.mozCurrentTransform;
      this.invMatrix = ctx.mozCurrentTransformInverse;
      this.ctx = ctx;
      this.type = 'Pattern';

      var bbox = dict.get('BBox');
      var x0 = bbox[0], y0 = bbox[1], x1 = bbox[2], y1 = bbox[3];

      var xstep = dict.get('XStep');
      var ystep = dict.get('YStep');

      var topLeft = [x0, y0];
      // we want the canvas to be as large as the step size
      var botRight = [x0 + xstep, y0 + ystep];

      var width = botRight[0] - topLeft[0];
      var height = botRight[1] - topLeft[1];

      // TODO: hack to avoid OOM, we would idealy compute the tiling
      // pattern to be only as large as the acual size in device space
      // This could be computed with .mozCurrentTransform, but still
      // needs to be implemented
      while (Math.abs(width) > 512 || Math.abs(height) > 512) {
        width = 512;
        height = 512;
      }

      var tmpCanvas = new ScratchCanvas(width, height);

      // set the new canvas element context as the graphics context
      var tmpCtx = tmpCanvas.getContext('2d');
      var graphics = new CanvasGraphics(tmpCtx);

      var paintType = dict.get('PaintType');
      switch (paintType) {
      case PAINT_TYPE_COLORED:
        tmpCtx.fillStyle = ctx.fillStyle;
        tmpCtx.strokeStyle = ctx.strokeStyle;
        break;
      case PAINT_TYPE_UNCOLORED:
        color = Util.makeCssRgb.apply(this, color);
        tmpCtx.fillStyle = color;
        tmpCtx.strokeStyle = color;
        break;
      default:
        error('Unsupported paint type: ' + paintType);
      }

      var scale = [width / xstep, height / ystep];
      this.scale = scale;

      // transform coordinates to pattern space
      var tmpTranslate = [1, 0, 0, 1, -topLeft[0], -topLeft[1]];
      var tmpScale = [scale[0], 0, 0, scale[1], 0, 0];
      graphics.transform.apply(graphics, tmpScale);
      graphics.transform.apply(graphics, tmpTranslate);

      if (bbox && IsArray(bbox) && 4 == bbox.length) {
        graphics.rectangle.apply(graphics, bbox);
        graphics.clip();
        graphics.endPath();
      }

      var res = xref.fetchIfRef(dict.get('Resources'));
      graphics.execute(code, xref, res);

      this.canvas = tmpCanvas;
  }

  constructor.prototype = {
    getPattern: function tiling_getPattern() {
      var matrix = this.matrix;
      var curMatrix = this.curMatrix;
      var ctx = this.ctx;

      if (curMatrix)
        ctx.setTransform.apply(ctx, curMatrix);

      if (matrix)
        ctx.transform.apply(ctx, matrix);

      var scale = this.scale;
      ctx.scale(1 / scale[0], 1 / scale[1]);

      return ctx.createPattern(this.canvas, 'repeat');
    }
  };
  return constructor;
})();


var PDFImage = (function() {
  function constructor(xref, res, image, inline) {
    this.image = image;
    if (image.getParams) {
      // JPX/JPEG2000 streams directly contain bits per component
      // and color space mode information.
      TODO('get params from actual stream');
      // var bits = ...
      // var colorspace = ...
    }
    // TODO cache rendered images?

    var dict = image.dict;
    this.width = dict.get('Width', 'W');
    this.height = dict.get('Height', 'H');

    if (this.width < 1 || this.height < 1)
      error('Invalid image width: ' + this.width + ' or height: ' +
            this.height);

    this.interpolate = dict.get('Interpolate', 'I') || false;
    this.imageMask = dict.get('ImageMask', 'IM') || false;

    var bitsPerComponent = image.bitsPerComponent;
    if (!bitsPerComponent) {
      bitsPerComponent = dict.get('BitsPerComponent', 'BPC');
      if (!bitsPerComponent) {
        if (this.imageMask)
          bitsPerComponent = 1;
        else
          error('Bits per component missing in image: ' + this.imageMask);
      }
    }
    this.bpc = bitsPerComponent;

    if (!this.imageMask) {
      var colorSpace = dict.get('ColorSpace', 'CS');
      if (!colorSpace) {
        TODO('JPX images (which don"t require color spaces');
        colorSpace = new Name('DeviceRGB');
      }
      this.colorSpace = ColorSpace.parse(colorSpace, xref, res);
      this.numComps = this.colorSpace.numComps;
    }

    this.decode = dict.get('Decode', 'D');

    var mask = xref.fetchIfRef(image.dict.get('Mask'));
    var smask = xref.fetchIfRef(image.dict.get('SMask'));

    if (mask) {
      TODO('masked images');
    } else if (smask) {
      this.smask = new PDFImage(xref, res, smask);
    }
  }

  constructor.prototype = {
    getComponents: function getComponents(buffer, decodeMap) {
      var bpc = this.bpc;
      if (bpc == 8)
        return buffer;

      var width = this.width;
      var height = this.height;
      var numComps = this.numComps;

      var length = width * height;
      var bufferPos = 0;
      var output = bpc <= 8 ? new Uint8Array(length) :
        bpc <= 16 ? new Uint16Array(length) : new Uint32Array(length);
      var rowComps = width * numComps;

      if (bpc == 1) {
        var valueZero = 0, valueOne = 1;
        if (decodeMap) {
          valueZero = decodeMap[0] ? 1 : 0;
          valueOne = decodeMap[1] ? 1 : 0;
        }
        var mask = 0;
        var buf = 0;

        for (var i = 0, ii = length; i < ii; ++i) {
          if (i % rowComps == 0) {
            mask = 0;
            buf = 0;
          } else {
            mask >>= 1;
          }

          if (mask <= 0) {
            buf = buffer[bufferPos++];
            mask = 128;
          }

          output[i] = !(buf & mask) ? valueZero : valueOne;
        }
      } else {
        if (decodeMap != null)
          TODO('interpolate component values');
        var bits = 0, buf = 0;
        for (var i = 0, ii = length; i < ii; ++i) {
          if (i % rowComps == 0) {
            buf = 0;
            bits = 0;
          }

          while (bits < bpc) {
            buf = (buf << 8) | buffer[bufferPos++];
            bits += 8;
          }

          var remainingBits = bits - bpc;
          output[i] = buf >> remainingBits;
          buf = buf & ((1 << remainingBits) - 1);
          bits = remainingBits;
        }
      }
      return output;
    },
    getOpacity: function getOpacity() {
      var smask = this.smask;
      var width = this.width;
      var height = this.height;
      var buf = new Uint8Array(width * height);

      if (smask) {
        var sw = smask.width;
        var sh = smask.height;
        if (sw != this.width || sh != this.height)
          error('smask dimensions do not match image dimensions: ' + sw +
                ' != ' + this.width + ', ' + sh + ' != ' + this.height);

        smask.fillGrayBuffer(buf);
        return buf;
      } else {
        for (var i = 0, ii = width * height; i < ii; ++i)
          buf[i] = 255;
      }
      return buf;
    },
    applyStencilMask: function applyStencilMask(buffer, inverseDecode) {
      var width = this.width, height = this.height;
      var bitStrideLength = (width + 7) >> 3;
      var imgArray = this.image.getBytes(bitStrideLength * height);
      var imgArrayPos = 0;
      var i, j, mask, buf;
      // removing making non-masked pixels transparent
      var bufferPos = 3; // alpha component offset
      for (i = 0; i < height; i++) {
        mask = 0;
        for (j = 0; j < width; j++) {
          if (!mask) {
            buf = imgArray[imgArrayPos++];
            mask = 128;
          }
          if (!(buf & mask) == inverseDecode) {
            buffer[bufferPos] = 0;
          }
          bufferPos += 4;
          mask >>= 1;
        }
      }
    },
    fillRgbaBuffer: function fillRgbaBuffer(buffer, decodeMap) {
      var numComps = this.numComps;
      var width = this.width;
      var height = this.height;
      var bpc = this.bpc;

      // rows start at byte boundary;
      var rowBytes = (width * numComps * bpc + 7) >> 3;
      var imgArray = this.image.getBytes(height * rowBytes);

      var comps = this.colorSpace.getRgbBuffer(
        this.getComponents(imgArray, decodeMap), bpc);
      var compsPos = 0;
      var opacity = this.getOpacity();
      var opacityPos = 0;
      var length = width * height * 4;

      for (var i = 0; i < length; i += 4) {
        buffer[i] = comps[compsPos++];
        buffer[i + 1] = comps[compsPos++];
        buffer[i + 2] = comps[compsPos++];
        buffer[i + 3] = opacity[opacityPos++];
      }
    },
    fillGrayBuffer: function fillGrayBuffer(buffer) {
      var numComps = this.numComps;
      if (numComps != 1)
        error('Reading gray scale from a color image: ' + numComps);

      var width = this.width;
      var height = this.height;
      var bpc = this.bpc;

      // rows start at byte boundary;
      var rowBytes = (width * numComps * bpc + 7) >> 3;
      var imgArray = this.image.getBytes(height * rowBytes);

      var comps = this.getComponents(imgArray);
      var length = width * height;

      for (var i = 0; i < length; ++i)
        buffer[i] = comps[i];
    }
  };
  return constructor;
})();

var PDFFunction = (function() {
  function constructor(xref, fn) {
    var dict = fn.dict;
    if (!dict)
      dict = fn;

    var types = [this.constructSampled,
                 null,
                 this.constructInterpolated,
                 this.constructStiched,
                 this.constructPostScript];

    var typeNum = dict.get('FunctionType');
    var typeFn = types[typeNum];
    if (!typeFn)
      error('Unknown type of function');

    typeFn.call(this, fn, dict, xref);
  }

  constructor.prototype = {
    constructSampled: function(str, dict) {
      var domain = dict.get('Domain');
      var range = dict.get('Range');

      if (!domain || !range)
        error('No domain or range');

      var inputSize = domain.length / 2;
      var outputSize = range.length / 2;

      if (inputSize != 1)
        error('No support for multi-variable inputs to functions: ' +
              inputSize);

      var size = dict.get('Size');
      var bps = dict.get('BitsPerSample');
      var order = dict.get('Order');
      if (!order)
        order = 1;
      if (order !== 1)
        error('No support for cubic spline interpolation: ' + order);

      var encode = dict.get('Encode');
      if (!encode) {
        encode = [];
        for (var i = 0; i < inputSize; ++i) {
          encode.push(0);
          encode.push(size[i] - 1);
        }
      }
      var decode = dict.get('Decode');
      if (!decode)
        decode = range;

      var samples = this.getSampleArray(size, outputSize, bps, str);

      this.func = function(args) {
        var clip = function(v, min, max) {
          if (v > max)
            v = max;
          else if (v < min)
            v = min;
          return v;
        };

        if (inputSize != args.length)
          error('Incorrect number of arguments: ' + inputSize + ' != ' +
                args.length);

        for (var i = 0; i < inputSize; i++) {
          var i2 = i * 2;

          // clip to the domain
          var v = clip(args[i], domain[i2], domain[i2 + 1]);

          // encode
          v = encode[i2] + ((v - domain[i2]) *
                            (encode[i2 + 1] - encode[i2]) /
                            (domain[i2 + 1] - domain[i2]));

          // clip to the size
          args[i] = clip(v, 0, size[i] - 1);
        }

        // interpolate to table
        TODO('Multi-dimensional interpolation');
        var floor = Math.floor(args[0]);
        var ceil = Math.ceil(args[0]);
        var scale = args[0] - floor;

        floor *= outputSize;
        ceil *= outputSize;

        var output = [], v = 0;
        for (var i = 0; i < outputSize; ++i) {
          if (ceil == floor) {
            v = samples[ceil + i];
          } else {
            var low = samples[floor + i];
            var high = samples[ceil + i];
            v = low * scale + high * (1 - scale);
          }

          var i2 = i * 2;
          // decode
          v = decode[i2] + (v * (decode[i2 + 1] - decode[i2]) /
                            ((1 << bps) - 1));

          // clip to the domain
          output.push(clip(v, range[i2], range[i2 + 1]));
        }

        return output;
      };
    },
    getSampleArray: function(size, outputSize, bps, str) {
      var length = 1;
      for (var i = 0; i < size.length; i++)
        length *= size[i];
      length *= outputSize;

      var array = [];
      var codeSize = 0;
      var codeBuf = 0;

      var strBytes = str.getBytes((length * bps + 7) / 8);
      var strIdx = 0;
      for (var i = 0; i < length; i++) {
        var b;
        while (codeSize < bps) {
          codeBuf <<= 8;
          codeBuf |= strBytes[strIdx++];
          codeSize += 8;
        }
        codeSize -= bps;
        array.push(codeBuf >> codeSize);
        codeBuf &= (1 << codeSize) - 1;
      }
      return array;
    },
    constructInterpolated: function(str, dict) {
      var c0 = dict.get('C0') || [0];
      var c1 = dict.get('C1') || [1];
      var n = dict.get('N');

      if (!IsArray(c0) || !IsArray(c1))
        error('Illegal dictionary for interpolated function');

      var length = c0.length;
      var diff = [];
      for (var i = 0; i < length; ++i)
        diff.push(c1[i] - c0[i]);

      this.func = function(args) {
        var x = args[0];

        var out = [];
        for (var j = 0; j < length; ++j)
          out.push(c0[j] + (x^n * diff[i]));

        return out;
      };
    },
    constructStiched: function(fn, dict, xref) {
      var domain = dict.get('Domain');
      var range = dict.get('Range');

      if (!domain)
        error('No domain');

      var inputSize = domain.length / 2;
      if (inputSize != 1)
        error('Bad domain for stiched function');

      var fnRefs = dict.get('Functions');
      var fns = [];
      for (var i = 0, ii = fnRefs.length; i < ii; ++i)
        fns.push(new PDFFunction(xref, xref.fetchIfRef(fnRefs[i])));

      var bounds = dict.get('Bounds');
      var encode = dict.get('Encode');

      this.func = function(args) {
        var clip = function(v, min, max) {
          if (v > max)
            v = max;
          else if (v < min)
            v = min;
          return v;
        };

        // clip to domain
        var v = clip(args[0], domain[0], domain[1]);
        // calulate which bound the value is in
        for (var i = 0, ii = bounds.length; i < ii; ++i) {
          if (v < bounds[i])
            break;
        }

        // encode value into domain of function
        var dmin = domain[0];
        if (i > 0)
          dmin = bounds[i - 1];
        var dmax = domain[1];
        if (i < bounds.length)
          dmax = bounds[i];

        var rmin = encode[2 * i];
        var rmax = encode[2 * i + 1];

        var v2 = rmin + (v - dmin) * (rmax - rmin) / (dmax - dmin);

        // call the appropropriate function
        return fns[i].func([v2]);
      };
    },
    constructPostScript: function() {
      TODO('unhandled type of function');
      this.func = function() {
        return [255, 105, 180];
      };
    }
  };

  return constructor;
})();<|MERGE_RESOLUTION|>--- conflicted
+++ resolved
@@ -4255,16 +4255,10 @@
           var glyphsData = glyphsStream.getBytes(0);
 
           // Glyph ids are big-endian 2-byte values
-<<<<<<< HEAD
-          // Set this to 0 to verify the font has an encoding.
           encoding = properties.encoding;
-          encoding[0] = 0;
-=======
-          var encoding = properties.encoding;
 
           // Set encoding 0 to later verify the font has an encoding
           encoding[0] = { unicode: 0, width: 0 };
->>>>>>> beea86db
           for (var j = 0; j < glyphsData.length; j++) {
             var glyphID = (glyphsData[j++] << 8) | glyphsData[j];
             if (glyphID == 0)
