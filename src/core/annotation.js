--- conflicted
+++ resolved
@@ -972,20 +972,6 @@
     const fieldType = getInheritableProperty({ dict, key: "FT" });
     data.fieldType = isName(fieldType) ? fieldType.name : null;
 
-<<<<<<< HEAD
-    const additional = dict.get('AA')
-    const calculate = additional ? additional.get('C') : Dict.empty
-    const JS = calculate ? calculate.get('JS') : null
-
-    data.additional = {
-      calculate: {
-        JS
-      }
-    }
-
-
-    data.fieldFlags = getInheritableProperty({ dict, key: 'Ff', });
-=======
     const localResources = getInheritableProperty({ dict, key: "DR" });
     const acroFormResources = params.acroForm.get("DR");
     this._fieldResources = {
@@ -998,8 +984,17 @@
       }),
     };
 
+    const additional = dict.get('AA')
+    const calculate = additional ? additional.get('C') : Dict.empty
+    const JS = calculate ? calculate.get('JS') : null
+
+    data.additional = {
+      calculate: {
+        JS
+      }
+    }
+    
     data.fieldFlags = getInheritableProperty({ dict, key: "Ff" });
->>>>>>> 956fcab9
     if (!Number.isInteger(data.fieldFlags) || data.fieldFlags < 0) {
       data.fieldFlags = 0;
     }
@@ -1010,18 +1005,11 @@
     // Hide signatures because we cannot validate them, and unset the fieldValue
     // since it's (most likely) a `Dict` which is non-serializable and will thus
     // cause errors when sending annotations to the main-thread (issue 10347).
-<<<<<<< HEAD
-    // if (data.fieldType === 'Sig') {
-    //  data.fieldValue = null;
-    //  this.setFlags(AnnotationFlag.HIDDEN);
+    //if (data.fieldType === "Sig") {
+    //data.fieldValue = null;
+    //this.setFlags(AnnotationFlag.HIDDEN);
+    //data.hidden = true;
     //}
-=======
-    if (data.fieldType === "Sig") {
-      data.fieldValue = null;
-      this.setFlags(AnnotationFlag.HIDDEN);
-      data.hidden = true;
-    }
->>>>>>> 956fcab9
   }
 
   /**
