/* Copyright 2012 Mozilla Foundation
 *
 * Licensed under the Apache License, Version 2.0 (the "License");
 * you may not use this file except in compliance with the License.
 * You may obtain a copy of the License at
 *
 *     http://www.apache.org/licenses/LICENSE-2.0
 *
 * Unless required by applicable law or agreed to in writing, software
 * distributed under the License is distributed on an "AS IS" BASIS,
 * WITHOUT WARRANTIES OR CONDITIONS OF ANY KIND, either express or implied.
 * See the License for the specific language governing permissions and
 * limitations under the License.
 */
/* eslint no-var: error */

import {
  AnnotationBorderStyleType,
  AnnotationCheckboxType,
  AnnotationFieldFlag,
  AnnotationFlag,
  AnnotationReplyType,
  AnnotationType,
  assert,
  isString,
  OPS,
  stringToBytes,
  stringToPDFString,
  Util,
  warn,
} from "../shared/util.js";
import { Catalog, FileSpec, ObjectLoader } from "./obj.js";
import { Dict, isDict, isName, isRef, isStream } from "./primitives.js";
import { ColorSpace } from "./colorspace.js";
import { getInheritableProperty } from "./core_utils.js";
import { OperatorList } from "./operator_list.js";
import { Stream } from "./stream.js";

class AnnotationFactory {
  /**
   * Create an `Annotation` object of the correct type for the given reference
   * to an annotation dictionary. This yields a promise that is resolved when
   * the `Annotation` object is constructed.
   *
   * @param {XRef} xref
   * @param {Object} ref
   * @param {PDFManager} pdfManager
   * @param {Object} idFactory
   * @param {PartialEvaluator} evaluator
   * @param {WorkerTask} task
   * @return {Promise} A promise that is resolved with an {Annotation}
   *   instance.
   */
  static create(xref, ref, pdfManager, idFactory, evaluator, task) {
    return pdfManager.ensureDoc("acroForm").then(acroForm => {
      return pdfManager.ensure(this, "_create", [
        xref,
        ref,
        pdfManager,
        idFactory,
        acroForm,
        evaluator,
        task,
      ]);
    });
  }

  /**
   * @private
   */
  static _create(xref, ref, pdfManager, idFactory, acroForm, evaluator, task) {
    const dict = xref.fetchIfRef(ref);
    if (!isDict(dict)) {
      return undefined;
    }
    const id = isRef(ref) ? ref.toString() : `annot_${idFactory.createObjId()}`;

    // Determine the annotation's subtype.
    let subtype = dict.get("Subtype");
    subtype = isName(subtype) ? subtype.name : null;

    // Return the right annotation object based on the subtype and field type.
    const parameters = {
      xref,
      dict,
      subtype,
      id,
      pdfManager,
      acroForm: acroForm instanceof Dict ? acroForm : Dict.empty,
      evaluator,
      task,
    };

    switch (subtype) {
      case "Link":
        return new LinkAnnotation(parameters);

      case "Text":
        return new TextAnnotation(parameters);

      case "Widget":
        let fieldType = getInheritableProperty({ dict, key: "FT" });
        fieldType = isName(fieldType) ? fieldType.name : null;
        let widget;

        switch (fieldType) {
          case "Tx":
            widget = new TextWidgetAnnotation(parameters);
            break;
          case "Btn":
            widget = new ButtonWidgetAnnotation(parameters);
            break;
          case "Ch":
            widget = new ChoiceWidgetAnnotation(parameters);
            break;
          default:
            warn(
              'Unimplemented widget field type "' +
                fieldType +
                '", ' +
                "falling back to base field type."
            );
            widget = new WidgetAnnotation(parameters);
        }
        return widget.setDefaultAppearance(parameters);

      case "Popup":
        return new PopupAnnotation(parameters);

      case "FreeText":
        return new FreeTextAnnotation(parameters);

      case "Line":
        return new LineAnnotation(parameters);

      case "Square":
        return new SquareAnnotation(parameters);

      case "Circle":
        return new CircleAnnotation(parameters);

      case "PolyLine":
        return new PolylineAnnotation(parameters);

      case "Polygon":
        return new PolygonAnnotation(parameters);

      case "Caret":
        return new CaretAnnotation(parameters);

      case "Ink":
        return new InkAnnotation(parameters);

      case "Highlight":
        return new HighlightAnnotation(parameters);

      case "Underline":
        return new UnderlineAnnotation(parameters);

      case "Squiggly":
        return new SquigglyAnnotation(parameters);

      case "StrikeOut":
        return new StrikeOutAnnotation(parameters);

      case "Stamp":
        return new StampAnnotation(parameters);

      case "FileAttachment":
        return new FileAttachmentAnnotation(parameters);

      default:
        if (!subtype) {
          warn("Annotation is missing the required /Subtype.");
        } else {
          warn(
            'Unimplemented annotation type "' +
              subtype +
              '", ' +
              "falling back to base annotation."
          );
        }
        return Promise.resolve(new Annotation(parameters));
    }
  }
}

function getQuadPoints(dict, rect) {
  if (!dict.has("QuadPoints")) {
    return null;
  }

  // The region is described as a number of quadrilaterals.
  // Each quadrilateral must consist of eight coordinates.
  const quadPoints = dict.getArray("QuadPoints");
  if (!Array.isArray(quadPoints) || quadPoints.length % 8 > 0) {
    return null;
  }

  const quadPointsLists = [];
  for (let i = 0, ii = quadPoints.length / 8; i < ii; i++) {
    // Each series of eight numbers represents the coordinates for one
    // quadrilateral in the order [x1, y1, x2, y2, x3, y3, x4, y4].
    // Convert this to an array of objects with x and y coordinates.
    quadPointsLists.push([]);
    for (let j = i * 8, jj = i * 8 + 8; j < jj; j += 2) {
      const x = quadPoints[j];
      const y = quadPoints[j + 1];

      // The quadpoints should be ignored if any coordinate in the array
      // lies outside the region specified by the rectangle.
      if (x < rect[0] || x > rect[2] || y < rect[1] || y > rect[3]) {
        return null;
      }
      quadPointsLists[i].push({ x, y });
    }
  }
  return quadPointsLists;
}

function getTransformMatrix(rect, bbox, matrix) {
  // 12.5.5: Algorithm: Appearance streams
  const [minX, minY, maxX, maxY] = Util.getAxialAlignedBoundingBox(
    bbox,
    matrix
  );
  if (minX === maxX || minY === maxY) {
    // From real-life file, bbox was [0, 0, 0, 0]. In this case,
    // just apply the transform for rect
    return [1, 0, 0, 1, rect[0], rect[1]];
  }

  const xRatio = (rect[2] - rect[0]) / (maxX - minX);
  const yRatio = (rect[3] - rect[1]) / (maxY - minY);
  return [
    xRatio,
    0,
    0,
    yRatio,
    rect[0] - minX * xRatio,
    rect[1] - minY * yRatio,
  ];
}

class Annotation {
  constructor(params) {
    const dict = params.dict;

    this.setContents(dict.get("Contents"));
    this.setModificationDate(dict.get("M"));
    this.setFlags(dict.get("F"));
    this.setRectangle(dict.getArray("Rect"));
    this.setColor(dict.getArray("C"));
    this.setBackgroundColor(dict.get("MK"));
    this.setBorderColor(dict.get("MK"));
    this.setBorderStyle(dict);
    this.setAppearance(dict);

    // Expose public properties using a data object.
    this.data = {
      annotationFlags: this.flags,
      backgroundColor: this.backgroundColor,
      borderColor: this.borderColor,
      borderStyle: this.borderStyle,
      color: this.color,
      contents: this.contents,
      hasAppearance: !!this.appearance,
      id: params.id,
      modificationDate: this.modificationDate,
      rect: this.rectangle,
      subtype: params.subtype,
      annotationFonts: [],
      fontRefName: null,
      fontSize: 0,
      fontColor: null,
    };
  }

  /**
   * @private
   */
  _hasFlag(flags, flag) {
    return !!(flags & flag);
  }

  /**
   * @private
   */
  _isViewable(flags) {
    return (
      !this._hasFlag(flags, AnnotationFlag.INVISIBLE) &&
      !this._hasFlag(flags, AnnotationFlag.HIDDEN) &&
      !this._hasFlag(flags, AnnotationFlag.NOVIEW)
    );
  }

  /**
   * @private
   */
  _isPrintable(flags) {
    return (
      this._hasFlag(flags, AnnotationFlag.PRINT) &&
      !this._hasFlag(flags, AnnotationFlag.INVISIBLE) &&
      !this._hasFlag(flags, AnnotationFlag.HIDDEN)
    );
  }

  /**
   * @type {boolean}
   */
  get viewable() {
    if (this.flags === 0) {
      return true;
    }
    return this._isViewable(this.flags);
  }

  /**
   * @type {boolean}
   */
  get printable() {
    if (this.flags === 0) {
      return false;
    }
    return this._isPrintable(this.flags);
  }

  /**
   * Set the contents.
   *
   * @public
   * @memberof Annotation
   * @param {string} contents - Text to display for the annotation or, if the
   *                            type of annotation does not display text, a
   *                            description of the annotation's contents
   */
  setContents(contents) {
    this.contents = stringToPDFString(contents || "");
  }

  /**
   * Set the modification date.
   *
   * @public
   * @memberof Annotation
   * @param {string} modificationDate - PDF date string that indicates when the
   *                                    annotation was last modified
   */
  setModificationDate(modificationDate) {
    this.modificationDate = isString(modificationDate)
      ? modificationDate
      : null;
  }

  /**
   * Set the flags.
   *
   * @public
   * @memberof Annotation
   * @param {number} flags - Unsigned 32-bit integer specifying annotation
   *                         characteristics
   * @see {@link shared/util.js}
   */
  setFlags(flags) {
    this.flags = Number.isInteger(flags) && flags > 0 ? flags : 0;
  }

  /**
   * Check if a provided flag is set.
   *
   * @public
   * @memberof Annotation
   * @param {number} flag - Hexadecimal representation for an annotation
   *                        characteristic
   * @returns {boolean}
   * @see {@link shared/util.js}
   */
  hasFlag(flag) {
    return this._hasFlag(this.flags, flag);
  }

  /**
   * Set the rectangle.
   *
   * @public
   * @memberof Annotation
   * @param {Array} rectangle - The rectangle array with exactly four entries
   */
  setRectangle(rectangle) {
    if (Array.isArray(rectangle) && rectangle.length === 4) {
      this.rectangle = Util.normalizeRect(rectangle);
    } else {
      this.rectangle = [0, 0, 0, 0];
    }
  }

  /**
   * Set the color and take care of color space conversion.
   * The default value is black, in RGB color space.
   *
   * @public
   * @memberof Annotation
   * @param {Array} color - The color array containing either 0
   *                        (transparent), 1 (grayscale), 3 (RGB) or
   *                        4 (CMYK) elements
   */
  setColor(color) {
    const rgbColor = new Uint8ClampedArray(3);
    if (!Array.isArray(color)) {
      this.color = rgbColor;
      return;
    }

    this.color = this.getColorFromArray(color);
  }

  /**
   * Set the background color and take care of color space conversion.
   *
   * @public
   * @memberof Annotation
   * @param {Dict} dict - An appearance characteristics dictionary
   */
  setBackgroundColor(dict) {
    this.backgroundColor = null;

    if (!isDict(dict)) {
      return;
    }

    if (dict.has("BG")) {
      this.backgroundColor = this.getColorFromArray(dict.getArray("BG"));
    }
  }

  /**
   * Set the border color and take care of color space conversion.
   *
   * @public
   * @memberof Annotation
   * @param {Dict} dict - An appearance characteristic dictionary
   */
  setBorderColor(dict) {
    this.borderColor = null;

    if (!isDict(dict)) {
      return;
    }

    if (dict.has("BC")) {
      this.borderColor = this.getColorFromArray(dict.getArray("BC"));
    }
  }

  /**
   * Set the border style (as AnnotationBorderStyle object).
   *
   * @public
   * @memberof Annotation
   * @param {Dict} borderStyle - The border style dictionary
   */
  setBorderStyle(borderStyle) {
    if (
      typeof PDFJSDev === "undefined" ||
      PDFJSDev.test("!PRODUCTION || TESTING")
    ) {
      assert(this.rectangle, "setRectangle must have been called previously.");
    }

    this.borderStyle = new AnnotationBorderStyle();
    if (!isDict(borderStyle)) {
      return;
    }
    if (borderStyle.has("BS")) {
      const dict = borderStyle.get("BS");
      const dictType = dict.get("Type");

      if (!dictType || isName(dictType, "Border")) {
        this.borderStyle.setWidth(dict.get("W"), this.rectangle);
        this.borderStyle.setStyle(dict.get("S"));
        this.borderStyle.setDashArray(dict.getArray("D"));
      }
    } else if (borderStyle.has("Border")) {
      const array = borderStyle.getArray("Border");
      if (Array.isArray(array) && array.length >= 3) {
        this.borderStyle.setHorizontalCornerRadius(array[0]);
        this.borderStyle.setVerticalCornerRadius(array[1]);
        this.borderStyle.setWidth(array[2], this.rectangle);

        if (array.length === 4) {
          // Dash array available
          this.borderStyle.setDashArray(array[3]);
        }
      }
    } else {
      // There are no border entries in the dictionary. According to the
      // specification, we should draw a solid border of width 1 in that
      // case, but Adobe Reader did not implement that part of the
      // specification and instead draws no border at all, so we do the same.
      // See also https://github.com/mozilla/pdf.js/issues/6179.
      // Note: it's a little bit more complicated, Reader draws no border
      // if its color is transparent.
      this.borderStyle.setWidth(this.borderColor === null ? 0 : 1);
    }
  }

  /**
   * Set the (normal) appearance.
   *
   * @public
   * @memberof Annotation
   * @param {Dict} dict - The annotation's data dictionary
   */
  setAppearance(dict) {
    this.appearance = null;

    const appearanceStates = dict.get("AP");
    if (!isDict(appearanceStates)) {
      return;
    }

    // In case the normal appearance is a stream, then it is used directly.
    const normalAppearanceState = appearanceStates.get("N");
    if (isStream(normalAppearanceState)) {
      this.appearance = normalAppearanceState;
      return;
    }
    if (!isDict(normalAppearanceState)) {
      return;
    }

    // In case the normal appearance is a dictionary, the `AS` entry provides
    // the key of the stream in this dictionary.
    const as = dict.get("AS");
    if (!isName(as) || !normalAppearanceState.has(as.name)) {
      return;
    }
    this.appearance = normalAppearanceState.get(as.name);
  }

  loadResources(keys) {
    return this.appearance.dict.getAsync("Resources").then(resources => {
      if (!resources) {
        return undefined;
      }

      const objectLoader = new ObjectLoader(resources, keys, resources.xref);
      return objectLoader.load().then(function () {
        return resources;
      });
    });
  }

  getColorFromArray(color) {
    // Black in RGB color space (default)
    const rgbColor = new Uint8ClampedArray(3);
    if (!Array.isArray(color)) {
      return null;
    }

    switch (color.length) {
      case 0: // Transparent, which we indicate with a null value
        return null;

      case 1: // Convert grayscale to RGB
        ColorSpace.singletons.gray.getRgbItem(color, 0, rgbColor, 0);
        return rgbColor;

      case 3: // Convert RGB percentages to RGB
        ColorSpace.singletons.rgb.getRgbItem(color, 0, rgbColor, 0);
        return rgbColor;

      case 4: // Convert CMYK to RGB
        ColorSpace.singletons.cmyk.getRgbItem(color, 0, rgbColor, 0);
        return rgbColor;

      default:
        return rgbColor;
    }
  }

  getOperatorList(evaluator, task, renderForms, annotationStorage) {
    if (!this.appearance) {
      return Promise.resolve(new OperatorList());
    }

    const appearance = this.appearance;
    const data = this.data;
    const appearanceDict = appearance.dict;
    const resourcesPromise = this.loadResources([
      "ExtGState",
      "ColorSpace",
      "Pattern",
      "Shading",
      "XObject",
      "Font",
    ]);
    const bbox = appearanceDict.getArray("BBox") || [0, 0, 1, 1];
    const matrix = appearanceDict.getArray("Matrix") || [1, 0, 0, 1, 0, 0];
    const transform = getTransformMatrix(data.rect, bbox, matrix);

    return resourcesPromise.then(resources => {
      const opList = new OperatorList();
      opList.addOp(OPS.beginAnnotation, [data.rect, transform, matrix]);
      return evaluator
        .getOperatorList({
          stream: appearance,
          task,
          resources,
          operatorList: opList,
        })
        .then(() => {
          opList.addOp(OPS.endAnnotation, []);
          appearance.reset();
          return opList;
        });
    });
  }
}

/**
 * Contains all data regarding an annotation's border style.
 */
class AnnotationBorderStyle {
  constructor() {
    this.width = 1;
    this.style = AnnotationBorderStyleType.SOLID;
    this.dashArray = [3];
    this.horizontalCornerRadius = 0;
    this.verticalCornerRadius = 0;
  }

  /**
   * Set the width.
   *
   * @public
   * @memberof AnnotationBorderStyle
   * @param {number} width - The width.
   * @param {Array} rect - The annotation `Rect` entry.
   */
  setWidth(width, rect = [0, 0, 0, 0]) {
    if (
      typeof PDFJSDev === "undefined" ||
      PDFJSDev.test("!PRODUCTION || TESTING")
    ) {
      assert(
        Array.isArray(rect) && rect.length === 4,
        "A valid `rect` parameter must be provided."
      );
    }

    // Some corrupt PDF generators may provide the width as a `Name`,
    // rather than as a number (fixes issue 10385).
    if (isName(width)) {
      this.width = 0; // This is consistent with the behaviour in Adobe Reader.
      return;
    }
    if (Number.isInteger(width)) {
      if (width > 0) {
        const maxWidth = (rect[2] - rect[0]) / 2;
        const maxHeight = (rect[3] - rect[1]) / 2;

        // Ignore large `width`s, since they lead to the Annotation overflowing
        // the size set by the `Rect` entry thus causing the `annotationLayer`
        // to render it over the surrounding document (fixes bug1552113.pdf).
        if (
          maxWidth > 0 &&
          maxHeight > 0 &&
          (width > maxWidth || width > maxHeight)
        ) {
          warn(`AnnotationBorderStyle.setWidth - ignoring width: ${width}`);
          width = 1;
        }
      }
      this.width = width;
    }
  }

  /**
   * Set the style.
   *
   * @public
   * @memberof AnnotationBorderStyle
   * @param {Name} style - The annotation style.
   * @see {@link shared/util.js}
   */
  setStyle(style) {
    if (!isName(style)) {
      return;
    }
    switch (style.name) {
      case "S":
        this.style = AnnotationBorderStyleType.SOLID;
        break;

      case "D":
        this.style = AnnotationBorderStyleType.DASHED;
        break;

      case "B":
        this.style = AnnotationBorderStyleType.BEVELED;
        break;

      case "I":
        this.style = AnnotationBorderStyleType.INSET;
        break;

      case "U":
        this.style = AnnotationBorderStyleType.UNDERLINE;
        break;

      default:
        break;
    }
  }

  /**
   * Set the dash array.
   *
   * @public
   * @memberof AnnotationBorderStyle
   * @param {Array} dashArray - The dash array with at least one element
   */
  setDashArray(dashArray) {
    // We validate the dash array, but we do not use it because CSS does not
    // allow us to change spacing of dashes. For more information, visit
    // http://www.w3.org/TR/css3-background/#the-border-style.
    if (Array.isArray(dashArray) && dashArray.length > 0) {
      // According to the PDF specification: the elements in `dashArray`
      // shall be numbers that are nonnegative and not all equal to zero.
      let isValid = true;
      let allZeros = true;
      for (const element of dashArray) {
        const validNumber = +element >= 0;
        if (!validNumber) {
          isValid = false;
          break;
        } else if (element > 0) {
          allZeros = false;
        }
      }
      if (isValid && !allZeros) {
        this.dashArray = dashArray;
      } else {
        this.width = 0; // Adobe behavior when the array is invalid.
      }
    } else if (dashArray) {
      this.width = 0; // Adobe behavior when the array is invalid.
    }
  }

  /**
   * Set the horizontal corner radius (from a Border dictionary).
   *
   * @public
   * @memberof AnnotationBorderStyle
   * @param {number} radius - The horizontal corner radius.
   */
  setHorizontalCornerRadius(radius) {
    if (Number.isInteger(radius)) {
      this.horizontalCornerRadius = radius;
    }
  }

  /**
   * Set the vertical corner radius (from a Border dictionary).
   *
   * @public
   * @memberof AnnotationBorderStyle
   * @param {number} radius - The vertical corner radius.
   */
  setVerticalCornerRadius(radius) {
    if (Number.isInteger(radius)) {
      this.verticalCornerRadius = radius;
    }
  }
}

class MarkupAnnotation extends Annotation {
  constructor(parameters) {
    super(parameters);

    const dict = parameters.dict;

    if (dict.has("IRT")) {
      const rawIRT = dict.getRaw("IRT");
      this.data.inReplyTo = isRef(rawIRT) ? rawIRT.toString() : null;

      const rt = dict.get("RT");
      this.data.replyType = isName(rt) ? rt.name : AnnotationReplyType.REPLY;
    }

    if (this.data.replyType === AnnotationReplyType.GROUP) {
      // Subordinate annotations in a group should inherit
      // the group attributes from the primary annotation.
      const parent = dict.get("IRT");

      this.data.title = stringToPDFString(parent.get("T") || "");

      this.setContents(parent.get("Contents"));
      this.data.contents = this.contents;

      if (!parent.has("CreationDate")) {
        this.data.creationDate = null;
      } else {
        this.setCreationDate(parent.get("CreationDate"));
        this.data.creationDate = this.creationDate;
      }

      if (!parent.has("M")) {
        this.data.modificationDate = null;
      } else {
        this.setModificationDate(parent.get("M"));
        this.data.modificationDate = this.modificationDate;
      }

      this.data.hasPopup = parent.has("Popup");

      if (!parent.has("C")) {
        // Fall back to the default background color.
        this.data.color = null;
      } else {
        this.setColor(parent.getArray("C"));
        this.data.color = this.color;
      }
    } else {
      this.data.title = stringToPDFString(dict.get("T") || "");

      this.setCreationDate(dict.get("CreationDate"));
      this.data.creationDate = this.creationDate;

      this.data.hasPopup = dict.has("Popup");

      if (!dict.has("C")) {
        // Fall back to the default background color.
        this.data.color = null;
      }
    }
  }

  /**
   * Set the creation date.
   *
   * @public
   * @memberof MarkupAnnotation
   * @param {string} creationDate - PDF date string that indicates when the
   *                                annotation was originally created
   */
  setCreationDate(creationDate) {
    this.creationDate = isString(creationDate) ? creationDate : null;
  }
}

class WidgetAnnotation extends Annotation {
  constructor(params) {
    super(params);

    const dict = params.dict;
    const data = this.data;

    data.annotationType = AnnotationType.WIDGET;
    data.fieldName = this._constructFieldName(dict);
    data.fieldValue = getInheritableProperty({
      dict,
      key: "V",
      getArray: true,
    });
    data.alternativeText = stringToPDFString(dict.get("TU") || "");
    data.defaultAppearance =
      getInheritableProperty({ dict, key: "DA" }) ||
      params.acroForm.get("DA") ||
      "";
    const fieldType = getInheritableProperty({ dict, key: "FT" });
    data.fieldType = isName(fieldType) ? fieldType.name : null;
    this.fieldResources =
      getInheritableProperty({ dict, key: "DR" }) ||
      params.acroForm.get("DR") ||
      Dict.empty;

    data.fieldFlags = getInheritableProperty({ dict, key: "Ff" });
    if (!Number.isInteger(data.fieldFlags) || data.fieldFlags < 0) {
      data.fieldFlags = 0;
    }

    data.readOnly = this.hasFieldFlag(AnnotationFieldFlag.READONLY);

    // Hide signatures because we cannot validate them, and unset the fieldValue
    // since it's (most likely) a `Dict` which is non-serializable and will thus
    // cause errors when sending annotations to the main-thread (issue 10347).
    if (data.fieldType === "Sig") {
      data.fieldValue = null;
      this.setFlags(AnnotationFlag.HIDDEN);
    }
  }

  /**
   * Construct the (fully qualified) field name from the (partial) field
   * names of the field and its ancestors.
   *
   * @private
   * @memberof WidgetAnnotation
   * @param {Dict} dict - Complete widget annotation dictionary
   * @returns {string}
   */
  _constructFieldName(dict) {
    // Both the `Parent` and `T` fields are optional. While at least one of
    // them should be provided, bad PDF generators may fail to do so.
    if (!dict.has("T") && !dict.has("Parent")) {
      warn("Unknown field name, falling back to empty field name.");
      return "";
    }

    // If no parent exists, the partial and fully qualified names are equal.
    if (!dict.has("Parent")) {
      return stringToPDFString(dict.get("T"));
    }

    // Form the fully qualified field name by appending the partial name to
    // the parent's fully qualified name, separated by a period.
    const fieldName = [];
    if (dict.has("T")) {
      fieldName.unshift(stringToPDFString(dict.get("T")));
    }

    let loopDict = dict;
    while (loopDict.has("Parent")) {
      loopDict = loopDict.get("Parent");
      if (!isDict(loopDict)) {
        // Even though it is not allowed according to the PDF specification,
        // bad PDF generators may provide a `Parent` entry that is not a
        // dictionary, but `null` for example (issue 8143).
        break;
      }

      if (loopDict.has("T")) {
        fieldName.unshift(stringToPDFString(loopDict.get("T")));
      }
    }
    return fieldName.join(".");
  }

  /**
   * Check if a provided field flag is set.
   *
   * @public
   * @memberof WidgetAnnotation
   * @param {number} flag - Hexadecimal representation for an annotation
   *                        field characteristic
   * @returns {boolean}
   * @see {@link shared/util.js}
   */
  hasFieldFlag(flag) {
    return !!(this.data.fieldFlags & flag);
  }

  /**
   * Set the default appearance (such as fonts and colors).
   *
   * @public
   * @memberof WidgetAnnotation
   * @param {number} flag - Hexadecimal representation for an annotation
   *                        field characteristic
   * @return {Promise}
   */
  setDefaultAppearance(params) {
    if (!params.pdfManager || !params.pdfManager.pdfDocument) {
      return Promise.resolve(this);
    }

    const data = this.data;
    const pdfDocument = params.pdfManager.pdfDocument;

    const opList = new OperatorList(null, null, null, pdfDocument.acroForm);
    const appearanceStream = new Stream(stringToBytes(data.defaultAppearance));
    const formFonts = pdfDocument.acroForm.get("DR");
    return params.evaluator
      .getOperatorList({
        stream: appearanceStream,
        task: params.task,
        resources: formFonts,
        operatorList: opList,
      })
      .then(() => {
        const args = opList.argsArray;
        for (let i = 0, ii = opList.fnArray.length; i < ii; i++) {
          const fn = opList.fnArray[i];
          switch (fn | 0) {
            case OPS.setFont:
              data.annotationFonts = opList.acroForm.annotationFonts;
              data.fontRefName = args[i][0];
              data.fontSize = args[i][1];
              break;
            case OPS.setGrayFill:
              if (args[i].length < 1) {
                warn("Incorrect annotation gray color length");
              } else {
                const gray = Math.round(args[i][0] * 0x100);
                data.fontColor = Util.makeCssRgb(gray, gray, gray);
              }
              break;
            case OPS.setFillRGBColor:
              if (args[i].length < 3) {
                warn("Incorrect annotation RGB color length");
              } else {
                data.fontColor = Util.makeCssRgb(
                  args[i][0],
                  args[i][1],
                  args[i][2]
                );
              }
              break;
          }
        }

        return this;
      });
  }

  getOperatorList(evaluator, task, renderForms, annotationStorage) {
    // Do not render form elements on the canvas when interactive forms are
    // enabled. The display layer is responsible for rendering them instead.
    if (renderForms) {
      return Promise.resolve(new OperatorList());
    }
    return super.getOperatorList(
      evaluator,
      task,
      renderForms,
      annotationStorage
    );
  }
}

class TextWidgetAnnotation extends WidgetAnnotation {
  constructor(params) {
    super(params);

    const dict = params.dict;

    // The field value is always a string.
    this.data.fieldValue = stringToPDFString(this.data.fieldValue || "");

    // Determine the alignment of text in the field.
    let alignment = getInheritableProperty({ dict, key: "Q" });
    if (!Number.isInteger(alignment) || alignment < 0 || alignment > 2) {
      alignment = null;
    }
    this.data.textAlignment = alignment;

    // Determine the maximum length of text in the field.
    let maximumLength = getInheritableProperty({ dict, key: "MaxLen" });
    if (!Number.isInteger(maximumLength) || maximumLength < 0) {
      maximumLength = null;
    }
    this.data.maxLen = maximumLength;

    // Process field flags for the display layer.
    this.data.multiLine = this.hasFieldFlag(AnnotationFieldFlag.MULTILINE);
    this.data.comb =
      this.hasFieldFlag(AnnotationFieldFlag.COMB) &&
      !this.hasFieldFlag(AnnotationFieldFlag.MULTILINE) &&
      !this.hasFieldFlag(AnnotationFieldFlag.PASSWORD) &&
      !this.hasFieldFlag(AnnotationFieldFlag.FILESELECT) &&
      this.data.maxLen !== null;
  }

  getOperatorList(evaluator, task, renderForms, annotationStorage) {
    if (renderForms || this.appearance) {
      return super.getOperatorList(
        evaluator,
        task,
        renderForms,
        annotationStorage
      );
    }

    const operatorList = new OperatorList();

    // Even if there is an appearance stream, ignore it. This is the
    // behaviour used by Adobe Reader.
    if (!this.data.defaultAppearance) {
      return Promise.resolve(operatorList);
    }

    const stream = new Stream(stringToBytes(this.data.defaultAppearance));
    return evaluator
      .getOperatorList({
        stream,
        task,
        resources: this.fieldResources,
        operatorList,
      })
      .then(function () {
        return operatorList;
      });
  }
}

class ButtonWidgetAnnotation extends WidgetAnnotation {
  constructor(params) {
    super(params);

    this.checkedAppearance = null;
    this.uncheckedAppearance = null;

    this.data.checkBox =
      !this.hasFieldFlag(AnnotationFieldFlag.RADIO) &&
      !this.hasFieldFlag(AnnotationFieldFlag.PUSHBUTTON);
    this.data.radioButton =
      this.hasFieldFlag(AnnotationFieldFlag.RADIO) &&
      !this.hasFieldFlag(AnnotationFieldFlag.PUSHBUTTON);
    this.data.pushButton = this.hasFieldFlag(AnnotationFieldFlag.PUSHBUTTON);

    if (this.data.checkBox) {
      this._processCheckBox(params);
    } else if (this.data.radioButton) {
      this._processRadioButton(params);
    } else if (this.data.pushButton) {
      this._processPushButton(params);
    } else {
      warn("Invalid field flags for button widget annotation");
    }
  }

  getOperatorList(evaluator, task, renderForms, annotationStorage) {
    if (annotationStorage) {
      const value = annotationStorage[this.data.id] || false;
      let appearance;
      if (value) {
        appearance = this.checkedAppearance;
      } else {
        appearance = this.uncheckedAppearance;
      }

      if (appearance) {
        const savedAppearance = this.appearance;
        this.appearance = appearance;
        const operatorList = super.getOperatorList(
          evaluator,
          task,
          renderForms,
          annotationStorage
        );
        this.appearance = savedAppearance;
        return operatorList;
      }

      // No appearance
      return Promise.resolve(new OperatorList());
    }
    return super.getOperatorList(
      evaluator,
      task,
      renderForms,
      annotationStorage
    );
  }

  _processCheckBox(params) {
    if (isName(this.data.fieldValue)) {
      this.data.fieldValue = this.data.fieldValue.name;
    }

    this.data.checkBoxType = AnnotationCheckboxType.CHECK;
    const controlType = this._getControlType(params.dict);
    if (controlType) {
      this.data.checkBoxType = controlType;
    }

    this._processButtonValue(params);

    const customAppearance = params.dict.get("AP");
    if (!isDict(customAppearance)) {
      return;
    }

    const exportValueOptionsDict = customAppearance.get("D");
    if (!isDict(exportValueOptionsDict)) {
      return;
    }

    const exportValues = exportValueOptionsDict.getKeys();
    const hasCorrectOptionCount = exportValues.length === 2;
    if (!hasCorrectOptionCount) {
      return;
    }

    this.data.exportValue =
      exportValues[0] === "Off" ? exportValues[1] : exportValues[0];

    const normalAppearance = customAppearance.get("N");
    if (!isDict(normalAppearance)) {
      return;
    }

    this.checkedAppearance = normalAppearance.get(this.data.exportValue);
    this.uncheckedAppearance = normalAppearance.get("Off") || null;
  }

  _processRadioButton(params) {
    this.data.fieldValue = this.data.buttonValue = null;

    // The parent field's `V` entry holds a `Name` object with the appearance
    // state of whichever child field is currently in the "on" state.
    const fieldParent = params.dict.get("Parent");
    if (isDict(fieldParent) && fieldParent.has("V")) {
      const fieldParentValue = fieldParent.get("V");
      if (isName(fieldParentValue)) {
        this.data.fieldValue = fieldParentValue.name;
      }
    }

    this.data.radioButtonType = AnnotationCheckboxType.CIRCLE;
    const controlType = this._getControlType(params.dict);
    if (controlType) {
      this.data.radioButtonType = controlType;
    }

    this._processButtonValue(params);
  }

  _processButtonValue(params) {
    // The button's value corresponds to its appearance state.
    const appearanceStates = params.dict.get("AP");
    if (!isDict(appearanceStates)) {
      return;
    }
    const normalAppearance = appearanceStates.get("N");
    if (!isDict(normalAppearance)) {
      return;
    }
<<<<<<< HEAD

    for (const key of normalAppearanceState.getKeys()) {
=======
    for (const key of normalAppearance.getKeys()) {
>>>>>>> 00a8b42e
      if (key !== "Off") {
        this.data.buttonValue = key;
        break;
      }
    }

    this.checkedAppearance = normalAppearance.get(this.data.buttonValue);
    this.uncheckedAppearance = normalAppearance.get("Off") || null;
  }

  _processPushButton(params) {
    if (!params.dict.has("A")) {
      warn("Push buttons without action dictionaries are not supported");
      return;
    }

    Catalog.parseDestDictionary({
      destDict: params.dict,
      resultObj: this.data,
      docBaseUrl: params.pdfManager.docBaseUrl,
    });
  }

  _getControlType(dict) {
    const appearanceCharacteristics = dict.get("MK");
    if (!isDict(appearanceCharacteristics)) {
      return null;
    }

    if (appearanceCharacteristics.has("CA")) {
      switch (appearanceCharacteristics.get("CA")) {
        case "4":
          return AnnotationCheckboxType.CHECK;
        case "l":
          return AnnotationCheckboxType.CIRCLE;
        case "8":
          return AnnotationCheckboxType.CROSS;
        case "u":
          return AnnotationCheckboxType.DIAMOND;
        case "n":
          return AnnotationCheckboxType.SQUARE;
        case "H":
          return AnnotationCheckboxType.STAR;
        default:
          return null;
      }
    }

    return null;
  }
}

class ChoiceWidgetAnnotation extends WidgetAnnotation {
  constructor(params) {
    super(params);

    // Determine the options. The options array may consist of strings or
    // arrays. If the array consists of arrays, then the first element of
    // each array is the export value and the second element of each array is
    // the display value. If the array consists of strings, then these
    // represent both the export and display value. In this case, we convert
    // it to an array of arrays as well for convenience in the display layer.
    // Note that the specification does not state that the `Opt` field is
    // inheritable, but in practice PDF generators do make annotations
    // inherit the options from a parent annotation (issue 8094).
    this.data.options = [];

    const options = getInheritableProperty({ dict: params.dict, key: "Opt" });
    if (Array.isArray(options)) {
      const xref = params.xref;
      for (let i = 0, ii = options.length; i < ii; i++) {
        const option = xref.fetchIfRef(options[i]);
        const isOptionArray = Array.isArray(option);

        this.data.options[i] = {
          exportValue: isOptionArray ? xref.fetchIfRef(option[0]) : option,
          displayValue: stringToPDFString(
            isOptionArray ? xref.fetchIfRef(option[1]) : option
          ),
        };
      }
    }

    // Determine the field value. In this case, it may be a string or an
    // array of strings. For convenience in the display layer, convert the
    // string to an array of one string as well.
    if (!Array.isArray(this.data.fieldValue)) {
      this.data.fieldValue = [this.data.fieldValue];
    }

    // Process field flags for the display layer.
    this.data.combo = this.hasFieldFlag(AnnotationFieldFlag.COMBO);
    this.data.multiSelect = this.hasFieldFlag(AnnotationFieldFlag.MULTISELECT);
    this.data.customText = this.hasFieldFlag(AnnotationFieldFlag.EDIT);
  }
}

class TextAnnotation extends MarkupAnnotation {
  constructor(parameters) {
    const DEFAULT_ICON_SIZE = 22; // px

    super(parameters);

    const dict = parameters.dict;
    this.data.annotationType = AnnotationType.TEXT;

    if (this.data.hasAppearance) {
      this.data.name = "NoIcon";
    } else {
      this.data.rect[1] = this.data.rect[3] - DEFAULT_ICON_SIZE;
      this.data.rect[2] = this.data.rect[0] + DEFAULT_ICON_SIZE;
      this.data.name = dict.has("Name") ? dict.get("Name").name : "Note";
    }

    if (dict.has("State")) {
      this.data.state = dict.get("State") || null;
      this.data.stateModel = dict.get("StateModel") || null;
    } else {
      this.data.state = null;
      this.data.stateModel = null;
    }
  }
}

class LinkAnnotation extends Annotation {
  constructor(params) {
    super(params);

    this.data.annotationType = AnnotationType.LINK;

    const quadPoints = getQuadPoints(params.dict, this.rectangle);
    if (quadPoints) {
      this.data.quadPoints = quadPoints;
    }

    Catalog.parseDestDictionary({
      destDict: params.dict,
      resultObj: this.data,
      docBaseUrl: params.pdfManager.docBaseUrl,
    });
  }
}

class PopupAnnotation extends Annotation {
  constructor(parameters) {
    super(parameters);

    this.data.annotationType = AnnotationType.POPUP;

    let parentItem = parameters.dict.get("Parent");
    if (!parentItem) {
      warn("Popup annotation has a missing or invalid parent annotation.");
      return;
    }

    const parentSubtype = parentItem.get("Subtype");
    this.data.parentType = isName(parentSubtype) ? parentSubtype.name : null;
    const rawParent = parameters.dict.getRaw("Parent");
    this.data.parentId = isRef(rawParent) ? rawParent.toString() : null;

    const rt = parentItem.get("RT");
    if (isName(rt, AnnotationReplyType.GROUP)) {
      // Subordinate annotations in a group should inherit
      // the group attributes from the primary annotation.
      parentItem = parentItem.get("IRT");
    }

    if (!parentItem.has("M")) {
      this.data.modificationDate = null;
    } else {
      this.setModificationDate(parentItem.get("M"));
      this.data.modificationDate = this.modificationDate;
    }

    if (!parentItem.has("C")) {
      // Fall back to the default background color.
      this.data.color = null;
    } else {
      this.setColor(parentItem.getArray("C"));
      this.data.color = this.color;
    }

    // If the Popup annotation is not viewable, but the parent annotation is,
    // that is most likely a bug. Fallback to inherit the flags from the parent
    // annotation (this is consistent with the behaviour in Adobe Reader).
    if (!this.viewable) {
      const parentFlags = parentItem.get("F");
      if (this._isViewable(parentFlags)) {
        this.setFlags(parentFlags);
      }
    }

    this.data.title = stringToPDFString(parentItem.get("T") || "");
    this.data.contents = stringToPDFString(parentItem.get("Contents") || "");
  }
}

class FreeTextAnnotation extends MarkupAnnotation {
  constructor(parameters) {
    super(parameters);

    this.data.annotationType = AnnotationType.FREETEXT;
  }
}

class LineAnnotation extends MarkupAnnotation {
  constructor(parameters) {
    super(parameters);

    this.data.annotationType = AnnotationType.LINE;

    this.data.lineCoordinates = Util.normalizeRect(
      parameters.dict.getArray("L")
    );
  }
}

class SquareAnnotation extends MarkupAnnotation {
  constructor(parameters) {
    super(parameters);

    this.data.annotationType = AnnotationType.SQUARE;
  }
}

class CircleAnnotation extends MarkupAnnotation {
  constructor(parameters) {
    super(parameters);

    this.data.annotationType = AnnotationType.CIRCLE;
  }
}

class PolylineAnnotation extends MarkupAnnotation {
  constructor(parameters) {
    super(parameters);

    this.data.annotationType = AnnotationType.POLYLINE;

    // The vertices array is an array of numbers representing the alternating
    // horizontal and vertical coordinates, respectively, of each vertex.
    // Convert this to an array of objects with x and y coordinates.
    const rawVertices = parameters.dict.getArray("Vertices");
    this.data.vertices = [];
    for (let i = 0, ii = rawVertices.length; i < ii; i += 2) {
      this.data.vertices.push({
        x: rawVertices[i],
        y: rawVertices[i + 1],
      });
    }
  }
}

class PolygonAnnotation extends PolylineAnnotation {
  constructor(parameters) {
    // Polygons are specific forms of polylines, so reuse their logic.
    super(parameters);

    this.data.annotationType = AnnotationType.POLYGON;
  }
}

class CaretAnnotation extends MarkupAnnotation {
  constructor(parameters) {
    super(parameters);

    this.data.annotationType = AnnotationType.CARET;
  }
}

class InkAnnotation extends MarkupAnnotation {
  constructor(parameters) {
    super(parameters);

    this.data.annotationType = AnnotationType.INK;

    const xref = parameters.xref;
    const originalInkLists = parameters.dict.getArray("InkList");
    this.data.inkLists = [];
    for (let i = 0, ii = originalInkLists.length; i < ii; ++i) {
      // The raw ink lists array contains arrays of numbers representing
      // the alternating horizontal and vertical coordinates, respectively,
      // of each vertex. Convert this to an array of objects with x and y
      // coordinates.
      this.data.inkLists.push([]);
      for (let j = 0, jj = originalInkLists[i].length; j < jj; j += 2) {
        this.data.inkLists[i].push({
          x: xref.fetchIfRef(originalInkLists[i][j]),
          y: xref.fetchIfRef(originalInkLists[i][j + 1]),
        });
      }
    }
  }
}

class HighlightAnnotation extends MarkupAnnotation {
  constructor(parameters) {
    super(parameters);

    this.data.annotationType = AnnotationType.HIGHLIGHT;

    const quadPoints = getQuadPoints(parameters.dict, this.rectangle);
    if (quadPoints) {
      this.data.quadPoints = quadPoints;
    }
  }
}

class UnderlineAnnotation extends MarkupAnnotation {
  constructor(parameters) {
    super(parameters);

    this.data.annotationType = AnnotationType.UNDERLINE;

    const quadPoints = getQuadPoints(parameters.dict, this.rectangle);
    if (quadPoints) {
      this.data.quadPoints = quadPoints;
    }
  }
}

class SquigglyAnnotation extends MarkupAnnotation {
  constructor(parameters) {
    super(parameters);

    this.data.annotationType = AnnotationType.SQUIGGLY;

    const quadPoints = getQuadPoints(parameters.dict, this.rectangle);
    if (quadPoints) {
      this.data.quadPoints = quadPoints;
    }
  }
}

class StrikeOutAnnotation extends MarkupAnnotation {
  constructor(parameters) {
    super(parameters);

    this.data.annotationType = AnnotationType.STRIKEOUT;

    const quadPoints = getQuadPoints(parameters.dict, this.rectangle);
    if (quadPoints) {
      this.data.quadPoints = quadPoints;
    }
  }
}

class StampAnnotation extends MarkupAnnotation {
  constructor(parameters) {
    super(parameters);

    this.data.annotationType = AnnotationType.STAMP;
  }
}

class FileAttachmentAnnotation extends MarkupAnnotation {
  constructor(parameters) {
    super(parameters);

    const file = new FileSpec(parameters.dict.get("FS"), parameters.xref);

    this.data.annotationType = AnnotationType.FILEATTACHMENT;
    this.data.file = file.serializable;
  }
}

export {
  Annotation,
  AnnotationBorderStyle,
  AnnotationFactory,
  MarkupAnnotation,
  getQuadPoints,
};<|MERGE_RESOLUTION|>--- conflicted
+++ resolved
@@ -1229,12 +1229,7 @@
     if (!isDict(normalAppearance)) {
       return;
     }
-<<<<<<< HEAD
-
-    for (const key of normalAppearanceState.getKeys()) {
-=======
     for (const key of normalAppearance.getKeys()) {
->>>>>>> 00a8b42e
       if (key !== "Off") {
         this.data.buttonValue = key;
         break;
