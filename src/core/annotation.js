--- conflicted
+++ resolved
@@ -15,20 +15,8 @@
 /* eslint no-var: error */
 
 import {
-<<<<<<< HEAD
-  AnnotationBorderStyleType, AnnotationCheckboxType, AnnotationFieldFlag,
-  AnnotationFlag, AnnotationReplyType, AnnotationType, assert, isString, OPS,
-  stringToBytes,
-  stringToPDFString, Util, warn
-} from '../shared/util';
-import { Catalog, FileSpec, ObjectLoader } from './obj';
-import { Dict, isDict, isName, isRef, isStream } from './primitives';
-import { ColorSpace } from './colorspace';
-import { getInheritableProperty } from './core_utils';
-import { OperatorList } from './operator_list';
-import { Stream } from './stream';
-=======
   AnnotationBorderStyleType,
+  AnnotationCheckboxType,
   AnnotationFieldFlag,
   AnnotationFlag,
   AnnotationReplyType,
@@ -47,7 +35,6 @@
 import { getInheritableProperty } from "./core_utils.js";
 import { OperatorList } from "./operator_list.js";
 import { Stream } from "./stream.js";
->>>>>>> d69fb446
 
 class AnnotationFactory {
   /**
@@ -59,26 +46,20 @@
    * @param {Object} ref
    * @param {PDFManager} pdfManager
    * @param {Object} idFactory
-<<<<<<< HEAD
    * @param {PartialEvaluator} evaluator
    * @param {WorkerTask} task
-   * @return {Promise} A promise that is resolved with an {Annotation} instance.
+   * @return {Promise} A promise that is resolved with an {Annotation}
+   *   instance.
    */
   static create(xref, ref, pdfManager, idFactory, evaluator, task) {
-    return pdfManager.ensure(this, '_create',
-                          [xref, ref, pdfManager, idFactory, evaluator, task]);
-=======
-   * @returns {Promise} A promise that is resolved with an {Annotation}
-   *   instance.
-   */
-  static create(xref, ref, pdfManager, idFactory) {
     return pdfManager.ensure(this, "_create", [
       xref,
       ref,
       pdfManager,
       idFactory,
+      evaluator,
+      task,
     ]);
->>>>>>> d69fb446
   }
 
   /**
@@ -107,49 +88,17 @@
     };
 
     switch (subtype) {
-<<<<<<< HEAD
-      case 'Link':
-        return Promise.resolve(new LinkAnnotation(parameters));
-
-      case 'Text':
-        return Promise.resolve(new TextAnnotation(parameters));
-=======
       case "Link":
         return new LinkAnnotation(parameters);
 
       case "Text":
         return new TextAnnotation(parameters);
->>>>>>> d69fb446
 
       case "Widget":
         let fieldType = getInheritableProperty({ dict, key: "FT" });
         fieldType = isName(fieldType) ? fieldType.name : null;
 
-        let widget;
-
         switch (fieldType) {
-<<<<<<< HEAD
-          case 'Tx':
-            widget = new TextWidgetAnnotation(parameters);
-            break;
-          case 'Btn':
-            widget = new ButtonWidgetAnnotation(parameters);
-            break;
-          case 'Ch':
-            widget = new ChoiceWidgetAnnotation(parameters);
-            break;
-          default:
-            widget = new WidgetAnnotation(parameters);
-            warn('Unimplemented widget field type "' + fieldType + '", ' +
-                 'falling back to base field type.');
-            break;
-        }
-
-        return widget.setDefaultAppearance(parameters);
-
-      case 'Popup':
-        return Promise.resolve(new PopupAnnotation(parameters));
-=======
           case "Tx":
             return new TextWidgetAnnotation(parameters);
           case "Btn":
@@ -167,27 +116,10 @@
 
       case "Popup":
         return new PopupAnnotation(parameters);
->>>>>>> d69fb446
 
       case "FreeText":
         return new FreeTextAnnotation(parameters);
 
-<<<<<<< HEAD
-      case 'Line':
-        return Promise.resolve(new LineAnnotation(parameters));
-
-      case 'Square':
-        return Promise.resolve(new SquareAnnotation(parameters));
-
-      case 'Circle':
-        return Promise.resolve(new CircleAnnotation(parameters));
-
-      case 'PolyLine':
-        return Promise.resolve(new PolylineAnnotation(parameters));
-
-      case 'Polygon':
-        return Promise.resolve(new PolygonAnnotation(parameters));
-=======
       case "Line":
         return new LineAnnotation(parameters);
 
@@ -202,7 +134,6 @@
 
       case "Polygon":
         return new PolygonAnnotation(parameters);
->>>>>>> d69fb446
 
       case "Caret":
         return new CaretAnnotation(parameters);
@@ -210,25 +141,6 @@
       case "Ink":
         return new InkAnnotation(parameters);
 
-<<<<<<< HEAD
-      case 'Highlight':
-        return Promise.resolve(new HighlightAnnotation(parameters));
-
-      case 'Underline':
-        return Promise.resolve(new UnderlineAnnotation(parameters));
-
-      case 'Squiggly':
-        return Promise.resolve(new SquigglyAnnotation(parameters));
-
-      case 'StrikeOut':
-        return Promise.resolve(new StrikeOutAnnotation(parameters));
-
-      case 'Stamp':
-        return Promise.resolve(new StampAnnotation(parameters));
-
-      case 'FileAttachment':
-        return Promise.resolve(new FileAttachmentAnnotation(parameters));
-=======
       case "Highlight":
         return new HighlightAnnotation(parameters);
 
@@ -246,7 +158,6 @@
 
       case "FileAttachment":
         return new FileAttachmentAnnotation(parameters);
->>>>>>> d69fb446
 
       default:
         if (!subtype) {
@@ -325,21 +236,13 @@
   constructor(params) {
     const dict = params.dict;
 
-<<<<<<< HEAD
-    this.setContents(dict.get('Contents'));
-    this.setModificationDate(dict.get('M'));
-    this.setFlags(dict.get('F'));
-    this.setRectangle(dict.getArray('Rect'));
-    this.setColor(dict.getArray('C'));
-    this.setBackgroundColor(dict.get('MK'));
-    this.setBorderColor(dict.get('MK'));
-=======
     this.setContents(dict.get("Contents"));
     this.setModificationDate(dict.get("M"));
     this.setFlags(dict.get("F"));
     this.setRectangle(dict.getArray("Rect"));
     this.setColor(dict.getArray("C"));
->>>>>>> d69fb446
+    this.setBackgroundColor(dict.get("MK"));
+    this.setBorderColor(dict.get("MK"));
     this.setBorderStyle(dict);
     this.setAppearance(dict);
 
@@ -515,8 +418,8 @@
       return;
     }
 
-    if (dict.has('BG')) {
-      this.backgroundColor = this.getColorFromArray(dict.getArray('BG'));
+    if (dict.has("BG")) {
+      this.backgroundColor = this.getColorFromArray(dict.getArray("BG"));
     }
   }
 
@@ -534,8 +437,8 @@
       return;
     }
 
-    if (dict.has('BC')) {
-      this.borderColor = this.getColorFromArray(dict.getArray('BC'));
+    if (dict.has("BC")) {
+      this.borderColor = this.getColorFromArray(dict.getArray("BC"));
     }
   }
 
@@ -640,7 +543,7 @@
 
   getColorFromArray(color) {
     // Black in RGB color space (default)
-    let rgbColor = new Uint8ClampedArray(3);
+    const rgbColor = new Uint8ClampedArray(3);
     if (!Array.isArray(color)) {
       return null;
     }
@@ -1048,48 +951,53 @@
       return Promise.resolve(this);
     }
 
-    let data = this.data;
-    let pdfDocument = params.pdfManager.pdfDocument;
-
-    let opList = new OperatorList(null, null, null, pdfDocument.acroForm);
-    let appearanceStream = new Stream(stringToBytes(data.defaultAppearance));
-    let formFonts = pdfDocument.acroForm.get('DR');
-    return params.evaluator.getOperatorList({
-      stream: appearanceStream,
-      task: params.task,
-      resources: formFonts,
-      operatorList: opList,
-    }).then(() => {
-      let args = opList.argsArray;
-      for (let i = 0, ii = opList.fnArray.length; i < ii; i++) {
-        let fn = opList.fnArray[i];
-        switch (fn | 0) {
-          case OPS.setFont:
-            data.annotationFonts = opList.acroForm.annotationFonts;
-            data.fontRefName = args[i][0];
-            data.fontSize = args[i][1];
-            break;
-          case OPS.setGrayFill:
-            if (args[i].length < 1) {
-              warn('Incorrect annotation gray color length');
-            } else {
-              let gray = Math.round(args[i][0] * 0x100);
-              data.fontColor = Util.makeCssRgb(gray, gray, gray);
-            }
-            break;
-          case OPS.setFillRGBColor:
-            if (args[i].length < 3) {
-              warn('Incorrect annotation RGB color length');
-            } else {
-              data.fontColor = Util.makeCssRgb(
-                args[i][0], args[i][1], args[i][2]);
-            }
-            break;
+    const data = this.data;
+    const pdfDocument = params.pdfManager.pdfDocument;
+
+    const opList = new OperatorList(null, null, null, pdfDocument.acroForm);
+    const appearanceStream = new Stream(stringToBytes(data.defaultAppearance));
+    const formFonts = pdfDocument.acroForm.get("DR");
+    return params.evaluator
+      .getOperatorList({
+        stream: appearanceStream,
+        task: params.task,
+        resources: formFonts,
+        operatorList: opList,
+      })
+      .then(() => {
+        const args = opList.argsArray;
+        for (let i = 0, ii = opList.fnArray.length; i < ii; i++) {
+          const fn = opList.fnArray[i];
+          switch (fn | 0) {
+            case OPS.setFont:
+              data.annotationFonts = opList.acroForm.annotationFonts;
+              data.fontRefName = args[i][0];
+              data.fontSize = args[i][1];
+              break;
+            case OPS.setGrayFill:
+              if (args[i].length < 1) {
+                warn("Incorrect annotation gray color length");
+              } else {
+                const gray = Math.round(args[i][0] * 0x100);
+                data.fontColor = Util.makeCssRgb(gray, gray, gray);
+              }
+              break;
+            case OPS.setFillRGBColor:
+              if (args[i].length < 3) {
+                warn("Incorrect annotation RGB color length");
+              } else {
+                data.fontColor = Util.makeCssRgb(
+                  args[i][0],
+                  args[i][1],
+                  args[i][2]
+                );
+              }
+              break;
+          }
         }
-      }
-
-      return this;
-    });
+
+        return this;
+      });
   }
 
   getOperatorList(evaluator, task, renderForms) {
@@ -1190,19 +1098,15 @@
       this.data.fieldValue = this.data.fieldValue.name;
     }
 
-<<<<<<< HEAD
     this.data.checkBoxType = AnnotationCheckboxType.CHECK;
-    let controlType = this._getControlType(params.dict);
+    const controlType = this._getControlType(params.dict);
     if (controlType) {
       this.data.checkBoxType = controlType;
     }
 
     this._processButtonValue(params);
 
-    const customAppearance = params.dict.get('AP');
-=======
     const customAppearance = params.dict.get("AP");
->>>>>>> d69fb446
     if (!isDict(customAppearance)) {
       return;
     }
@@ -1236,7 +1140,7 @@
     }
 
     this.data.radioButtonType = AnnotationCheckboxType.CIRCLE;
-    let controlType = this._getControlType(params.dict);
+    const controlType = this._getControlType(params.dict);
     if (controlType) {
       this.data.radioButtonType = controlType;
     }
@@ -1244,9 +1148,28 @@
     this._processButtonValue(params);
   }
 
+  _processButtonValue(params) {
+    // The button's value corresponds to its appearance state.
+    const appearanceStates = params.dict.get("AP");
+    if (!isDict(appearanceStates)) {
+      return;
+    }
+    const normalAppearanceState = appearanceStates.get("N");
+    if (!isDict(normalAppearanceState)) {
+      return;
+    }
+
+    for (const key of normalAppearanceState.getKeys()) {
+      if (key !== "Off") {
+        this.data.buttonValue = key;
+        break;
+      }
+    }
+  }
+
   _processPushButton(params) {
-    if (!params.dict.has('A')) {
-      warn('Push buttons without action dictionaries are not supported');
+    if (!params.dict.has("A")) {
+      warn("Push buttons without action dictionaries are not supported");
       return;
     }
 
@@ -1257,51 +1180,25 @@
     });
   }
 
-  _processButtonValue(params) {
-    // The button's value corresponds to its appearance state.
-    const appearanceStates = params.dict.get("AP");
-    if (!isDict(appearanceStates)) {
-      return;
-    }
-    const normalAppearanceState = appearanceStates.get("N");
-    if (!isDict(normalAppearanceState)) {
-      return;
-    }
-
-    for (const key of normalAppearanceState.getKeys()) {
-      if (key !== "Off") {
-        this.data.buttonValue = key;
-        break;
-      }
-    }
-  }
-
-<<<<<<< HEAD
   _getControlType(dict) {
-    let appearanceCharacteristics = dict.get('MK');
+    const appearanceCharacteristics = dict.get("MK");
     if (!isDict(appearanceCharacteristics)) {
       return null;
-=======
-  _processPushButton(params) {
-    if (!params.dict.has("A")) {
-      warn("Push buttons without action dictionaries are not supported");
-      return;
->>>>>>> d69fb446
-    }
-
-    if (appearanceCharacteristics.has('CA')) {
-      switch (appearanceCharacteristics.get('CA')) {
-        case '4':
+    }
+
+    if (appearanceCharacteristics.has("CA")) {
+      switch (appearanceCharacteristics.get("CA")) {
+        case "4":
           return AnnotationCheckboxType.CHECK;
-        case 'l':
+        case "l":
           return AnnotationCheckboxType.CIRCLE;
-        case '8':
+        case "8":
           return AnnotationCheckboxType.CROSS;
-        case 'u':
+        case "u":
           return AnnotationCheckboxType.DIAMOND;
-        case 'n':
+        case "n":
           return AnnotationCheckboxType.SQUARE;
-        case 'H':
+        case "H":
           return AnnotationCheckboxType.STAR;
         default:
           return null;
