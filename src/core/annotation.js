/* Copyright 2012 Mozilla Foundation
 *
 * Licensed under the Apache License, Version 2.0 (the "License");
 * you may not use this file except in compliance with the License.
 * You may obtain a copy of the License at
 *
 *     http://www.apache.org/licenses/LICENSE-2.0
 *
 * Unless required by applicable law or agreed to in writing, software
 * distributed under the License is distributed on an "AS IS" BASIS,
 * WITHOUT WARRANTIES OR CONDITIONS OF ANY KIND, either express or implied.
 * See the License for the specific language governing permissions and
 * limitations under the License.
 */

import {
  AnnotationActionEventType,
  AnnotationBorderStyleType,
  AnnotationFieldFlag,
  AnnotationFlag,
  AnnotationReplyType,
  AnnotationType,
  assert,
  escapeString,
  getModificationDate,
  isAscii,
  isString,
  OPS,
  shadow,
  stringToPDFString,
  stringToUTF16BEString,
  unreachable,
  Util,
  warn,
} from "../shared/util.js";
import { collectActions, getInheritableProperty } from "./core_utils.js";
import {
  createDefaultAppearance,
  parseDefaultAppearance,
} from "./default_appearance.js";
import {
  Dict,
  isDict,
  isName,
  isRef,
  isStream,
  Name,
  RefSet,
} from "./primitives.js";
import { Catalog } from "./catalog.js";
import { ColorSpace } from "./colorspace.js";
import { FileSpec } from "./file_spec.js";
import { ObjectLoader } from "./object_loader.js";
import { OperatorList } from "./operator_list.js";
import { StringStream } from "./stream.js";
import { writeDict } from "./writer.js";

class AnnotationFactory {
  /**
   * Create an `Annotation` object of the correct type for the given reference
   * to an annotation dictionary. This yields a promise that is resolved when
   * the `Annotation` object is constructed.
   *
   * @param {XRef} xref
   * @param {Object} ref
   * @param {PDFManager} pdfManager
   * @param {Object} idFactory
   * @param {boolean} collectFields
   * @returns {Promise} A promise that is resolved with an {Annotation}
   *   instance.
   */
  static create(xref, ref, pdfManager, idFactory, collectFields) {
    return Promise.all([
      pdfManager.ensureCatalog("acroForm"),
      collectFields ? this._getPageIndex(xref, ref, pdfManager) : -1,
    ]).then(([acroForm, pageIndex]) =>
      pdfManager.ensure(this, "_create", [
        xref,
        ref,
        pdfManager,
        idFactory,
        acroForm,
        collectFields,
        pageIndex,
      ])
    );
  }

  /**
   * @private
   */
  static _create(
    xref,
    ref,
    pdfManager,
    idFactory,
    acroForm,
    collectFields,
    pageIndex = -1
  ) {
    const dict = xref.fetchIfRef(ref);
    if (!isDict(dict)) {
      return undefined;
    }

    const id = isRef(ref) ? ref.toString() : `annot_${idFactory.createObjId()}`;

    // Determine the annotation's subtype.
    let subtype = dict.get("Subtype");
    subtype = isName(subtype) ? subtype.name : null;

    // Return the right annotation object based on the subtype and field type.
    const parameters = {
      xref,
      ref,
      dict,
      subtype,
      id,
      pdfManager,
      acroForm: acroForm instanceof Dict ? acroForm : Dict.empty,
      collectFields,
      pageIndex,
    };

    switch (subtype) {
      case "Link":
        return new LinkAnnotation(parameters);

      case "Text":
        return new TextAnnotation(parameters);

      case "Widget":
        let fieldType = getInheritableProperty({ dict, key: "FT" });
        fieldType = isName(fieldType) ? fieldType.name : null;

        switch (fieldType) {
          case "Tx":
            return new TextWidgetAnnotation(parameters);
          case "Btn":
            return new ButtonWidgetAnnotation(parameters);
          case "Ch":
            return new ChoiceWidgetAnnotation(parameters);
          case "Sig":
            return new SignatureWidgetAnnotation(parameters);
        }
        warn(
          `Unimplemented widget field type "${fieldType}", ` +
            "falling back to base field type."
        );
        return new WidgetAnnotation(parameters);

      case "Popup":
        return new PopupAnnotation(parameters);

      case "FreeText":
        return new FreeTextAnnotation(parameters);

      case "Line":
        return new LineAnnotation(parameters);

      case "Square":
        return new SquareAnnotation(parameters);

      case "Circle":
        return new CircleAnnotation(parameters);

      case "PolyLine":
        return new PolylineAnnotation(parameters);

      case "Polygon":
        return new PolygonAnnotation(parameters);

      case "Caret":
        return new CaretAnnotation(parameters);

      case "Ink":
        return new InkAnnotation(parameters);

      case "Highlight":
        return new HighlightAnnotation(parameters);

      case "Underline":
        return new UnderlineAnnotation(parameters);

      case "Squiggly":
        return new SquigglyAnnotation(parameters);

      case "StrikeOut":
        return new StrikeOutAnnotation(parameters);

      case "Stamp":
        return new StampAnnotation(parameters);

      case "FileAttachment":
        return new FileAttachmentAnnotation(parameters);

      default:
        if (!collectFields) {
          if (!subtype) {
            warn("Annotation is missing the required /Subtype.");
          } else {
            warn(
              `Unimplemented annotation type "${subtype}", ` +
                "falling back to base annotation."
            );
          }
        }
        return new Annotation(parameters);
    }
  }

  static async _getPageIndex(xref, ref, pdfManager) {
    try {
      const annotDict = await xref.fetchIfRefAsync(ref);
      if (!isDict(annotDict)) {
        return -1;
      }
      const pageRef = annotDict.getRaw("P");
      if (!isRef(pageRef)) {
        return -1;
      }
      const pageIndex = await pdfManager.ensureCatalog("getPageIndex", [
        pageRef,
      ]);
      return pageIndex;
    } catch (ex) {
      warn(`_getPageIndex: "${ex}".`);
      return -1;
    }
  }
}

function getRgbColor(color) {
  const rgbColor = new Uint8ClampedArray(3);
  if (!Array.isArray(color)) {
    return rgbColor;
  }

  switch (color.length) {
    case 0: // Transparent, which we indicate with a null value
      return null;

    case 1: // Convert grayscale to RGB
      ColorSpace.singletons.gray.getRgbItem(color, 0, rgbColor, 0);
      return rgbColor;

    case 3: // Convert RGB percentages to RGB
      ColorSpace.singletons.rgb.getRgbItem(color, 0, rgbColor, 0);
      return rgbColor;

    case 4: // Convert CMYK to RGB
      ColorSpace.singletons.cmyk.getRgbItem(color, 0, rgbColor, 0);
      return rgbColor;

    default:
      return rgbColor;
  }
}

function getQuadPoints(dict, rect) {
  if (!dict.has("QuadPoints")) {
    return null;
  }

  // The region is described as a number of quadrilaterals.
  // Each quadrilateral must consist of eight coordinates.
  const quadPoints = dict.getArray("QuadPoints");
  if (
    !Array.isArray(quadPoints) ||
    quadPoints.length === 0 ||
    quadPoints.length % 8 > 0
  ) {
    return null;
  }

  const quadPointsLists = [];
  for (let i = 0, ii = quadPoints.length / 8; i < ii; i++) {
    // Each series of eight numbers represents the coordinates for one
    // quadrilateral in the order [x1, y1, x2, y2, x3, y3, x4, y4].
    // Convert this to an array of objects with x and y coordinates.
    quadPointsLists.push([]);
    for (let j = i * 8, jj = i * 8 + 8; j < jj; j += 2) {
      const x = quadPoints[j];
      const y = quadPoints[j + 1];

      // The quadpoints should be ignored if any coordinate in the array
      // lies outside the region specified by the rectangle. The rectangle
      // can be `null` for markup annotations since their rectangle may be
      // incorrect (fixes bug 1538111).
      if (
        rect !== null &&
        (x < rect[0] || x > rect[2] || y < rect[1] || y > rect[3])
      ) {
        return null;
      }
      quadPointsLists[i].push({ x, y });
    }
  }

  // The PDF specification states in section 12.5.6.10 (figure 64) that the
  // order of the quadpoints should be bottom left, bottom right, top right
  // and top left. However, in practice PDF files use a different order,
  // namely bottom left, bottom right, top left and top right (this is also
  // mentioned on https://github.com/highkite/pdfAnnotate#QuadPoints), so
  // this is the actual order we should work with. However, the situation is
  // even worse since Adobe's own applications and other applications violate
  // the specification and create annotations with other orders, namely top
  // left, top right, bottom left and bottom right or even top left, top right,
  // bottom right and bottom left. To avoid inconsistency and broken rendering,
  // we normalize all lists to put the quadpoints in the same standard order
  // (see https://stackoverflow.com/a/10729881).
  return quadPointsLists.map(quadPointsList => {
    const [minX, maxX, minY, maxY] = quadPointsList.reduce(
      ([mX, MX, mY, MY], quadPoint) => [
        Math.min(mX, quadPoint.x),
        Math.max(MX, quadPoint.x),
        Math.min(mY, quadPoint.y),
        Math.max(MY, quadPoint.y),
      ],
      [Number.MAX_VALUE, Number.MIN_VALUE, Number.MAX_VALUE, Number.MIN_VALUE]
    );
    return [
      { x: minX, y: maxY },
      { x: maxX, y: maxY },
      { x: minX, y: minY },
      { x: maxX, y: minY },
    ];
  });
}

function getTransformMatrix(rect, bbox, matrix) {
  // 12.5.5: Algorithm: Appearance streams
  const [minX, minY, maxX, maxY] = Util.getAxialAlignedBoundingBox(
    bbox,
    matrix
  );
  if (minX === maxX || minY === maxY) {
    // From real-life file, bbox was [0, 0, 0, 0]. In this case,
    // just apply the transform for rect
    return [1, 0, 0, 1, rect[0], rect[1]];
  }

  const xRatio = (rect[2] - rect[0]) / (maxX - minX);
  const yRatio = (rect[3] - rect[1]) / (maxY - minY);
  return [
    xRatio,
    0,
    0,
    yRatio,
    rect[0] - minX * xRatio,
    rect[1] - minY * yRatio,
  ];
}

class Annotation {
  constructor(params) {
    const dict = params.dict;

    this.setContents(dict.get("Contents"));
    this.setModificationDate(dict.get("M"));
    this.setFlags(dict.get("F"));
    this.setRectangle(dict.getArray("Rect"));
    this.setColor(dict.getArray("C"));
    this.setBorderStyle(dict);
    this.setAppearance(dict);

    this._streams = [];
    if (this.appearance) {
      this._streams.push(this.appearance);
    }

    // Expose public properties using a data object.
    this.data = {
      annotationFlags: this.flags,
      borderStyle: this.borderStyle,
      color: this.color,
      contents: this.contents,
      hasAppearance: !!this.appearance,
      id: params.id,
      modificationDate: this.modificationDate,
      rect: this.rectangle,
      subtype: params.subtype,
    };

    if (params.collectFields) {
      // Fields can act as container for other fields and have
      // some actions even if no Annotation inherit from them.
      // Those fields can be referenced by CO (calculation order).
      const kids = dict.get("Kids");
      if (Array.isArray(kids)) {
        const kidIds = [];
        for (const kid of kids) {
          if (isRef(kid)) {
            kidIds.push(kid.toString());
          }
        }
        if (kidIds.length !== 0) {
          this.data.kidIds = kidIds;
        }
      }

      this.data.actions = collectActions(
        params.xref,
        dict,
        AnnotationActionEventType
      );
      this.data.fieldName = this._constructFieldName(dict);
      this.data.pageIndex = params.pageIndex;
    }

    this._fallbackFontDict = null;
  }

  /**
   * @private
   */
  _hasFlag(flags, flag) {
    return !!(flags & flag);
  }

  /**
   * @private
   */
  _isViewable(flags) {
    return (
      !this._hasFlag(flags, AnnotationFlag.INVISIBLE) &&
      !this._hasFlag(flags, AnnotationFlag.NOVIEW)
    );
  }

  /**
   * @private
   */
  _isPrintable(flags) {
    return (
      this._hasFlag(flags, AnnotationFlag.PRINT) &&
      !this._hasFlag(flags, AnnotationFlag.INVISIBLE)
    );
  }

  /**
   * Check if the annotation must be displayed by taking into account
   * the value found in the annotationStorage which may have been set
   * through JS.
   *
   * @public
   * @memberof Annotation
   * @param {AnnotationStorage} [annotationStorage] - Storage for annotation
   */
  mustBeViewed(annotationStorage) {
    const storageEntry =
      annotationStorage && annotationStorage.get(this.data.id);
    if (storageEntry && storageEntry.hidden !== undefined) {
      return !storageEntry.hidden;
    }
    return this.viewable && !this._hasFlag(this.flags, AnnotationFlag.HIDDEN);
  }

  /**
   * Check if the annotation must be printed by taking into account
   * the value found in the annotationStorage which may have been set
   * through JS.
   *
   * @public
   * @memberof Annotation
   * @param {AnnotationStorage} [annotationStorage] - Storage for annotation
   */
  mustBePrinted(annotationStorage) {
    const storageEntry =
      annotationStorage && annotationStorage.get(this.data.id);
    if (storageEntry && storageEntry.print !== undefined) {
      return storageEntry.print;
    }
    return this.printable;
  }

  /**
   * @type {boolean}
   */
  get viewable() {
    if (this.data.quadPoints === null) {
      return false;
    }
    if (this.flags === 0) {
      return true;
    }
    return this._isViewable(this.flags);
  }

  /**
   * @type {boolean}
   */
  get printable() {
    if (this.data.quadPoints === null) {
      return false;
    }
    if (this.flags === 0) {
      return false;
    }
    return this._isPrintable(this.flags);
  }

  /**
   * Set the contents.
   *
   * @public
   * @memberof Annotation
   * @param {string} contents - Text to display for the annotation or, if the
   *                            type of annotation does not display text, a
   *                            description of the annotation's contents
   */
  setContents(contents) {
    this.contents = stringToPDFString(contents || "");
  }

  /**
   * Set the modification date.
   *
   * @public
   * @memberof Annotation
   * @param {string} modificationDate - PDF date string that indicates when the
   *                                    annotation was last modified
   */
  setModificationDate(modificationDate) {
    this.modificationDate = isString(modificationDate)
      ? modificationDate
      : null;
  }

  /**
   * Set the flags.
   *
   * @public
   * @memberof Annotation
   * @param {number} flags - Unsigned 32-bit integer specifying annotation
   *                         characteristics
   * @see {@link shared/util.js}
   */
  setFlags(flags) {
    this.flags = Number.isInteger(flags) && flags > 0 ? flags : 0;
  }

  /**
   * Check if a provided flag is set.
   *
   * @public
   * @memberof Annotation
   * @param {number} flag - Hexadecimal representation for an annotation
   *                        characteristic
   * @returns {boolean}
   * @see {@link shared/util.js}
   */
  hasFlag(flag) {
    return this._hasFlag(this.flags, flag);
  }

  /**
   * Set the rectangle.
   *
   * @public
   * @memberof Annotation
   * @param {Array} rectangle - The rectangle array with exactly four entries
   */
  setRectangle(rectangle) {
    if (Array.isArray(rectangle) && rectangle.length === 4) {
      this.rectangle = Util.normalizeRect(rectangle);
    } else {
      this.rectangle = [0, 0, 0, 0];
    }
  }

  /**
   * Set the color and take care of color space conversion.
   * The default value is black, in RGB color space.
   *
   * @public
   * @memberof Annotation
   * @param {Array} color - The color array containing either 0
   *                        (transparent), 1 (grayscale), 3 (RGB) or
   *                        4 (CMYK) elements
   */
  setColor(color) {
    this.color = getRgbColor(color);
  }

  /**
   * Set the border style (as AnnotationBorderStyle object).
   *
   * @public
   * @memberof Annotation
   * @param {Dict} borderStyle - The border style dictionary
   */
  setBorderStyle(borderStyle) {
    if (
      typeof PDFJSDev === "undefined" ||
      PDFJSDev.test("!PRODUCTION || TESTING")
    ) {
      assert(this.rectangle, "setRectangle must have been called previously.");
    }

    this.borderStyle = new AnnotationBorderStyle();
    if (!isDict(borderStyle)) {
      return;
    }
    if (borderStyle.has("BS")) {
      const dict = borderStyle.get("BS");
      const dictType = dict.get("Type");

      if (!dictType || isName(dictType, "Border")) {
        this.borderStyle.setWidth(dict.get("W"), this.rectangle);
        this.borderStyle.setStyle(dict.get("S"));
        this.borderStyle.setDashArray(dict.getArray("D"));
      }
    } else if (borderStyle.has("Border")) {
      const array = borderStyle.getArray("Border");
      if (Array.isArray(array) && array.length >= 3) {
        this.borderStyle.setHorizontalCornerRadius(array[0]);
        this.borderStyle.setVerticalCornerRadius(array[1]);
        this.borderStyle.setWidth(array[2], this.rectangle);

        if (array.length === 4) {
          // Dash array available
          this.borderStyle.setDashArray(array[3]);
        }
      }
    } else {
      // There are no border entries in the dictionary. According to the
      // specification, we should draw a solid border of width 1 in that
      // case, but Adobe Reader did not implement that part of the
      // specification and instead draws no border at all, so we do the same.
      // See also https://github.com/mozilla/pdf.js/issues/6179.
      this.borderStyle.setWidth(0);
    }
  }

  /**
   * Set the (normal) appearance.
   *
   * @public
   * @memberof Annotation
   * @param {Dict} dict - The annotation's data dictionary
   */
  setAppearance(dict) {
    this.appearance = null;

    const appearanceStates = dict.get("AP");
    if (!isDict(appearanceStates)) {
      return;
    }

    // In case the normal appearance is a stream, then it is used directly.
    const normalAppearanceState = appearanceStates.get("N");
    if (isStream(normalAppearanceState)) {
      this.appearance = normalAppearanceState;
      return;
    }
    if (!isDict(normalAppearanceState)) {
      return;
    }

    // In case the normal appearance is a dictionary, the `AS` entry provides
    // the key of the stream in this dictionary.
    const as = dict.get("AS");
    if (!isName(as) || !normalAppearanceState.has(as.name)) {
      return;
    }
    this.appearance = normalAppearanceState.get(as.name);
  }

  loadResources(keys) {
    return this.appearance.dict.getAsync("Resources").then(resources => {
      if (!resources) {
        return undefined;
      }

      const objectLoader = new ObjectLoader(resources, keys, resources.xref);
      return objectLoader.load().then(function () {
        return resources;
      });
    });
  }

  getOperatorList(evaluator, task, renderForms, annotationStorage) {
    if (!this.appearance) {
      return Promise.resolve(new OperatorList());
    }

    const appearance = this.appearance;
    const data = this.data;
    const appearanceDict = appearance.dict;
    const resourcesPromise = this.loadResources([
      "ExtGState",
      "ColorSpace",
      "Pattern",
      "Shading",
      "XObject",
      "Font",
    ]);
    const bbox = appearanceDict.getArray("BBox") || [0, 0, 1, 1];
    const matrix = appearanceDict.getArray("Matrix") || [1, 0, 0, 1, 0, 0];
    const transform = getTransformMatrix(data.rect, bbox, matrix);

    return resourcesPromise.then(resources => {
      const opList = new OperatorList();
      opList.addOp(OPS.beginAnnotation, [
        data.id,
        data.rect,
        transform,
        matrix,
      ]);

      return evaluator
        .getOperatorList({
          stream: appearance,
          task,
          resources,
          operatorList: opList,
          fallbackFontDict: this._fallbackFontDict,
        })
        .then(() => {
          opList.addOp(OPS.endAnnotation, []);
          this.reset();
          return opList;
        });
    });
  }

  async save(evaluator, task, annotationStorage) {
    return null;
  }

  /**
   * Get field data for usage in JS sandbox.
   *
   * Field object is defined here:
   * https://www.adobe.com/content/dam/acom/en/devnet/acrobat/pdfs/js_api_reference.pdf#page=16
   *
   * @public
   * @memberof Annotation
   * @returns {Object | null}
   */
  getFieldObject() {
    if (this.data.kidIds) {
      return {
        id: this.data.id,
        actions: this.data.actions,
        name: this.data.fieldName,
        type: "",
        kidIds: this.data.kidIds,
        page: this.data.pageIndex,
      };
    }
    return null;
  }

  /**
   * Reset the annotation.
   *
   * This involves resetting the various streams that are either cached on the
   * annotation instance or created during its construction.
   *
   * @public
   * @memberof Annotation
   */
  reset() {
    if (
      (typeof PDFJSDev === "undefined" ||
        PDFJSDev.test("!PRODUCTION || TESTING")) &&
      this.appearance &&
      !this._streams.includes(this.appearance)
    ) {
      unreachable("The appearance stream should always be reset.");
    }

    for (const stream of this._streams) {
      stream.reset();
    }
  }

  /**
   * Construct the (fully qualified) field name from the (partial) field
   * names of the field and its ancestors.
   *
   * @private
   * @memberof Annotation
   * @param {Dict} dict - Complete widget annotation dictionary
   * @returns {string}
   */
  _constructFieldName(dict) {
    // Both the `Parent` and `T` fields are optional. While at least one of
    // them should be provided, bad PDF generators may fail to do so.
    if (!dict.has("T") && !dict.has("Parent")) {
      warn("Unknown field name, falling back to empty field name.");
      return "";
    }

    // If no parent exists, the partial and fully qualified names are equal.
    if (!dict.has("Parent")) {
      return stringToPDFString(dict.get("T"));
    }

    // Form the fully qualified field name by appending the partial name to
    // the parent's fully qualified name, separated by a period.
    const fieldName = [];
    if (dict.has("T")) {
      fieldName.unshift(stringToPDFString(dict.get("T")));
    }

    let loopDict = dict;
    const visited = new RefSet();
    if (dict.objId) {
      visited.put(dict.objId);
    }
    while (loopDict.has("Parent")) {
      loopDict = loopDict.get("Parent");
      if (
        !(loopDict instanceof Dict) ||
        (loopDict.objId && visited.has(loopDict.objId))
      ) {
        // Even though it is not allowed according to the PDF specification,
        // bad PDF generators may provide a `Parent` entry that is not a
        // dictionary, but `null` for example (issue 8143).
        //
        // If parent has been already visited, it means that we're
        // in an infinite loop.
        break;
      }
      if (loopDict.objId) {
        visited.put(loopDict.objId);
      }

      if (loopDict.has("T")) {
        fieldName.unshift(stringToPDFString(loopDict.get("T")));
      }
    }
    return fieldName.join(".");
  }
}

/**
 * Contains all data regarding an annotation's border style.
 */
class AnnotationBorderStyle {
  constructor() {
    this.width = 1;
    this.style = AnnotationBorderStyleType.SOLID;
    this.dashArray = [3];
    this.horizontalCornerRadius = 0;
    this.verticalCornerRadius = 0;
  }

  /**
   * Set the width.
   *
   * @public
   * @memberof AnnotationBorderStyle
   * @param {number} width - The width.
   * @param {Array} rect - The annotation `Rect` entry.
   */
  setWidth(width, rect = [0, 0, 0, 0]) {
    if (
      typeof PDFJSDev === "undefined" ||
      PDFJSDev.test("!PRODUCTION || TESTING")
    ) {
      assert(
        Array.isArray(rect) && rect.length === 4,
        "A valid `rect` parameter must be provided."
      );
    }

    // Some corrupt PDF generators may provide the width as a `Name`,
    // rather than as a number (fixes issue 10385).
    if (isName(width)) {
      this.width = 0; // This is consistent with the behaviour in Adobe Reader.
      return;
    }
    if (Number.isInteger(width)) {
      if (width > 0) {
        const maxWidth = (rect[2] - rect[0]) / 2;
        const maxHeight = (rect[3] - rect[1]) / 2;

        // Ignore large `width`s, since they lead to the Annotation overflowing
        // the size set by the `Rect` entry thus causing the `annotationLayer`
        // to render it over the surrounding document (fixes bug1552113.pdf).
        if (
          maxWidth > 0 &&
          maxHeight > 0 &&
          (width > maxWidth || width > maxHeight)
        ) {
          warn(`AnnotationBorderStyle.setWidth - ignoring width: ${width}`);
          width = 1;
        }
      }
      this.width = width;
    }
  }

  /**
   * Set the style.
   *
   * @public
   * @memberof AnnotationBorderStyle
   * @param {Name} style - The annotation style.
   * @see {@link shared/util.js}
   */
  setStyle(style) {
    if (!isName(style)) {
      return;
    }
    switch (style.name) {
      case "S":
        this.style = AnnotationBorderStyleType.SOLID;
        break;

      case "D":
        this.style = AnnotationBorderStyleType.DASHED;
        break;

      case "B":
        this.style = AnnotationBorderStyleType.BEVELED;
        break;

      case "I":
        this.style = AnnotationBorderStyleType.INSET;
        break;

      case "U":
        this.style = AnnotationBorderStyleType.UNDERLINE;
        break;

      default:
        break;
    }
  }

  /**
   * Set the dash array.
   *
   * @public
   * @memberof AnnotationBorderStyle
   * @param {Array} dashArray - The dash array with at least one element
   */
  setDashArray(dashArray) {
    // We validate the dash array, but we do not use it because CSS does not
    // allow us to change spacing of dashes. For more information, visit
    // http://www.w3.org/TR/css3-background/#the-border-style.
    if (Array.isArray(dashArray) && dashArray.length > 0) {
      // According to the PDF specification: the elements in `dashArray`
      // shall be numbers that are nonnegative and not all equal to zero.
      let isValid = true;
      let allZeros = true;
      for (const element of dashArray) {
        const validNumber = +element >= 0;
        if (!validNumber) {
          isValid = false;
          break;
        } else if (element > 0) {
          allZeros = false;
        }
      }
      if (isValid && !allZeros) {
        this.dashArray = dashArray;
      } else {
        this.width = 0; // Adobe behavior when the array is invalid.
      }
    } else if (dashArray) {
      this.width = 0; // Adobe behavior when the array is invalid.
    }
  }

  /**
   * Set the horizontal corner radius (from a Border dictionary).
   *
   * @public
   * @memberof AnnotationBorderStyle
   * @param {number} radius - The horizontal corner radius.
   */
  setHorizontalCornerRadius(radius) {
    if (Number.isInteger(radius)) {
      this.horizontalCornerRadius = radius;
    }
  }

  /**
   * Set the vertical corner radius (from a Border dictionary).
   *
   * @public
   * @memberof AnnotationBorderStyle
   * @param {number} radius - The vertical corner radius.
   */
  setVerticalCornerRadius(radius) {
    if (Number.isInteger(radius)) {
      this.verticalCornerRadius = radius;
    }
  }
}

class MarkupAnnotation extends Annotation {
  constructor(parameters) {
    super(parameters);

    const dict = parameters.dict;

    if (dict.has("IRT")) {
      const rawIRT = dict.getRaw("IRT");
      this.data.inReplyTo = isRef(rawIRT) ? rawIRT.toString() : null;

      const rt = dict.get("RT");
      this.data.replyType = isName(rt) ? rt.name : AnnotationReplyType.REPLY;
    }

    if (this.data.replyType === AnnotationReplyType.GROUP) {
      // Subordinate annotations in a group should inherit
      // the group attributes from the primary annotation.
      const parent = dict.get("IRT");

      this.data.title = stringToPDFString(parent.get("T") || "");

      this.setContents(parent.get("Contents"));
      this.data.contents = this.contents;

      if (!parent.has("CreationDate")) {
        this.data.creationDate = null;
      } else {
        this.setCreationDate(parent.get("CreationDate"));
        this.data.creationDate = this.creationDate;
      }

      if (!parent.has("M")) {
        this.data.modificationDate = null;
      } else {
        this.setModificationDate(parent.get("M"));
        this.data.modificationDate = this.modificationDate;
      }

      this.data.hasPopup = parent.has("Popup");

      if (!parent.has("C")) {
        // Fall back to the default background color.
        this.data.color = null;
      } else {
        this.setColor(parent.getArray("C"));
        this.data.color = this.color;
      }
    } else {
      this.data.title = stringToPDFString(dict.get("T") || "");

      this.setCreationDate(dict.get("CreationDate"));
      this.data.creationDate = this.creationDate;

      this.data.hasPopup = dict.has("Popup");

      if (!dict.has("C")) {
        // Fall back to the default background color.
        this.data.color = null;
      }
    }
  }

  /**
   * Set the creation date.
   *
   * @public
   * @memberof MarkupAnnotation
   * @param {string} creationDate - PDF date string that indicates when the
   *                                annotation was originally created
   */
  setCreationDate(creationDate) {
    this.creationDate = isString(creationDate) ? creationDate : null;
  }

  _setDefaultAppearance({
    xref,
    extra,
    strokeColor,
    fillColor,
    blendMode,
    strokeAlpha,
    fillAlpha,
    pointsCallback,
  }) {
    let minX = Number.MAX_VALUE;
    let minY = Number.MAX_VALUE;
    let maxX = Number.MIN_VALUE;
    let maxY = Number.MIN_VALUE;

    const buffer = ["q"];
    if (extra) {
      buffer.push(extra);
    }
    if (strokeColor) {
      buffer.push(`${strokeColor[0]} ${strokeColor[1]} ${strokeColor[2]} RG`);
    }
    if (fillColor) {
      buffer.push(`${fillColor[0]} ${fillColor[1]} ${fillColor[2]} rg`);
    }

    let pointsArray = this.data.quadPoints;
    if (!pointsArray) {
      // If there are no quadpoints, the rectangle should be used instead.
      // Convert the rectangle definition to a points array similar to how the
      // quadpoints are defined.
      pointsArray = [
        [
          { x: this.rectangle[0], y: this.rectangle[3] },
          { x: this.rectangle[2], y: this.rectangle[3] },
          { x: this.rectangle[0], y: this.rectangle[1] },
          { x: this.rectangle[2], y: this.rectangle[1] },
        ],
      ];
    }

    for (const points of pointsArray) {
      const [mX, MX, mY, MY] = pointsCallback(buffer, points);
      minX = Math.min(minX, mX);
      maxX = Math.max(maxX, MX);
      minY = Math.min(minY, mY);
      maxY = Math.max(maxY, MY);
    }
    buffer.push("Q");

    const formDict = new Dict(xref);
    const appearanceStreamDict = new Dict(xref);
    appearanceStreamDict.set("Subtype", Name.get("Form"));

    const appearanceStream = new StringStream(buffer.join(" "));
    appearanceStream.dict = appearanceStreamDict;
    formDict.set("Fm0", appearanceStream);

    const gsDict = new Dict(xref);
    if (blendMode) {
      gsDict.set("BM", Name.get(blendMode));
    }
    if (typeof strokeAlpha === "number") {
      gsDict.set("CA", strokeAlpha);
    }
    if (typeof fillAlpha === "number") {
      gsDict.set("ca", fillAlpha);
    }

    const stateDict = new Dict(xref);
    stateDict.set("GS0", gsDict);

    const resources = new Dict(xref);
    resources.set("ExtGState", stateDict);
    resources.set("XObject", formDict);

    const appearanceDict = new Dict(xref);
    appearanceDict.set("Resources", resources);
    const bbox = (this.data.rect = [minX, minY, maxX, maxY]);
    appearanceDict.set("BBox", bbox);

    this.appearance = new StringStream("/GS0 gs /Fm0 Do");
    this.appearance.dict = appearanceDict;

    // This method is only called if there is no appearance for the annotation,
    // so `this.appearance` is not pushed yet in the `Annotation` constructor.
    this._streams.push(this.appearance, appearanceStream);
  }
}

class WidgetAnnotation extends Annotation {
  constructor(params) {
    super(params);

    const dict = params.dict;
    const data = this.data;
    this.ref = params.ref;

    data.annotationType = AnnotationType.WIDGET;
    if (data.fieldName === undefined) {
      data.fieldName = this._constructFieldName(dict);
    }
    if (data.actions === undefined) {
      data.actions = collectActions(
        params.xref,
        dict,
        AnnotationActionEventType
      );
    }

    const fieldValue = getInheritableProperty({
      dict,
      key: "V",
      getArray: true,
    });
    data.fieldValue = this._decodeFormValue(fieldValue);

    const defaultFieldValue = getInheritableProperty({
      dict,
      key: "DV",
      getArray: true,
    });
    data.defaultFieldValue = this._decodeFormValue(defaultFieldValue);

    // When no "V" entry exists, let the fieldValue fallback to the "DV" entry
    // (fixes issue13823.pdf).
    if (fieldValue === undefined && data.defaultFieldValue !== null) {
      data.fieldValue = data.defaultFieldValue;
    }

    data.alternativeText = stringToPDFString(dict.get("TU") || "");

    const defaultAppearance =
      getInheritableProperty({ dict, key: "DA" }) || params.acroForm.get("DA");
    this._defaultAppearance = isString(defaultAppearance)
      ? defaultAppearance
      : "";
    data.defaultAppearanceData = parseDefaultAppearance(
      this._defaultAppearance
    );

    const fieldType = getInheritableProperty({ dict, key: "FT" });
    data.fieldType = isName(fieldType) ? fieldType.name : null;

    const localResources = getInheritableProperty({ dict, key: "DR" });
    const acroFormResources = params.acroForm.get("DR");
    const appearanceResources =
      this.appearance && this.appearance.dict.get("Resources");

    this._fieldResources = {
      localResources,
      acroFormResources,
      appearanceResources,
      mergedResources: Dict.merge({
        xref: params.xref,
        dictArray: [localResources, appearanceResources, acroFormResources],
        mergeSubDicts: true,
      }),
    };

    const additional = dict.get('AA')
    const calculate = additional ? additional.get('C') : Dict.empty
    const JS = calculate ? calculate.get('JS') : null

    data.additional = {
      calculate: {
        JS
      }
    }
    
    data.fieldFlags = getInheritableProperty({ dict, key: "Ff" });
    if (!Number.isInteger(data.fieldFlags) || data.fieldFlags < 0) {
      data.fieldFlags = 0;
    }

    data.readOnly = this.hasFieldFlag(AnnotationFieldFlag.READONLY);
    data.hidden = this._hasFlag(data.annotationFlags, AnnotationFlag.HIDDEN);
<<<<<<< HEAD

    // Hide signatures because we cannot validate them, and unset the fieldValue
    // since it's (most likely) a `Dict` which is non-serializable and will thus
    // cause errors when sending annotations to the main-thread (issue 10347).
    //if (data.fieldType === "Sig") {
    //data.fieldValue = null;
    //this.setFlags(AnnotationFlag.HIDDEN);
    //data.hidden = true;
    //}
  }

  /**
   * Construct the (fully qualified) field name from the (partial) field
   * names of the field and its ancestors.
   *
   * @private
   * @memberof WidgetAnnotation
   * @param {Dict} dict - Complete widget annotation dictionary
   * @returns {string}
   */
  _constructFieldName(dict) {
    // Both the `Parent` and `T` fields are optional. While at least one of
    // them should be provided, bad PDF generators may fail to do so.
    if (!dict.has("T") && !dict.has("Parent")) {
      warn("Unknown field name, falling back to empty field name.");
      return "";
    }

    // If no parent exists, the partial and fully qualified names are equal.
    if (!dict.has("Parent")) {
      return stringToPDFString(dict.get("T"));
    }

    // Form the fully qualified field name by appending the partial name to
    // the parent's fully qualified name, separated by a period.
    const fieldName = [];
    if (dict.has("T")) {
      fieldName.unshift(stringToPDFString(dict.get("T")));
    }

    let loopDict = dict;
    while (loopDict.has("Parent")) {
      loopDict = loopDict.get("Parent");
      if (!isDict(loopDict)) {
        // Even though it is not allowed according to the PDF specification,
        // bad PDF generators may provide a `Parent` entry that is not a
        // dictionary, but `null` for example (issue 8143).
        break;
      }

      if (loopDict.has("T")) {
        fieldName.unshift(stringToPDFString(loopDict.get("T")));
      }
    }
    return fieldName.join(".");
=======
>>>>>>> 0b95d698
  }

  /**
   * Decode the given form value.
   *
   * @private
   * @memberof WidgetAnnotation
   * @param {Array<string>|Name|string} formValue - The (possibly encoded)
   *   form value.
   * @returns {Array<string>|string|null}
   */
  _decodeFormValue(formValue) {
    if (Array.isArray(formValue)) {
      return formValue
        .filter(item => isString(item))
        .map(item => stringToPDFString(item));
    } else if (isName(formValue)) {
      return stringToPDFString(formValue.name);
    } else if (isString(formValue)) {
      return stringToPDFString(formValue);
    }
    return null;
  }

  /**
   * Check if a provided field flag is set.
   *
   * @public
   * @memberof WidgetAnnotation
   * @param {number} flag - Hexadecimal representation for an annotation
   *                        field characteristic
   * @returns {boolean}
   * @see {@link shared/util.js}
   */
  hasFieldFlag(flag) {
    return !!(this.data.fieldFlags & flag);
  }

  getOperatorList(evaluator, task, renderForms, annotationStorage) {
    // Do not render form elements on the canvas when interactive forms are
    // enabled. The display layer is responsible for rendering them instead.
    if (renderForms && !(this instanceof SignatureWidgetAnnotation)) {
      return Promise.resolve(new OperatorList());
    }

    if (!this._hasText) {
      return super.getOperatorList(
        evaluator,
        task,
        renderForms,
        annotationStorage
      );
    }

    return this._getAppearance(evaluator, task, annotationStorage).then(
      content => {
        if (this.appearance && content === null) {
          return super.getOperatorList(
            evaluator,
            task,
            renderForms,
            annotationStorage
          );
        }

        const operatorList = new OperatorList();

        // Even if there is an appearance stream, ignore it. This is the
        // behaviour used by Adobe Reader.
        if (!this._defaultAppearance || content === null) {
          return operatorList;
        }

        const matrix = [1, 0, 0, 1, 0, 0];
        const bbox = [
          0,
          0,
          this.data.rect[2] - this.data.rect[0],
          this.data.rect[3] - this.data.rect[1],
        ];

        const transform = getTransformMatrix(this.data.rect, bbox, matrix);
        operatorList.addOp(OPS.beginAnnotation, [
          this.data.id,
          this.data.rect,
          transform,
          matrix,
        ]);

        const stream = new StringStream(content);
        return evaluator
          .getOperatorList({
            stream,
            task,
            resources: this._fieldResources.mergedResources,
            operatorList,
          })
          .then(function () {
            operatorList.addOp(OPS.endAnnotation, []);
            return operatorList;
          });
      }
    );
  }

  async save(evaluator, task, annotationStorage) {
    if (!annotationStorage) {
      return null;
    }
    const storageEntry = annotationStorage.get(this.data.id);
    const value = storageEntry && storageEntry.value;
    if (value === this.data.fieldValue || value === undefined) {
      return null;
    }

    let appearance = await this._getAppearance(
      evaluator,
      task,
      annotationStorage
    );
    if (appearance === null) {
      return null;
    }
    const { xref } = evaluator;

    const dict = xref.fetchIfRef(this.ref);
    if (!isDict(dict)) {
      return null;
    }

    const bbox = [
      0,
      0,
      this.data.rect[2] - this.data.rect[0],
      this.data.rect[3] - this.data.rect[1],
    ];

    const xfa = {
      path: stringToPDFString(dict.get("T") || ""),
      value,
    };

    const newRef = xref.getNewRef();
    const AP = new Dict(xref);
    AP.set("N", newRef);

    const encrypt = xref.encrypt;
    let originalTransform = null;
    let newTransform = null;
    if (encrypt) {
      originalTransform = encrypt.createCipherTransform(
        this.ref.num,
        this.ref.gen
      );
      newTransform = encrypt.createCipherTransform(newRef.num, newRef.gen);
      appearance = newTransform.encryptString(appearance);
    }

    dict.set("V", isAscii(value) ? value : stringToUTF16BEString(value));
    dict.set("AP", AP);
    dict.set("M", `D:${getModificationDate()}`);

    const appearanceDict = new Dict(xref);
    appearanceDict.set("Length", appearance.length);
    appearanceDict.set("Subtype", Name.get("Form"));
    appearanceDict.set("Resources", this._getSaveFieldResources(xref));
    appearanceDict.set("BBox", bbox);

    const bufferOriginal = [`${this.ref.num} ${this.ref.gen} obj\n`];
    writeDict(dict, bufferOriginal, originalTransform);
    bufferOriginal.push("\nendobj\n");

    const bufferNew = [`${newRef.num} ${newRef.gen} obj\n`];
    writeDict(appearanceDict, bufferNew, newTransform);
    bufferNew.push(" stream\n", appearance, "\nendstream\nendobj\n");

    return [
      // data for the original object
      // V field changed + reference for new AP
      { ref: this.ref, data: bufferOriginal.join(""), xfa },
      // data for the new AP
      { ref: newRef, data: bufferNew.join(""), xfa: null },
    ];
  }

  async _getAppearance(evaluator, task, annotationStorage) {
    const isPassword = this.hasFieldFlag(AnnotationFieldFlag.PASSWORD);
    if (!annotationStorage || isPassword) {
      return null;
    }
    const storageEntry = annotationStorage.get(this.data.id);
    let value = storageEntry && storageEntry.value;
    if (value === undefined) {
      // The annotation hasn't been rendered so use the appearance
      return null;
    }

    value = value.trim();

    if (value === "") {
      // the field is empty: nothing to render
      return "";
    }

    let lineCount = -1;
    if (this.data.multiLine) {
      lineCount = value.split(/\r\n|\r|\n/).length;
    }

    const defaultPadding = 2;
    const hPadding = defaultPadding;
    const totalHeight = this.data.rect[3] - this.data.rect[1];
    const totalWidth = this.data.rect[2] - this.data.rect[0];

    if (!this._defaultAppearance) {
      // The DA is required and must be a string.
      // If there is no font named Helvetica in the resource dictionary,
      // the evaluator will fall back to a default font.
      // Doing so prevents exceptions and allows saving/printing
      // the file as expected.
      this.data.defaultAppearanceData = parseDefaultAppearance(
        (this._defaultAppearance = "/Helvetica 0 Tf 0 g")
      );
    }

    const [defaultAppearance, fontSize] = this._computeFontSize(
      totalHeight,
      lineCount
    );

    const font = await this._getFontData(evaluator, task);

    let descent = font.descent;
    if (isNaN(descent)) {
      descent = 0;
    }

    const vPadding = defaultPadding + Math.abs(descent) * fontSize;
    const alignment = this.data.textAlignment;

    if (this.data.multiLine) {
      return this._getMultilineAppearance(
        defaultAppearance,
        value,
        font,
        fontSize,
        totalWidth,
        totalHeight,
        alignment,
        hPadding,
        vPadding
      );
    }

    // TODO: need to handle chars which are not in the font.
    const encodedString = font.encodeString(value).join("");

    if (this.data.comb) {
      return this._getCombAppearance(
        defaultAppearance,
        font,
        encodedString,
        totalWidth,
        hPadding,
        vPadding
      );
    }

    if (alignment === 0 || alignment > 2) {
      // Left alignment: nothing to do
      return (
        "/Tx BMC q BT " +
        defaultAppearance +
        ` 1 0 0 1 ${hPadding} ${vPadding} Tm (${escapeString(
          encodedString
        )}) Tj` +
        " ET Q EMC"
      );
    }

    const renderedText = this._renderText(
      encodedString,
      font,
      fontSize,
      totalWidth,
      alignment,
      hPadding,
      vPadding
    );
    return (
      "/Tx BMC q BT " +
      defaultAppearance +
      ` 1 0 0 1 0 0 Tm ${renderedText}` +
      " ET Q EMC"
    );
  }

  async _getFontData(evaluator, task) {
    const operatorList = new OperatorList();
    const initialState = {
      font: null,
      clone() {
        return this;
      },
    };

    const { fontName, fontSize } = this.data.defaultAppearanceData;
    await evaluator.handleSetFont(
      this._fieldResources.mergedResources,
      [fontName && Name.get(fontName), fontSize],
      /* fontRef = */ null,
      operatorList,
      task,
      initialState,
      /* fallbackFontDict = */ null
    );

    return initialState.font;
  }

  _computeFontSize(height, lineCount) {
    let { fontSize } = this.data.defaultAppearanceData;
    if (!fontSize) {
      // A zero value for size means that the font shall be auto-sized:
      // its size shall be computed as a function of the height of the
      // annotation rectangle (see 12.7.3.3).

      const roundWithOneDigit = x => Math.round(x * 10) / 10;

      // Represent the percentage of the font size over the height
      // of a single-line field.
      const FONT_FACTOR = 0.8;
      if (lineCount === -1) {
        fontSize = roundWithOneDigit(FONT_FACTOR * height);
      } else {
        // Hard to guess how many lines there are.
        // The field may have been sized to have 10 lines
        // and the user entered only 1 so if we get font size from
        // height and number of lines then we'll get something too big.
        // So we compute a fake number of lines based on height and
        // a font size equal to 10.
        // Then we'll adjust font size to what we have really.
        fontSize = 10;
        let lineHeight = fontSize / FONT_FACTOR;
        let numberOfLines = Math.round(height / lineHeight);
        numberOfLines = Math.max(numberOfLines, lineCount);
        lineHeight = height / numberOfLines;
        fontSize = roundWithOneDigit(FONT_FACTOR * lineHeight);
      }

      const { fontName, fontColor } = this.data.defaultAppearanceData;
      this._defaultAppearance = createDefaultAppearance({
        fontSize,
        fontName,
        fontColor,
      });
    }
    return [this._defaultAppearance, fontSize];
  }

  _renderText(text, font, fontSize, totalWidth, alignment, hPadding, vPadding) {
    // We need to get the width of the text in order to align it correctly
    const glyphs = font.charsToGlyphs(text);
    const scale = fontSize / 1000;
    let width = 0;
    for (const glyph of glyphs) {
      width += glyph.width * scale;
    }

    let shift;
    if (alignment === 1) {
      // Center
      shift = (totalWidth - width) / 2;
    } else if (alignment === 2) {
      // Right
      shift = totalWidth - width - hPadding;
    } else {
      shift = hPadding;
    }
    shift = shift.toFixed(2);
    vPadding = vPadding.toFixed(2);

    return `${shift} ${vPadding} Td (${escapeString(text)}) Tj`;
  }

  /**
   * @private
   */
  _getSaveFieldResources(xref) {
    if (
      typeof PDFJSDev === "undefined" ||
      PDFJSDev.test("!PRODUCTION || TESTING")
    ) {
      assert(
        this.data.defaultAppearanceData,
        "Expected `_defaultAppearanceData` to have been set."
      );
    }
    const { localResources, appearanceResources, acroFormResources } =
      this._fieldResources;

    const fontName =
      this.data.defaultAppearanceData &&
      this.data.defaultAppearanceData.fontName;
    if (!fontName) {
      return localResources || Dict.empty;
    }

    for (const resources of [localResources, appearanceResources]) {
      if (resources instanceof Dict) {
        const localFont = resources.get("Font");
        if (localFont instanceof Dict && localFont.has(fontName)) {
          return resources;
        }
      }
    }
    if (acroFormResources instanceof Dict) {
      const acroFormFont = acroFormResources.get("Font");
      if (acroFormFont instanceof Dict && acroFormFont.has(fontName)) {
        const subFontDict = new Dict(xref);
        subFontDict.set(fontName, acroFormFont.getRaw(fontName));

        const subResourcesDict = new Dict(xref);
        subResourcesDict.set("Font", subFontDict);

        return Dict.merge({
          xref,
          dictArray: [subResourcesDict, localResources],
          mergeSubDicts: true,
        });
      }
    }
    return localResources || Dict.empty;
  }

  getFieldObject() {
    return null;
  }
}

class TextWidgetAnnotation extends WidgetAnnotation {
  constructor(params) {
    super(params);

    this._hasText = true;

    const dict = params.dict;

    // The field value is always a string.
    if (!isString(this.data.fieldValue)) {
      this.data.fieldValue = "";
    }

    // Determine the alignment of text in the field.
    let alignment = getInheritableProperty({ dict, key: "Q" });
    if (!Number.isInteger(alignment) || alignment < 0 || alignment > 2) {
      alignment = null;
    }
    this.data.textAlignment = alignment;

    // Determine the maximum length of text in the field.
    let maximumLength = getInheritableProperty({ dict, key: "MaxLen" });
    if (!Number.isInteger(maximumLength) || maximumLength < 0) {
      maximumLength = null;
    }
    this.data.maxLen = maximumLength;

    // Process field flags for the display layer.
    this.data.multiLine = this.hasFieldFlag(AnnotationFieldFlag.MULTILINE);
    this.data.comb =
      this.hasFieldFlag(AnnotationFieldFlag.COMB) &&
      !this.hasFieldFlag(AnnotationFieldFlag.MULTILINE) &&
      !this.hasFieldFlag(AnnotationFieldFlag.PASSWORD) &&
      !this.hasFieldFlag(AnnotationFieldFlag.FILESELECT) &&
      this.data.maxLen !== null;
  }

  _getCombAppearance(defaultAppearance, font, text, width, hPadding, vPadding) {
    const combWidth = (width / this.data.maxLen).toFixed(2);
    const buf = [];
    const positions = font.getCharPositions(text);
    for (const [start, end] of positions) {
      buf.push(`(${escapeString(text.substring(start, end))}) Tj`);
    }

    const renderedComb = buf.join(` ${combWidth} 0 Td `);
    return (
      "/Tx BMC q BT " +
      defaultAppearance +
      ` 1 0 0 1 ${hPadding} ${vPadding} Tm ${renderedComb}` +
      " ET Q EMC"
    );
  }

  _getMultilineAppearance(
    defaultAppearance,
    text,
    font,
    fontSize,
    width,
    height,
    alignment,
    hPadding,
    vPadding
  ) {
    const lines = text.split(/\r\n|\r|\n/);
    const buf = [];
    const totalWidth = width - 2 * hPadding;
    for (const line of lines) {
      const chunks = this._splitLine(line, font, fontSize, totalWidth);
      for (const chunk of chunks) {
        const padding = buf.length === 0 ? hPadding : 0;
        buf.push(
          this._renderText(
            chunk,
            font,
            fontSize,
            width,
            alignment,
            padding,
            -fontSize // <0 because a line is below the previous one
          )
        );
      }
    }

    const renderedText = buf.join("\n");
    return (
      "/Tx BMC q BT " +
      defaultAppearance +
      ` 1 0 0 1 0 ${height} Tm ${renderedText}` +
      " ET Q EMC"
    );
  }

  _splitLine(line, font, fontSize, width) {
    // TODO: need to handle chars which are not in the font.
    line = font.encodeString(line).join("");

    const glyphs = font.charsToGlyphs(line);

    if (glyphs.length <= 1) {
      // Nothing to split
      return [line];
    }

    const positions = font.getCharPositions(line);
    const scale = fontSize / 1000;
    const chunks = [];

    let lastSpacePosInStringStart = -1,
      lastSpacePosInStringEnd = -1,
      lastSpacePos = -1,
      startChunk = 0,
      currentWidth = 0;

    for (let i = 0, ii = glyphs.length; i < ii; i++) {
      const [start, end] = positions[i];
      const glyph = glyphs[i];
      const glyphWidth = glyph.width * scale;
      if (glyph.unicode === " ") {
        if (currentWidth + glyphWidth > width) {
          // We can break here
          chunks.push(line.substring(startChunk, start));
          startChunk = start;
          currentWidth = glyphWidth;
          lastSpacePosInStringStart = -1;
          lastSpacePos = -1;
        } else {
          currentWidth += glyphWidth;
          lastSpacePosInStringStart = start;
          lastSpacePosInStringEnd = end;
          lastSpacePos = i;
        }
      } else {
        if (currentWidth + glyphWidth > width) {
          // We must break to the last white position (if available)
          if (lastSpacePosInStringStart !== -1) {
            chunks.push(line.substring(startChunk, lastSpacePosInStringEnd));
            startChunk = lastSpacePosInStringEnd;
            i = lastSpacePos + 1;
            lastSpacePosInStringStart = -1;
            currentWidth = 0;
          } else {
            // Just break in the middle of the word
            chunks.push(line.substring(startChunk, start));
            startChunk = start;
            currentWidth = glyphWidth;
          }
        } else {
          currentWidth += glyphWidth;
        }
      }
    }

    if (startChunk < line.length) {
      chunks.push(line.substring(startChunk, line.length));
    }

    return chunks;
  }

  getFieldObject() {
    return {
      id: this.data.id,
      value: this.data.fieldValue,
      defaultValue: this.data.defaultFieldValue,
      multiline: this.data.multiLine,
      password: this.hasFieldFlag(AnnotationFieldFlag.PASSWORD),
      charLimit: this.data.maxLen,
      comb: this.data.comb,
      editable: !this.data.readOnly,
      hidden: this.data.hidden,
      name: this.data.fieldName,
      rect: this.data.rect,
      actions: this.data.actions,
      page: this.data.pageIndex,
      type: "text",
    };
  }
}

class ButtonWidgetAnnotation extends WidgetAnnotation {
  constructor(params) {
    super(params);

    this.checkedAppearance = null;
    this.uncheckedAppearance = null;

    this.data.checkBox =
      !this.hasFieldFlag(AnnotationFieldFlag.RADIO) &&
      !this.hasFieldFlag(AnnotationFieldFlag.PUSHBUTTON);
    this.data.radioButton =
      this.hasFieldFlag(AnnotationFieldFlag.RADIO) &&
      !this.hasFieldFlag(AnnotationFieldFlag.PUSHBUTTON);
    this.data.pushButton = this.hasFieldFlag(AnnotationFieldFlag.PUSHBUTTON);
    this.data.isTooltipOnly = false;

    if (this.data.checkBox) {
      this._processCheckBox(params);
    } else if (this.data.radioButton) {
      this._processRadioButton(params);
    } else if (this.data.pushButton) {
      this._processPushButton(params);
    } else {
      warn("Invalid field flags for button widget annotation");
    }
  }

  getOperatorList(evaluator, task, renderForms, annotationStorage) {
    if (this.data.pushButton) {
      return super.getOperatorList(
        evaluator,
        task,
        false, // we use normalAppearance to render the button
        annotationStorage
      );
    }

    if (annotationStorage) {
      const storageEntry = annotationStorage.get(this.data.id);
      const value = storageEntry && storageEntry.value;
      if (value === undefined) {
        return super.getOperatorList(
          evaluator,
          task,
          renderForms,
          annotationStorage
        );
      }

      let appearance;
      if (value) {
        appearance = this.checkedAppearance;
      } else {
        appearance = this.uncheckedAppearance;
      }

      if (appearance) {
        const savedAppearance = this.appearance;
        this.appearance = appearance;
        const operatorList = super.getOperatorList(
          evaluator,
          task,
          renderForms,
          annotationStorage
        );
        this.appearance = savedAppearance;
        return operatorList;
      }

      // No appearance
      return Promise.resolve(new OperatorList());
    }
    return super.getOperatorList(
      evaluator,
      task,
      renderForms,
      annotationStorage
    );
  }

  async save(evaluator, task, annotationStorage) {
    if (this.data.checkBox) {
      return this._saveCheckbox(evaluator, task, annotationStorage);
    }

    if (this.data.radioButton) {
      return this._saveRadioButton(evaluator, task, annotationStorage);
    }

    // Nothing to save
    return null;
  }

  async _saveCheckbox(evaluator, task, annotationStorage) {
    if (!annotationStorage) {
      return null;
    }
    const storageEntry = annotationStorage.get(this.data.id);
    const value = storageEntry && storageEntry.value;
    if (value === undefined) {
      return null;
    }

    const defaultValue = this.data.fieldValue && this.data.fieldValue !== "Off";
    if (defaultValue === value) {
      return null;
    }

    const dict = evaluator.xref.fetchIfRef(this.ref);
    if (!isDict(dict)) {
      return null;
    }

    const xfa = {
      path: stringToPDFString(dict.get("T") || ""),
      value: value ? this.data.exportValue : "",
    };

    const name = Name.get(value ? this.data.exportValue : "Off");
    dict.set("V", name);
    dict.set("AS", name);
    dict.set("M", `D:${getModificationDate()}`);

    const encrypt = evaluator.xref.encrypt;
    let originalTransform = null;
    if (encrypt) {
      originalTransform = encrypt.createCipherTransform(
        this.ref.num,
        this.ref.gen
      );
    }

    const buffer = [`${this.ref.num} ${this.ref.gen} obj\n`];
    writeDict(dict, buffer, originalTransform);
    buffer.push("\nendobj\n");

    return [{ ref: this.ref, data: buffer.join(""), xfa }];
  }

  async _saveRadioButton(evaluator, task, annotationStorage) {
    if (!annotationStorage) {
      return null;
    }
    const storageEntry = annotationStorage.get(this.data.id);
    const value = storageEntry && storageEntry.value;
    if (value === undefined) {
      return null;
    }

    const defaultValue = this.data.fieldValue === this.data.buttonValue;
    if (defaultValue === value) {
      return null;
    }

    const dict = evaluator.xref.fetchIfRef(this.ref);
    if (!isDict(dict)) {
      return null;
    }

    const xfa = {
      path: stringToPDFString(dict.get("T") || ""),
      value: value ? this.data.buttonValue : "",
    };

    const name = Name.get(value ? this.data.buttonValue : "Off");
    let parentBuffer = null;
    const encrypt = evaluator.xref.encrypt;

    if (value) {
      if (isRef(this.parent)) {
        const parent = evaluator.xref.fetch(this.parent);
        let parentTransform = null;
        if (encrypt) {
          parentTransform = encrypt.createCipherTransform(
            this.parent.num,
            this.parent.gen
          );
        }
        parent.set("V", name);
        parentBuffer = [`${this.parent.num} ${this.parent.gen} obj\n`];
        writeDict(parent, parentBuffer, parentTransform);
        parentBuffer.push("\nendobj\n");
      } else if (isDict(this.parent)) {
        this.parent.set("V", name);
      }
    }

    dict.set("AS", name);
    dict.set("M", `D:${getModificationDate()}`);

    let originalTransform = null;
    if (encrypt) {
      originalTransform = encrypt.createCipherTransform(
        this.ref.num,
        this.ref.gen
      );
    }

    const buffer = [`${this.ref.num} ${this.ref.gen} obj\n`];
    writeDict(dict, buffer, originalTransform);
    buffer.push("\nendobj\n");

    const newRefs = [{ ref: this.ref, data: buffer.join(""), xfa }];
    if (parentBuffer !== null) {
      newRefs.push({
        ref: this.parent,
        data: parentBuffer.join(""),
        xfa: null,
      });
    }

    return newRefs;
  }

  _processCheckBox(params) {
    const customAppearance = params.dict.get("AP");
    if (!isDict(customAppearance)) {
      return;
    }

    const normalAppearance = customAppearance.get("N");
    if (!isDict(normalAppearance)) {
      return;
    }

    const exportValues = normalAppearance.getKeys();
    if (!exportValues.includes("Off")) {
      // The /Off appearance is optional.
      exportValues.push("Off");
    }
    // Don't use a "V" entry pointing to a non-existent appearance state,
    // see e.g. bug1720411.pdf where it's an *empty* Name-instance.
    if (!exportValues.includes(this.data.fieldValue)) {
      this.data.fieldValue = null;
    }
    if (exportValues.length !== 2) {
      return;
    }

    this.data.exportValue =
      exportValues[0] === "Off" ? exportValues[1] : exportValues[0];

    this.checkedAppearance = normalAppearance.get(this.data.exportValue);
    this.uncheckedAppearance = normalAppearance.get("Off") || null;

    this._streams.push(this.checkedAppearance);
    if (this.uncheckedAppearance) {
      this._streams.push(this.uncheckedAppearance);
    }
    this._fallbackFontDict = this.fallbackFontDict;
  }

  _processRadioButton(params) {
    this.data.fieldValue = this.data.buttonValue = null;

    // The parent field's `V` entry holds a `Name` object with the appearance
    // state of whichever child field is currently in the "on" state.
    const fieldParent = params.dict.get("Parent");
    if (isDict(fieldParent)) {
      this.parent = params.dict.getRaw("Parent");
      const fieldParentValue = fieldParent.get("V");
      if (isName(fieldParentValue)) {
        this.data.fieldValue = this._decodeFormValue(fieldParentValue);
      }
    } else {
      const fieldValue = params.dict.get('V')
      if (isName(fieldValue)) {
        this.data.fieldValue = fieldValue.name
      }
    }

    // The button's value corresponds to its appearance state.
    const appearanceStates = params.dict.get("AP");
    if (!isDict(appearanceStates)) {
      return;
    }
    const normalAppearance = appearanceStates.get("N");
    if (!isDict(normalAppearance)) {
      return;
    }
    for (const key of normalAppearance.getKeys()) {
      if (key !== "Off") {
        this.data.buttonValue = this._decodeFormValue(key);
        break;
      }
    }

    this.checkedAppearance = normalAppearance.get(this.data.buttonValue);
    this.uncheckedAppearance = normalAppearance.get("Off") || null;

    this._streams.push(this.checkedAppearance);
    if (this.uncheckedAppearance) {
      this._streams.push(this.uncheckedAppearance);
    }
    this._fallbackFontDict = this.fallbackFontDict;
  }

  _processPushButton(params) {
    if (
      !params.dict.has("A") &&
      !params.dict.has("AA") &&
      !this.data.alternativeText
    ) {
      warn("Push buttons without action dictionaries are not supported");
      return;
    }

    this.data.isTooltipOnly = !params.dict.has("A") && !params.dict.has("AA");

    Catalog.parseDestDictionary({
      destDict: params.dict,
      resultObj: this.data,
      docBaseUrl: params.pdfManager.docBaseUrl,
    });
  }

  getFieldObject() {
    let type = "button";
    let exportValues;
    if (this.data.checkBox) {
      type = "checkbox";
      exportValues = this.data.exportValue;
    } else if (this.data.radioButton) {
      type = "radiobutton";
      exportValues = this.data.buttonValue;
    }
    return {
      id: this.data.id,
      value: this.data.fieldValue || "Off",
      defaultValue: this.data.defaultFieldValue,
      exportValues,
      editable: !this.data.readOnly,
      name: this.data.fieldName,
      rect: this.data.rect,
      hidden: this.data.hidden,
      actions: this.data.actions,
      page: this.data.pageIndex,
      type,
    };
  }

  get fallbackFontDict() {
    const dict = new Dict();
    dict.set("BaseFont", Name.get("ZapfDingbats"));
    dict.set("Type", Name.get("FallbackType"));
    dict.set("Subtype", Name.get("FallbackType"));
    dict.set("Encoding", Name.get("ZapfDingbatsEncoding"));

    return shadow(this, "fallbackFontDict", dict);
  }
}

class ChoiceWidgetAnnotation extends WidgetAnnotation {
  constructor(params) {
    super(params);

    // Determine the options. The options array may consist of strings or
    // arrays. If the array consists of arrays, then the first element of
    // each array is the export value and the second element of each array is
    // the display value. If the array consists of strings, then these
    // represent both the export and display value. In this case, we convert
    // it to an array of arrays as well for convenience in the display layer.
    // Note that the specification does not state that the `Opt` field is
    // inheritable, but in practice PDF generators do make annotations
    // inherit the options from a parent annotation (issue 8094).
    this.data.options = [];

    const options = getInheritableProperty({ dict: params.dict, key: "Opt" });
    if (Array.isArray(options)) {
      const xref = params.xref;
      for (let i = 0, ii = options.length; i < ii; i++) {
        const option = xref.fetchIfRef(options[i]);
        const isOptionArray = Array.isArray(option);

        this.data.options[i] = {
          exportValue: this._decodeFormValue(
            isOptionArray ? xref.fetchIfRef(option[0]) : option
          ),
          displayValue: this._decodeFormValue(
            isOptionArray ? xref.fetchIfRef(option[1]) : option
          ),
        };
      }
    }

    // The field value can be `null` if no item is selected, a string if one
    // item is selected or an array of strings if multiple items are selected.
    // For consistency in the API and convenience in the display layer, we
    // always make the field value an array with zero, one or multiple items.
    if (isString(this.data.fieldValue)) {
      this.data.fieldValue = [this.data.fieldValue];
    } else if (!this.data.fieldValue) {
      this.data.fieldValue = [];
    }

    // Process field flags for the display layer.
    this.data.combo = this.hasFieldFlag(AnnotationFieldFlag.COMBO);
    this.data.multiSelect = this.hasFieldFlag(AnnotationFieldFlag.MULTISELECT);
    this._hasText = true;
  }

  getFieldObject() {
    const type = this.data.combo ? "combobox" : "listbox";
    const value =
      this.data.fieldValue.length > 0 ? this.data.fieldValue[0] : null;
    return {
      id: this.data.id,
      value,
      defaultValue: this.data.defaultFieldValue,
      editable: !this.data.readOnly,
      name: this.data.fieldName,
      rect: this.data.rect,
      numItems: this.data.fieldValue.length,
      multipleSelection: this.data.multiSelect,
      hidden: this.data.hidden,
      actions: this.data.actions,
      items: this.data.options,
      page: this.data.pageIndex,
      type,
    };
  }
}

class SignatureWidgetAnnotation extends WidgetAnnotation {
  constructor(params) {
    super(params);

    // Unset the fieldValue since it's (most likely) a `Dict` which is
    // non-serializable and will thus cause errors when sending annotations
    // to the main-thread (issue 10347).
    this.data.fieldValue = null;
  }

  getFieldObject() {
    return {
      id: this.data.id,
      value: null,
      page: this.data.pageIndex,
      type: "signature",
    };
  }
}

class TextAnnotation extends MarkupAnnotation {
  constructor(parameters) {
    const DEFAULT_ICON_SIZE = 22; // px

    super(parameters);

    const dict = parameters.dict;
    this.data.annotationType = AnnotationType.TEXT;

    if (this.data.hasAppearance) {
      this.data.name = "NoIcon";
    } else {
      this.data.rect[1] = this.data.rect[3] - DEFAULT_ICON_SIZE;
      this.data.rect[2] = this.data.rect[0] + DEFAULT_ICON_SIZE;
      this.data.name = dict.has("Name") ? dict.get("Name").name : "Note";
    }

    if (dict.has("State")) {
      this.data.state = dict.get("State") || null;
      this.data.stateModel = dict.get("StateModel") || null;
    } else {
      this.data.state = null;
      this.data.stateModel = null;
    }
  }
}

class LinkAnnotation extends Annotation {
  constructor(params) {
    super(params);

    this.data.annotationType = AnnotationType.LINK;

    const quadPoints = getQuadPoints(params.dict, this.rectangle);
    if (quadPoints) {
      this.data.quadPoints = quadPoints;
    }

    Catalog.parseDestDictionary({
      destDict: params.dict,
      resultObj: this.data,
      docBaseUrl: params.pdfManager.docBaseUrl,
    });
  }
}

class PopupAnnotation extends Annotation {
  constructor(parameters) {
    super(parameters);

    this.data.annotationType = AnnotationType.POPUP;

    let parentItem = parameters.dict.get("Parent");
    if (!parentItem) {
      warn("Popup annotation has a missing or invalid parent annotation.");
      return;
    }

    const parentSubtype = parentItem.get("Subtype");
    this.data.parentType = isName(parentSubtype) ? parentSubtype.name : null;
    const rawParent = parameters.dict.getRaw("Parent");
    this.data.parentId = isRef(rawParent) ? rawParent.toString() : null;

    const parentRect = parentItem.getArray("Rect");
    if (Array.isArray(parentRect) && parentRect.length === 4) {
      this.data.parentRect = Util.normalizeRect(parentRect);
    } else {
      this.data.parentRect = [0, 0, 0, 0];
    }

    const rt = parentItem.get("RT");
    if (isName(rt, AnnotationReplyType.GROUP)) {
      // Subordinate annotations in a group should inherit
      // the group attributes from the primary annotation.
      parentItem = parentItem.get("IRT");
    }

    if (!parentItem.has("M")) {
      this.data.modificationDate = null;
    } else {
      this.setModificationDate(parentItem.get("M"));
      this.data.modificationDate = this.modificationDate;
    }

    if (!parentItem.has("C")) {
      // Fall back to the default background color.
      this.data.color = null;
    } else {
      this.setColor(parentItem.getArray("C"));
      this.data.color = this.color;
    }

    // If the Popup annotation is not viewable, but the parent annotation is,
    // that is most likely a bug. Fallback to inherit the flags from the parent
    // annotation (this is consistent with the behaviour in Adobe Reader).
    if (!this.viewable) {
      const parentFlags = parentItem.get("F");
      if (this._isViewable(parentFlags)) {
        this.setFlags(parentFlags);
      }
    }

    this.data.title = stringToPDFString(parentItem.get("T") || "");
    this.data.contents = stringToPDFString(parentItem.get("Contents") || "");
  }
}

class FreeTextAnnotation extends MarkupAnnotation {
  constructor(parameters) {
    super(parameters);

    this.data.annotationType = AnnotationType.FREETEXT;
  }
}

class LineAnnotation extends MarkupAnnotation {
  constructor(parameters) {
    super(parameters);

    this.data.annotationType = AnnotationType.LINE;

    const lineCoordinates = parameters.dict.getArray("L");
    this.data.lineCoordinates = Util.normalizeRect(lineCoordinates);

    if (!this.appearance) {
      // The default stroke color is black.
      const strokeColor = this.color
        ? Array.from(this.color).map(c => c / 255)
        : [0, 0, 0];
      const strokeAlpha = parameters.dict.get("CA");

      // The default fill color is transparent. Setting the fill colour is
      // necessary if/when we want to add support for non-default line endings.
      let fillColor = null,
        interiorColor = parameters.dict.getArray("IC");
      if (interiorColor) {
        interiorColor = getRgbColor(interiorColor);
        fillColor = interiorColor
          ? Array.from(interiorColor).map(c => c / 255)
          : null;
      }
      const fillAlpha = fillColor ? strokeAlpha : null;

      const borderWidth = this.borderStyle.width || 1,
        borderAdjust = 2 * borderWidth;

      // If the /Rect-entry is empty/wrong, create a fallback rectangle so that
      // we get similar rendering/highlighting behaviour as in Adobe Reader.
      const bbox = [
        this.data.lineCoordinates[0] - borderAdjust,
        this.data.lineCoordinates[1] - borderAdjust,
        this.data.lineCoordinates[2] + borderAdjust,
        this.data.lineCoordinates[3] + borderAdjust,
      ];
      if (!Util.intersect(this.rectangle, bbox)) {
        this.rectangle = bbox;
      }

      this._setDefaultAppearance({
        xref: parameters.xref,
        extra: `${borderWidth} w`,
        strokeColor,
        fillColor,
        strokeAlpha,
        fillAlpha,
        pointsCallback: (buffer, points) => {
          buffer.push(
            `${lineCoordinates[0]} ${lineCoordinates[1]} m`,
            `${lineCoordinates[2]} ${lineCoordinates[3]} l`,
            "S"
          );
          return [
            points[0].x - borderWidth,
            points[1].x + borderWidth,
            points[3].y - borderWidth,
            points[1].y + borderWidth,
          ];
        },
      });
    }
  }
}

class SquareAnnotation extends MarkupAnnotation {
  constructor(parameters) {
    super(parameters);

    this.data.annotationType = AnnotationType.SQUARE;

    if (!this.appearance) {
      // The default stroke color is black.
      const strokeColor = this.color
        ? Array.from(this.color).map(c => c / 255)
        : [0, 0, 0];
      const strokeAlpha = parameters.dict.get("CA");

      // The default fill color is transparent.
      let fillColor = null,
        interiorColor = parameters.dict.getArray("IC");
      if (interiorColor) {
        interiorColor = getRgbColor(interiorColor);
        fillColor = interiorColor
          ? Array.from(interiorColor).map(c => c / 255)
          : null;
      }
      const fillAlpha = fillColor ? strokeAlpha : null;

      this._setDefaultAppearance({
        xref: parameters.xref,
        extra: `${this.borderStyle.width} w`,
        strokeColor,
        fillColor,
        strokeAlpha,
        fillAlpha,
        pointsCallback: (buffer, points) => {
          const x = points[2].x + this.borderStyle.width / 2;
          const y = points[2].y + this.borderStyle.width / 2;
          const width = points[3].x - points[2].x - this.borderStyle.width;
          const height = points[1].y - points[3].y - this.borderStyle.width;
          buffer.push(`${x} ${y} ${width} ${height} re`);
          if (fillColor) {
            buffer.push("B");
          } else {
            buffer.push("S");
          }
          return [points[0].x, points[1].x, points[3].y, points[1].y];
        },
      });
    }
  }
}

class CircleAnnotation extends MarkupAnnotation {
  constructor(parameters) {
    super(parameters);

    this.data.annotationType = AnnotationType.CIRCLE;

    if (!this.appearance) {
      // The default stroke color is black.
      const strokeColor = this.color
        ? Array.from(this.color).map(c => c / 255)
        : [0, 0, 0];
      const strokeAlpha = parameters.dict.get("CA");

      // The default fill color is transparent.
      let fillColor = null;
      let interiorColor = parameters.dict.getArray("IC");
      if (interiorColor) {
        interiorColor = getRgbColor(interiorColor);
        fillColor = interiorColor
          ? Array.from(interiorColor).map(c => c / 255)
          : null;
      }
      const fillAlpha = fillColor ? strokeAlpha : null;

      // Circles are approximated by Bézier curves with four segments since
      // there is no circle primitive in the PDF specification. For the control
      // points distance, see https://stackoverflow.com/a/27863181.
      const controlPointsDistance = (4 / 3) * Math.tan(Math.PI / (2 * 4));

      this._setDefaultAppearance({
        xref: parameters.xref,
        extra: `${this.borderStyle.width} w`,
        strokeColor,
        fillColor,
        strokeAlpha,
        fillAlpha,
        pointsCallback: (buffer, points) => {
          const x0 = points[0].x + this.borderStyle.width / 2;
          const y0 = points[0].y - this.borderStyle.width / 2;
          const x1 = points[3].x - this.borderStyle.width / 2;
          const y1 = points[3].y + this.borderStyle.width / 2;
          const xMid = x0 + (x1 - x0) / 2;
          const yMid = y0 + (y1 - y0) / 2;
          const xOffset = ((x1 - x0) / 2) * controlPointsDistance;
          const yOffset = ((y1 - y0) / 2) * controlPointsDistance;

          buffer.push(
            `${xMid} ${y1} m`,
            `${xMid + xOffset} ${y1} ${x1} ${yMid + yOffset} ${x1} ${yMid} c`,
            `${x1} ${yMid - yOffset} ${xMid + xOffset} ${y0} ${xMid} ${y0} c`,
            `${xMid - xOffset} ${y0} ${x0} ${yMid - yOffset} ${x0} ${yMid} c`,
            `${x0} ${yMid + yOffset} ${xMid - xOffset} ${y1} ${xMid} ${y1} c`,
            "h"
          );
          if (fillColor) {
            buffer.push("B");
          } else {
            buffer.push("S");
          }
          return [points[0].x, points[1].x, points[3].y, points[1].y];
        },
      });
    }
  }
}

class PolylineAnnotation extends MarkupAnnotation {
  constructor(parameters) {
    super(parameters);

    this.data.annotationType = AnnotationType.POLYLINE;
    this.data.vertices = [];

    // The vertices array is an array of numbers representing the alternating
    // horizontal and vertical coordinates, respectively, of each vertex.
    // Convert this to an array of objects with x and y coordinates.
    const rawVertices = parameters.dict.getArray("Vertices");
    if (!Array.isArray(rawVertices)) {
      return;
    }
    for (let i = 0, ii = rawVertices.length; i < ii; i += 2) {
      this.data.vertices.push({
        x: rawVertices[i],
        y: rawVertices[i + 1],
      });
    }

    if (!this.appearance) {
      // The default stroke color is black.
      const strokeColor = this.color
        ? Array.from(this.color).map(c => c / 255)
        : [0, 0, 0];
      const strokeAlpha = parameters.dict.get("CA");

      const borderWidth = this.borderStyle.width || 1,
        borderAdjust = 2 * borderWidth;

      // If the /Rect-entry is empty/wrong, create a fallback rectangle so that
      // we get similar rendering/highlighting behaviour as in Adobe Reader.
      const bbox = [Infinity, Infinity, -Infinity, -Infinity];
      for (const vertex of this.data.vertices) {
        bbox[0] = Math.min(bbox[0], vertex.x - borderAdjust);
        bbox[1] = Math.min(bbox[1], vertex.y - borderAdjust);
        bbox[2] = Math.max(bbox[2], vertex.x + borderAdjust);
        bbox[3] = Math.max(bbox[3], vertex.y + borderAdjust);
      }
      if (!Util.intersect(this.rectangle, bbox)) {
        this.rectangle = bbox;
      }

      this._setDefaultAppearance({
        xref: parameters.xref,
        extra: `${borderWidth} w`,
        strokeColor,
        strokeAlpha,
        pointsCallback: (buffer, points) => {
          const vertices = this.data.vertices;
          for (let i = 0, ii = vertices.length; i < ii; i++) {
            buffer.push(
              `${vertices[i].x} ${vertices[i].y} ${i === 0 ? "m" : "l"}`
            );
          }
          buffer.push("S");
          return [points[0].x, points[1].x, points[3].y, points[1].y];
        },
      });
    }
  }
}

class PolygonAnnotation extends PolylineAnnotation {
  constructor(parameters) {
    // Polygons are specific forms of polylines, so reuse their logic.
    super(parameters);

    this.data.annotationType = AnnotationType.POLYGON;
  }
}

class CaretAnnotation extends MarkupAnnotation {
  constructor(parameters) {
    super(parameters);

    this.data.annotationType = AnnotationType.CARET;
  }
}

class InkAnnotation extends MarkupAnnotation {
  constructor(parameters) {
    super(parameters);

    this.data.annotationType = AnnotationType.INK;
    this.data.inkLists = [];

    const rawInkLists = parameters.dict.getArray("InkList");
    if (!Array.isArray(rawInkLists)) {
      return;
    }
    const xref = parameters.xref;
    for (let i = 0, ii = rawInkLists.length; i < ii; ++i) {
      // The raw ink lists array contains arrays of numbers representing
      // the alternating horizontal and vertical coordinates, respectively,
      // of each vertex. Convert this to an array of objects with x and y
      // coordinates.
      this.data.inkLists.push([]);
      for (let j = 0, jj = rawInkLists[i].length; j < jj; j += 2) {
        this.data.inkLists[i].push({
          x: xref.fetchIfRef(rawInkLists[i][j]),
          y: xref.fetchIfRef(rawInkLists[i][j + 1]),
        });
      }
    }

    if (!this.appearance) {
      // The default stroke color is black.
      const strokeColor = this.color
        ? Array.from(this.color).map(c => c / 255)
        : [0, 0, 0];
      const strokeAlpha = parameters.dict.get("CA");

      const borderWidth = this.borderStyle.width || 1,
        borderAdjust = 2 * borderWidth;

      // If the /Rect-entry is empty/wrong, create a fallback rectangle so that
      // we get similar rendering/highlighting behaviour as in Adobe Reader.
      const bbox = [Infinity, Infinity, -Infinity, -Infinity];
      for (const inkLists of this.data.inkLists) {
        for (const vertex of inkLists) {
          bbox[0] = Math.min(bbox[0], vertex.x - borderAdjust);
          bbox[1] = Math.min(bbox[1], vertex.y - borderAdjust);
          bbox[2] = Math.max(bbox[2], vertex.x + borderAdjust);
          bbox[3] = Math.max(bbox[3], vertex.y + borderAdjust);
        }
      }
      if (!Util.intersect(this.rectangle, bbox)) {
        this.rectangle = bbox;
      }

      this._setDefaultAppearance({
        xref: parameters.xref,
        extra: `${borderWidth} w`,
        strokeColor,
        strokeAlpha,
        pointsCallback: (buffer, points) => {
          // According to the specification, see "12.5.6.13 Ink Annotations":
          //   When drawn, the points shall be connected by straight lines or
          //   curves in an implementation-dependent way.
          // In order to simplify things, we utilize straight lines for now.
          for (const inkList of this.data.inkLists) {
            for (let i = 0, ii = inkList.length; i < ii; i++) {
              buffer.push(
                `${inkList[i].x} ${inkList[i].y} ${i === 0 ? "m" : "l"}`
              );
            }
            buffer.push("S");
          }
          return [points[0].x, points[1].x, points[3].y, points[1].y];
        },
      });
    }
  }
}

class HighlightAnnotation extends MarkupAnnotation {
  constructor(parameters) {
    super(parameters);

    this.data.annotationType = AnnotationType.HIGHLIGHT;
    const quadPoints = (this.data.quadPoints = getQuadPoints(
      parameters.dict,
      null
    ));
    if (quadPoints) {
      const resources =
        this.appearance && this.appearance.dict.get("Resources");

      if (!this.appearance || !(resources && resources.has("ExtGState"))) {
        if (this.appearance) {
          // Workaround for cases where there's no /ExtGState-entry directly
          // available, e.g. when the appearance stream contains a /XObject of
          // the /Form-type, since that causes the highlighting to completely
          // obsure the PDF content below it (fixes issue13242.pdf).
          warn("HighlightAnnotation - ignoring built-in appearance stream.");
        }
        // Default color is yellow in Acrobat Reader
        const fillColor = this.color
          ? Array.from(this.color).map(c => c / 255)
          : [1, 1, 0];
        const fillAlpha = parameters.dict.get("CA");

        this._setDefaultAppearance({
          xref: parameters.xref,
          fillColor,
          blendMode: "Multiply",
          fillAlpha,
          pointsCallback: (buffer, points) => {
            buffer.push(
              `${points[0].x} ${points[0].y} m`,
              `${points[1].x} ${points[1].y} l`,
              `${points[3].x} ${points[3].y} l`,
              `${points[2].x} ${points[2].y} l`,
              "f"
            );
            return [points[0].x, points[1].x, points[3].y, points[1].y];
          },
        });
      }
    } else {
      this.data.hasPopup = false;
    }
  }
}

class UnderlineAnnotation extends MarkupAnnotation {
  constructor(parameters) {
    super(parameters);

    this.data.annotationType = AnnotationType.UNDERLINE;
    const quadPoints = (this.data.quadPoints = getQuadPoints(
      parameters.dict,
      null
    ));
    if (quadPoints) {
      if (!this.appearance) {
        // Default color is black
        const strokeColor = this.color
          ? Array.from(this.color).map(c => c / 255)
          : [0, 0, 0];
        const strokeAlpha = parameters.dict.get("CA");

        this._setDefaultAppearance({
          xref: parameters.xref,
          extra: "[] 0 d 1 w",
          strokeColor,
          strokeAlpha,
          pointsCallback: (buffer, points) => {
            buffer.push(
              `${points[2].x} ${points[2].y} m`,
              `${points[3].x} ${points[3].y} l`,
              "S"
            );
            return [points[0].x, points[1].x, points[3].y, points[1].y];
          },
        });
      }
    } else {
      this.data.hasPopup = false;
    }
  }
}

class SquigglyAnnotation extends MarkupAnnotation {
  constructor(parameters) {
    super(parameters);

    this.data.annotationType = AnnotationType.SQUIGGLY;

    const quadPoints = (this.data.quadPoints = getQuadPoints(
      parameters.dict,
      null
    ));
    if (quadPoints) {
      if (!this.appearance) {
        // Default color is black
        const strokeColor = this.color
          ? Array.from(this.color).map(c => c / 255)
          : [0, 0, 0];
        const strokeAlpha = parameters.dict.get("CA");

        this._setDefaultAppearance({
          xref: parameters.xref,
          extra: "[] 0 d 1 w",
          strokeColor,
          strokeAlpha,
          pointsCallback: (buffer, points) => {
            const dy = (points[0].y - points[2].y) / 6;
            let shift = dy;
            let x = points[2].x;
            const y = points[2].y;
            const xEnd = points[3].x;
            buffer.push(`${x} ${y + shift} m`);
            do {
              x += 2;
              shift = shift === 0 ? dy : 0;
              buffer.push(`${x} ${y + shift} l`);
            } while (x < xEnd);
            buffer.push("S");
            return [points[2].x, xEnd, y - 2 * dy, y + 2 * dy];
          },
        });
      }
    } else {
      this.data.hasPopup = false;
    }
  }
}

class StrikeOutAnnotation extends MarkupAnnotation {
  constructor(parameters) {
    super(parameters);

    this.data.annotationType = AnnotationType.STRIKEOUT;

    const quadPoints = (this.data.quadPoints = getQuadPoints(
      parameters.dict,
      null
    ));
    if (quadPoints) {
      if (!this.appearance) {
        // Default color is black
        const strokeColor = this.color
          ? Array.from(this.color).map(c => c / 255)
          : [0, 0, 0];
        const strokeAlpha = parameters.dict.get("CA");

        this._setDefaultAppearance({
          xref: parameters.xref,
          extra: "[] 0 d 1 w",
          strokeColor,
          strokeAlpha,
          pointsCallback: (buffer, points) => {
            buffer.push(
              `${(points[0].x + points[2].x) / 2} ` +
                `${(points[0].y + points[2].y) / 2} m`,
              `${(points[1].x + points[3].x) / 2} ` +
                `${(points[1].y + points[3].y) / 2} l`,
              "S"
            );
            return [points[0].x, points[1].x, points[3].y, points[1].y];
          },
        });
      }
    } else {
      this.data.hasPopup = false;
    }
  }
}

class StampAnnotation extends MarkupAnnotation {
  constructor(parameters) {
    super(parameters);

    this.data.annotationType = AnnotationType.STAMP;
  }
}

class FileAttachmentAnnotation extends MarkupAnnotation {
  constructor(parameters) {
    super(parameters);

    const file = new FileSpec(parameters.dict.get("FS"), parameters.xref);

    this.data.annotationType = AnnotationType.FILEATTACHMENT;
    this.data.file = file.serializable;
  }
}

export {
  Annotation,
  AnnotationBorderStyle,
  AnnotationFactory,
  getQuadPoints,
  MarkupAnnotation,
};<|MERGE_RESOLUTION|>--- conflicted
+++ resolved
@@ -1246,64 +1246,6 @@
 
     data.readOnly = this.hasFieldFlag(AnnotationFieldFlag.READONLY);
     data.hidden = this._hasFlag(data.annotationFlags, AnnotationFlag.HIDDEN);
-<<<<<<< HEAD
-
-    // Hide signatures because we cannot validate them, and unset the fieldValue
-    // since it's (most likely) a `Dict` which is non-serializable and will thus
-    // cause errors when sending annotations to the main-thread (issue 10347).
-    //if (data.fieldType === "Sig") {
-    //data.fieldValue = null;
-    //this.setFlags(AnnotationFlag.HIDDEN);
-    //data.hidden = true;
-    //}
-  }
-
-  /**
-   * Construct the (fully qualified) field name from the (partial) field
-   * names of the field and its ancestors.
-   *
-   * @private
-   * @memberof WidgetAnnotation
-   * @param {Dict} dict - Complete widget annotation dictionary
-   * @returns {string}
-   */
-  _constructFieldName(dict) {
-    // Both the `Parent` and `T` fields are optional. While at least one of
-    // them should be provided, bad PDF generators may fail to do so.
-    if (!dict.has("T") && !dict.has("Parent")) {
-      warn("Unknown field name, falling back to empty field name.");
-      return "";
-    }
-
-    // If no parent exists, the partial and fully qualified names are equal.
-    if (!dict.has("Parent")) {
-      return stringToPDFString(dict.get("T"));
-    }
-
-    // Form the fully qualified field name by appending the partial name to
-    // the parent's fully qualified name, separated by a period.
-    const fieldName = [];
-    if (dict.has("T")) {
-      fieldName.unshift(stringToPDFString(dict.get("T")));
-    }
-
-    let loopDict = dict;
-    while (loopDict.has("Parent")) {
-      loopDict = loopDict.get("Parent");
-      if (!isDict(loopDict)) {
-        // Even though it is not allowed according to the PDF specification,
-        // bad PDF generators may provide a `Parent` entry that is not a
-        // dictionary, but `null` for example (issue 8143).
-        break;
-      }
-
-      if (loopDict.has("T")) {
-        fieldName.unshift(stringToPDFString(loopDict.get("T")));
-      }
-    }
-    return fieldName.join(".");
-=======
->>>>>>> 0b95d698
   }
 
   /**
