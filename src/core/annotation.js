--- conflicted
+++ resolved
@@ -141,22 +141,15 @@
             return new ButtonWidgetAnnotation(parameters);
           case "Ch":
             return new ChoiceWidgetAnnotation(parameters);
-<<<<<<< HEAD
           // #639 modified by ngx-extended-pdf- viewer
           case "Sig":
             if (self.showUnverifiedSignatures) {
               console.log(
                 "The PDF file contains a signature. Please take into account that it can't be verified yet. ngx-extended-pdf-viewer also displays forged signatures, so use this feature only if you're sure what you're doing."
               );
-              const annotation = new SquareAnnotation(parameters);
-              annotation.data.fieldType = "Sig";
-              return annotation;
+              return new SignatureWidgetAnnotation(parameters);
             }
           // #639 end of modification
-=======
-          case "Sig":
-            return new SignatureWidgetAnnotation(parameters);
->>>>>>> d285580f
         }
         warn(
           `Unimplemented widget field type "${fieldType}", ` +
@@ -1231,24 +1224,21 @@
 
     data.readOnly = this.hasFieldFlag(AnnotationFieldFlag.READONLY);
     data.hidden = this._hasFlag(data.annotationFlags, AnnotationFlag.HIDDEN);
-<<<<<<< HEAD
 
     // Hide signatures because we cannot validate them, and unset the fieldValue
     // since it's (most likely) a `Dict` which is non-serializable and will thus
     // cause errors when sending annotations to the main-thread (issue 10347).
     if (data.fieldType === "Sig") {
-      data.fieldValue = null;
+      // data.fieldValue = null; not necessary with pdf.js 2.9
       // #171 modification start
       if (!self.showUnverifiedSignatures) {
         this.setFlags(AnnotationFlag.HIDDEN);
         console.log(
-          "The PDF file contains a signature. Please take into account that it can't be verified yet. ngx-extended-pdf-viewer also displays forged signatures, so use this feature only if you're sure what you're doing."
+          "The PDF file contains a signature. Please take into account that it can't be verified yet. By default, ngx-extended-pdf-viewer hides signatures until you configure it otherwise."
         );
       }
       // #171 modification end
     }
-=======
->>>>>>> d285580f
   }
 
   /**
