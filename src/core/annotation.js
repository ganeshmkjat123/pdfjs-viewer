/* Copyright 2012 Mozilla Foundation
 *
 * Licensed under the Apache License, Version 2.0 (the "License");
 * you may not use this file except in compliance with the License.
 * You may obtain a copy of the License at
 *
 *     http://www.apache.org/licenses/LICENSE-2.0
 *
 * Unless required by applicable law or agreed to in writing, software
 * distributed under the License is distributed on an "AS IS" BASIS,
 * WITHOUT WARRANTIES OR CONDITIONS OF ANY KIND, either express or implied.
 * See the License for the specific language governing permissions and
 * limitations under the License.
 */
/* eslint no-var: error */

import {
<<<<<<< HEAD
=======
  AnnotationActionEventType,
>>>>>>> e389ed62
  AnnotationBorderStyleType,
  AnnotationFieldFlag,
  AnnotationFlag,
  AnnotationReplyType,
  AnnotationType,
  assert,
<<<<<<< HEAD
  isString,
  OPS,
  stringToBytes,
  stringToPDFString,
=======
  bytesToString,
  escapeString,
  getModificationDate,
  isString,
  OPS,
  stringToPDFString,
  unreachable,
>>>>>>> e389ed62
  Util,
  warn,
} from "../shared/util.js";
import { Catalog, FileSpec, ObjectLoader } from "./obj.js";
<<<<<<< HEAD
import { Dict, isDict, isName, isRef, isStream } from "./primitives.js";
import { ColorSpace } from "./colorspace.js";
import { getInheritableProperty } from "./core_utils.js";
import { OperatorList } from "./operator_list.js";
import { Stream } from "./stream.js";
=======
import {
  Dict,
  isDict,
  isName,
  isRef,
  isStream,
  Name,
  RefSet,
} from "./primitives.js";
import { ColorSpace } from "./colorspace.js";
import { getInheritableProperty } from "./core_utils.js";
import { OperatorList } from "./operator_list.js";
import { StringStream } from "./stream.js";
import { writeDict } from "./writer.js";
>>>>>>> e389ed62

class AnnotationFactory {
  /**
   * Create an `Annotation` object of the correct type for the given reference
   * to an annotation dictionary. This yields a promise that is resolved when
   * the `Annotation` object is constructed.
   *
   * @param {XRef} xref
   * @param {Object} ref
   * @param {PDFManager} pdfManager
   * @param {Object} idFactory
   * @returns {Promise} A promise that is resolved with an {Annotation}
   *   instance.
   */
  static create(xref, ref, pdfManager, idFactory) {
<<<<<<< HEAD
    return pdfManager.ensure(this, "_create", [
      xref,
      ref,
      pdfManager,
      idFactory,
    ]);
=======
    return pdfManager.ensureCatalog("acroForm").then(acroForm => {
      return pdfManager.ensure(this, "_create", [
        xref,
        ref,
        pdfManager,
        idFactory,
        acroForm,
      ]);
    });
>>>>>>> e389ed62
  }

  /**
   * @private
   */
<<<<<<< HEAD
  static _create(xref, ref, pdfManager, idFactory) {
=======
  static _create(xref, ref, pdfManager, idFactory, acroForm) {
>>>>>>> e389ed62
    const dict = xref.fetchIfRef(ref);
    if (!isDict(dict)) {
      return undefined;
    }
<<<<<<< HEAD
=======

>>>>>>> e389ed62
    const id = isRef(ref) ? ref.toString() : `annot_${idFactory.createObjId()}`;

    // Determine the annotation's subtype.
    let subtype = dict.get("Subtype");
    subtype = isName(subtype) ? subtype.name : null;

    // Return the right annotation object based on the subtype and field type.
    const parameters = {
      xref,
      ref,
      dict,
      subtype,
      id,
      pdfManager,
      acroForm: acroForm instanceof Dict ? acroForm : Dict.empty,
    };

    switch (subtype) {
      case "Link":
        return new LinkAnnotation(parameters);

      case "Text":
        return new TextAnnotation(parameters);

      case "Widget":
        let fieldType = getInheritableProperty({ dict, key: "FT" });
        fieldType = isName(fieldType) ? fieldType.name : null;

        switch (fieldType) {
          case "Tx":
            return new TextWidgetAnnotation(parameters);
          case "Btn":
            return new ButtonWidgetAnnotation(parameters);
          case "Ch":
            return new ChoiceWidgetAnnotation(parameters);
        }
        warn(
          'Unimplemented widget field type "' +
            fieldType +
            '", ' +
            "falling back to base field type."
        );
        return new WidgetAnnotation(parameters);

      case "Popup":
        return new PopupAnnotation(parameters);

      case "FreeText":
        return new FreeTextAnnotation(parameters);

      case "Line":
        return new LineAnnotation(parameters);

      case "Square":
        return new SquareAnnotation(parameters);

      case "Circle":
        return new CircleAnnotation(parameters);

      case "PolyLine":
        return new PolylineAnnotation(parameters);

      case "Polygon":
        return new PolygonAnnotation(parameters);

      case "Caret":
        return new CaretAnnotation(parameters);

      case "Ink":
        return new InkAnnotation(parameters);

      case "Highlight":
        return new HighlightAnnotation(parameters);

      case "Underline":
        return new UnderlineAnnotation(parameters);

      case "Squiggly":
        return new SquigglyAnnotation(parameters);

      case "StrikeOut":
        return new StrikeOutAnnotation(parameters);

      case "Stamp":
        return new StampAnnotation(parameters);

      case "FileAttachment":
        return new FileAttachmentAnnotation(parameters);

      default:
        if (!subtype) {
          warn("Annotation is missing the required /Subtype.");
        } else {
          warn(
            'Unimplemented annotation type "' +
              subtype +
              '", ' +
              "falling back to base annotation."
          );
        }
        return new Annotation(parameters);
    }
  }
}

function getQuadPoints(dict, rect) {
  if (!dict.has("QuadPoints")) {
    return null;
  }

  // The region is described as a number of quadrilaterals.
  // Each quadrilateral must consist of eight coordinates.
  const quadPoints = dict.getArray("QuadPoints");
  if (!Array.isArray(quadPoints) || quadPoints.length % 8 > 0) {
    return null;
  }

  const quadPointsLists = [];
  for (let i = 0, ii = quadPoints.length / 8; i < ii; i++) {
    // Each series of eight numbers represents the coordinates for one
    // quadrilateral in the order [x1, y1, x2, y2, x3, y3, x4, y4].
    // Convert this to an array of objects with x and y coordinates.
    quadPointsLists.push([]);
    for (let j = i * 8, jj = i * 8 + 8; j < jj; j += 2) {
      const x = quadPoints[j];
      const y = quadPoints[j + 1];

      // The quadpoints should be ignored if any coordinate in the array
<<<<<<< HEAD
      // lies outside the region specified by the rectangle.
      if (x < rect[0] || x > rect[2] || y < rect[1] || y > rect[3]) {
=======
      // lies outside the region specified by the rectangle. The rectangle
      // can be `null` for markup annotations since their rectangle may be
      // incorrect (fixes bug 1538111).
      if (
        rect !== null &&
        (x < rect[0] || x > rect[2] || y < rect[1] || y > rect[3])
      ) {
>>>>>>> e389ed62
        return null;
      }
      quadPointsLists[i].push({ x, y });
    }
  }
  return quadPointsLists;
}

function getTransformMatrix(rect, bbox, matrix) {
  // 12.5.5: Algorithm: Appearance streams
  const [minX, minY, maxX, maxY] = Util.getAxialAlignedBoundingBox(
    bbox,
    matrix
  );
  if (minX === maxX || minY === maxY) {
    // From real-life file, bbox was [0, 0, 0, 0]. In this case,
    // just apply the transform for rect
    return [1, 0, 0, 1, rect[0], rect[1]];
  }

  const xRatio = (rect[2] - rect[0]) / (maxX - minX);
  const yRatio = (rect[3] - rect[1]) / (maxY - minY);
  return [
    xRatio,
    0,
    0,
    yRatio,
    rect[0] - minX * xRatio,
    rect[1] - minY * yRatio,
  ];
}

class Annotation {
  constructor(params) {
    const dict = params.dict;

    this.setContents(dict.get("Contents"));
    this.setModificationDate(dict.get("M"));
    this.setFlags(dict.get("F"));
    this.setRectangle(dict.getArray("Rect"));
    this.setColor(dict.getArray("C"));
    this.setBorderStyle(dict);
    this.setAppearance(dict);

    this._streams = [];
    if (this.appearance) {
      this._streams.push(this.appearance);
    }

    // Expose public properties using a data object.
    this.data = {
      annotationFlags: this.flags,
      borderStyle: this.borderStyle,
      color: this.color,
      contents: this.contents,
      hasAppearance: !!this.appearance,
      id: params.id,
      modificationDate: this.modificationDate,
      rect: this.rectangle,
      subtype: params.subtype,
    };
  }

  /**
   * @private
   */
  _hasFlag(flags, flag) {
    return !!(flags & flag);
  }

  /**
   * @private
   */
  _isViewable(flags) {
    return (
      !this._hasFlag(flags, AnnotationFlag.INVISIBLE) &&
      !this._hasFlag(flags, AnnotationFlag.HIDDEN) &&
      !this._hasFlag(flags, AnnotationFlag.NOVIEW)
    );
  }

  /**
   * @private
   */
  _isPrintable(flags) {
    return (
      this._hasFlag(flags, AnnotationFlag.PRINT) &&
      !this._hasFlag(flags, AnnotationFlag.INVISIBLE) &&
      !this._hasFlag(flags, AnnotationFlag.HIDDEN)
    );
  }

  /**
   * @type {boolean}
   */
  get viewable() {
    if (this.flags === 0) {
      return true;
    }
    return this._isViewable(this.flags);
  }

  /**
   * @type {boolean}
   */
  get printable() {
    if (this.flags === 0) {
      return false;
    }
    return this._isPrintable(this.flags);
  }

  /**
   * Set the contents.
   *
   * @public
   * @memberof Annotation
   * @param {string} contents - Text to display for the annotation or, if the
   *                            type of annotation does not display text, a
   *                            description of the annotation's contents
   */
  setContents(contents) {
    this.contents = stringToPDFString(contents || "");
  }

  /**
   * Set the modification date.
   *
   * @public
   * @memberof Annotation
   * @param {string} modificationDate - PDF date string that indicates when the
   *                                    annotation was last modified
   */
  setModificationDate(modificationDate) {
    this.modificationDate = isString(modificationDate)
      ? modificationDate
      : null;
  }

  /**
   * Set the flags.
   *
   * @public
   * @memberof Annotation
   * @param {number} flags - Unsigned 32-bit integer specifying annotation
   *                         characteristics
   * @see {@link shared/util.js}
   */
  setFlags(flags) {
    this.flags = Number.isInteger(flags) && flags > 0 ? flags : 0;
  }

  /**
   * Check if a provided flag is set.
   *
   * @public
   * @memberof Annotation
   * @param {number} flag - Hexadecimal representation for an annotation
   *                        characteristic
   * @returns {boolean}
   * @see {@link shared/util.js}
   */
  hasFlag(flag) {
    return this._hasFlag(this.flags, flag);
  }

  /**
   * Set the rectangle.
   *
   * @public
   * @memberof Annotation
   * @param {Array} rectangle - The rectangle array with exactly four entries
   */
  setRectangle(rectangle) {
    if (Array.isArray(rectangle) && rectangle.length === 4) {
      this.rectangle = Util.normalizeRect(rectangle);
    } else {
      this.rectangle = [0, 0, 0, 0];
    }
  }

  /**
   * Set the color and take care of color space conversion.
   * The default value is black, in RGB color space.
   *
   * @public
   * @memberof Annotation
   * @param {Array} color - The color array containing either 0
   *                        (transparent), 1 (grayscale), 3 (RGB) or
   *                        4 (CMYK) elements
   */
  setColor(color) {
    const rgbColor = new Uint8ClampedArray(3);
    if (!Array.isArray(color)) {
      this.color = rgbColor;
      return;
    }

    switch (color.length) {
      case 0: // Transparent, which we indicate with a null value
        this.color = null;
        break;

      case 1: // Convert grayscale to RGB
        ColorSpace.singletons.gray.getRgbItem(color, 0, rgbColor, 0);
        this.color = rgbColor;
        break;

      case 3: // Convert RGB percentages to RGB
        ColorSpace.singletons.rgb.getRgbItem(color, 0, rgbColor, 0);
        this.color = rgbColor;
        break;

      case 4: // Convert CMYK to RGB
        ColorSpace.singletons.cmyk.getRgbItem(color, 0, rgbColor, 0);
        this.color = rgbColor;
        break;

      default:
        this.color = rgbColor;
        break;
    }
  }

  /**
   * Set the border style (as AnnotationBorderStyle object).
   *
   * @public
   * @memberof Annotation
   * @param {Dict} borderStyle - The border style dictionary
   */
  setBorderStyle(borderStyle) {
    if (
      typeof PDFJSDev === "undefined" ||
      PDFJSDev.test("!PRODUCTION || TESTING")
    ) {
      assert(this.rectangle, "setRectangle must have been called previously.");
    }

    this.borderStyle = new AnnotationBorderStyle();
    if (!isDict(borderStyle)) {
      return;
    }
    if (borderStyle.has("BS")) {
      const dict = borderStyle.get("BS");
      const dictType = dict.get("Type");

      if (!dictType || isName(dictType, "Border")) {
        this.borderStyle.setWidth(dict.get("W"), this.rectangle);
        this.borderStyle.setStyle(dict.get("S"));
        this.borderStyle.setDashArray(dict.getArray("D"));
      }
    } else if (borderStyle.has("Border")) {
      const array = borderStyle.getArray("Border");
      if (Array.isArray(array) && array.length >= 3) {
        this.borderStyle.setHorizontalCornerRadius(array[0]);
        this.borderStyle.setVerticalCornerRadius(array[1]);
        this.borderStyle.setWidth(array[2], this.rectangle);

        if (array.length === 4) {
          // Dash array available
          this.borderStyle.setDashArray(array[3]);
        }
      }
    } else {
      // There are no border entries in the dictionary. According to the
      // specification, we should draw a solid border of width 1 in that
      // case, but Adobe Reader did not implement that part of the
      // specification and instead draws no border at all, so we do the same.
      // See also https://github.com/mozilla/pdf.js/issues/6179.
      this.borderStyle.setWidth(0);
    }
  }

  /**
   * Set the (normal) appearance.
   *
   * @public
   * @memberof Annotation
   * @param {Dict} dict - The annotation's data dictionary
   */
  setAppearance(dict) {
    this.appearance = null;

    const appearanceStates = dict.get("AP");
    if (!isDict(appearanceStates)) {
      return;
    }

    // In case the normal appearance is a stream, then it is used directly.
    const normalAppearanceState = appearanceStates.get("N");
    if (isStream(normalAppearanceState)) {
      this.appearance = normalAppearanceState;
      return;
    }
    if (!isDict(normalAppearanceState)) {
      return;
    }

    // In case the normal appearance is a dictionary, the `AS` entry provides
    // the key of the stream in this dictionary.
    const as = dict.get("AS");
    if (!isName(as) || !normalAppearanceState.has(as.name)) {
      return;
    }
    this.appearance = normalAppearanceState.get(as.name);
  }

  loadResources(keys) {
    return this.appearance.dict.getAsync("Resources").then(resources => {
      if (!resources) {
        return undefined;
      }

      const objectLoader = new ObjectLoader(resources, keys, resources.xref);
      return objectLoader.load().then(function () {
        return resources;
      });
    });
  }

  getOperatorList(evaluator, task, renderForms, annotationStorage) {
    if (!this.appearance) {
      return Promise.resolve(new OperatorList());
    }

<<<<<<< HEAD
    const data = this.data;
    const appearanceDict = this.appearance.dict;
=======
    const appearance = this.appearance;
    const data = this.data;
    const appearanceDict = appearance.dict;
>>>>>>> e389ed62
    const resourcesPromise = this.loadResources([
      "ExtGState",
      "ColorSpace",
      "Pattern",
      "Shading",
      "XObject",
      "Font",
    ]);
    const bbox = appearanceDict.getArray("BBox") || [0, 0, 1, 1];
    const matrix = appearanceDict.getArray("Matrix") || [1, 0, 0, 1, 0, 0];
    const transform = getTransformMatrix(data.rect, bbox, matrix);

    return resourcesPromise.then(resources => {
      const opList = new OperatorList();
      opList.addOp(OPS.beginAnnotation, [data.rect, transform, matrix]);
      return evaluator
        .getOperatorList({
<<<<<<< HEAD
          stream: this.appearance,
=======
          stream: appearance,
>>>>>>> e389ed62
          task,
          resources,
          operatorList: opList,
        })
        .then(() => {
          opList.addOp(OPS.endAnnotation, []);
<<<<<<< HEAD
          this.appearance.reset();
=======
          this.reset();
>>>>>>> e389ed62
          return opList;
        });
    });
  }

  async save(evaluator, task, annotationStorage) {
    return null;
  }

  /**
   * Get field data for usage in JS sandbox.
   *
   * Field object is defined here:
   * https://www.adobe.com/content/dam/acom/en/devnet/acrobat/pdfs/js_api_reference.pdf#page=16
   *
   * @public
   * @memberof Annotation
   * @returns {Object | null}
   */
  getFieldObject() {
    return null;
  }

  /**
   * Reset the annotation.
   *
   * This involves resetting the various streams that are either cached on the
   * annotation instance or created during its construction.
   *
   * @public
   * @memberof Annotation
   */
  reset() {
    if (
      (typeof PDFJSDev === "undefined" ||
        PDFJSDev.test("!PRODUCTION || TESTING")) &&
      this.appearance &&
      !this._streams.includes(this.appearance)
    ) {
      unreachable("The appearance stream should always be reset.");
    }

    for (const stream of this._streams) {
      stream.reset();
    }
  }
}

/**
 * Contains all data regarding an annotation's border style.
 */
class AnnotationBorderStyle {
  constructor() {
    this.width = 1;
    this.style = AnnotationBorderStyleType.SOLID;
    this.dashArray = [3];
    this.horizontalCornerRadius = 0;
    this.verticalCornerRadius = 0;
  }

  /**
   * Set the width.
   *
   * @public
   * @memberof AnnotationBorderStyle
   * @param {number} width - The width.
   * @param {Array} rect - The annotation `Rect` entry.
   */
  setWidth(width, rect = [0, 0, 0, 0]) {
    if (
      typeof PDFJSDev === "undefined" ||
      PDFJSDev.test("!PRODUCTION || TESTING")
    ) {
      assert(
        Array.isArray(rect) && rect.length === 4,
        "A valid `rect` parameter must be provided."
      );
    }

    // Some corrupt PDF generators may provide the width as a `Name`,
    // rather than as a number (fixes issue 10385).
    if (isName(width)) {
      this.width = 0; // This is consistent with the behaviour in Adobe Reader.
      return;
    }
    if (Number.isInteger(width)) {
      if (width > 0) {
        const maxWidth = (rect[2] - rect[0]) / 2;
        const maxHeight = (rect[3] - rect[1]) / 2;

        // Ignore large `width`s, since they lead to the Annotation overflowing
        // the size set by the `Rect` entry thus causing the `annotationLayer`
        // to render it over the surrounding document (fixes bug1552113.pdf).
        if (
          maxWidth > 0 &&
          maxHeight > 0 &&
          (width > maxWidth || width > maxHeight)
        ) {
          warn(`AnnotationBorderStyle.setWidth - ignoring width: ${width}`);
          width = 1;
        }
      }
      this.width = width;
    }
  }

  /**
   * Set the style.
   *
   * @public
   * @memberof AnnotationBorderStyle
   * @param {Name} style - The annotation style.
   * @see {@link shared/util.js}
   */
  setStyle(style) {
    if (!isName(style)) {
      return;
    }
    switch (style.name) {
      case "S":
        this.style = AnnotationBorderStyleType.SOLID;
        break;

      case "D":
        this.style = AnnotationBorderStyleType.DASHED;
        break;

      case "B":
        this.style = AnnotationBorderStyleType.BEVELED;
        break;

      case "I":
        this.style = AnnotationBorderStyleType.INSET;
        break;

      case "U":
        this.style = AnnotationBorderStyleType.UNDERLINE;
        break;

      default:
        break;
    }
  }

  /**
   * Set the dash array.
   *
   * @public
   * @memberof AnnotationBorderStyle
   * @param {Array} dashArray - The dash array with at least one element
   */
  setDashArray(dashArray) {
    // We validate the dash array, but we do not use it because CSS does not
    // allow us to change spacing of dashes. For more information, visit
    // http://www.w3.org/TR/css3-background/#the-border-style.
    if (Array.isArray(dashArray) && dashArray.length > 0) {
      // According to the PDF specification: the elements in `dashArray`
      // shall be numbers that are nonnegative and not all equal to zero.
      let isValid = true;
      let allZeros = true;
      for (const element of dashArray) {
        const validNumber = +element >= 0;
        if (!validNumber) {
          isValid = false;
          break;
        } else if (element > 0) {
          allZeros = false;
        }
      }
      if (isValid && !allZeros) {
        this.dashArray = dashArray;
      } else {
        this.width = 0; // Adobe behavior when the array is invalid.
      }
    } else if (dashArray) {
      this.width = 0; // Adobe behavior when the array is invalid.
    }
  }

  /**
   * Set the horizontal corner radius (from a Border dictionary).
   *
   * @public
   * @memberof AnnotationBorderStyle
   * @param {number} radius - The horizontal corner radius.
   */
  setHorizontalCornerRadius(radius) {
    if (Number.isInteger(radius)) {
      this.horizontalCornerRadius = radius;
    }
  }

  /**
   * Set the vertical corner radius (from a Border dictionary).
   *
   * @public
   * @memberof AnnotationBorderStyle
   * @param {number} radius - The vertical corner radius.
   */
  setVerticalCornerRadius(radius) {
    if (Number.isInteger(radius)) {
      this.verticalCornerRadius = radius;
    }
  }
}

class MarkupAnnotation extends Annotation {
  constructor(parameters) {
    super(parameters);

    const dict = parameters.dict;

    if (dict.has("IRT")) {
      const rawIRT = dict.getRaw("IRT");
      this.data.inReplyTo = isRef(rawIRT) ? rawIRT.toString() : null;

      const rt = dict.get("RT");
      this.data.replyType = isName(rt) ? rt.name : AnnotationReplyType.REPLY;
    }

    if (this.data.replyType === AnnotationReplyType.GROUP) {
      // Subordinate annotations in a group should inherit
      // the group attributes from the primary annotation.
      const parent = dict.get("IRT");

      this.data.title = stringToPDFString(parent.get("T") || "");

      this.setContents(parent.get("Contents"));
      this.data.contents = this.contents;

      if (!parent.has("CreationDate")) {
        this.data.creationDate = null;
      } else {
        this.setCreationDate(parent.get("CreationDate"));
        this.data.creationDate = this.creationDate;
      }

      if (!parent.has("M")) {
        this.data.modificationDate = null;
      } else {
        this.setModificationDate(parent.get("M"));
        this.data.modificationDate = this.modificationDate;
      }

      this.data.hasPopup = parent.has("Popup");

      if (!parent.has("C")) {
        // Fall back to the default background color.
        this.data.color = null;
      } else {
        this.setColor(parent.getArray("C"));
        this.data.color = this.color;
      }
    } else {
      this.data.title = stringToPDFString(dict.get("T") || "");

      this.setCreationDate(dict.get("CreationDate"));
      this.data.creationDate = this.creationDate;

      this.data.hasPopup = dict.has("Popup");

      if (!dict.has("C")) {
        // Fall back to the default background color.
        this.data.color = null;
      }
    }
  }

  /**
   * Set the creation date.
   *
   * @public
   * @memberof MarkupAnnotation
   * @param {string} creationDate - PDF date string that indicates when the
   *                                annotation was originally created
   */
  setCreationDate(creationDate) {
    this.creationDate = isString(creationDate) ? creationDate : null;
  }
<<<<<<< HEAD
=======

  _setDefaultAppearance({
    xref,
    extra,
    strokeColor,
    fillColor,
    blendMode,
    pointsCallback,
  }) {
    let minX = Number.MAX_VALUE;
    let minY = Number.MAX_VALUE;
    let maxX = Number.MIN_VALUE;
    let maxY = Number.MIN_VALUE;

    const buffer = ["q"];
    if (extra) {
      buffer.push(extra);
    }
    if (strokeColor) {
      buffer.push(`${strokeColor[0]} ${strokeColor[1]} ${strokeColor[2]} RG`);
    }
    if (fillColor) {
      buffer.push(`${fillColor[0]} ${fillColor[1]} ${fillColor[2]} rg`);
    }

    for (const points of this.data.quadPoints) {
      const [mX, MX, mY, MY] = pointsCallback(buffer, points);
      minX = Math.min(minX, mX);
      maxX = Math.max(maxX, MX);
      minY = Math.min(minY, mY);
      maxY = Math.max(maxY, MY);
    }
    buffer.push("Q");

    const formDict = new Dict(xref);
    const appearanceStreamDict = new Dict(xref);
    appearanceStreamDict.set("Subtype", Name.get("Form"));

    const appearanceStream = new StringStream(buffer.join(" "));
    appearanceStream.dict = appearanceStreamDict;
    formDict.set("Fm0", appearanceStream);

    const gsDict = new Dict(xref);
    if (blendMode) {
      gsDict.set("BM", Name.get(blendMode));
    }

    const stateDict = new Dict(xref);
    stateDict.set("GS0", gsDict);

    const resources = new Dict(xref);
    resources.set("ExtGState", stateDict);
    resources.set("XObject", formDict);

    const appearanceDict = new Dict(xref);
    appearanceDict.set("Resources", resources);
    const bbox = (this.data.rect = [minX, minY, maxX, maxY]);
    appearanceDict.set("BBox", bbox);

    this.appearance = new StringStream("/GS0 gs /Fm0 Do");
    this.appearance.dict = appearanceDict;

    // This method is only called if there is no appearance for the annotation,
    // so `this.appearance` is not pushed yet in the `Annotation` constructor.
    this._streams.push(this.appearance, appearanceStream);
  }
>>>>>>> e389ed62
}

class WidgetAnnotation extends Annotation {
  constructor(params) {
    super(params);

    const dict = params.dict;
    const data = this.data;
<<<<<<< HEAD

    data.annotationType = AnnotationType.WIDGET;
    data.fieldName = this._constructFieldName(dict);
    data.fieldValue = getInheritableProperty({
=======
    this.ref = params.ref;

    data.annotationType = AnnotationType.WIDGET;
    data.fieldName = this._constructFieldName(dict);
    data.actions = this._collectActions(params.xref, dict);

    const fieldValue = getInheritableProperty({
>>>>>>> e389ed62
      dict,
      key: "V",
      getArray: true,
    });
<<<<<<< HEAD
    data.alternativeText = stringToPDFString(dict.get("TU") || "");
    data.defaultAppearance = getInheritableProperty({ dict, key: "DA" }) || "";
    const fieldType = getInheritableProperty({ dict, key: "FT" });
    data.fieldType = isName(fieldType) ? fieldType.name : null;
    this.fieldResources =
      getInheritableProperty({ dict, key: "DR" }) || Dict.empty;

=======
    data.fieldValue = this._decodeFormValue(fieldValue);

    data.alternativeText = stringToPDFString(dict.get("TU") || "");
    data.defaultAppearance =
      getInheritableProperty({ dict, key: "DA" }) ||
      params.acroForm.get("DA") ||
      "";
    const fieldType = getInheritableProperty({ dict, key: "FT" });
    data.fieldType = isName(fieldType) ? fieldType.name : null;

    const localResources = getInheritableProperty({ dict, key: "DR" });
    const acroFormResources = params.acroForm.get("DR");
    this._fieldResources = {
      localResources,
      acroFormResources,
      mergedResources: Dict.merge({
        xref: params.xref,
        dictArray: [localResources, acroFormResources],
        mergeSubDicts: true,
      }),
    };

>>>>>>> e389ed62
    data.fieldFlags = getInheritableProperty({ dict, key: "Ff" });
    if (!Number.isInteger(data.fieldFlags) || data.fieldFlags < 0) {
      data.fieldFlags = 0;
    }

    data.readOnly = this.hasFieldFlag(AnnotationFieldFlag.READONLY);
    data.hidden = this.hasFieldFlag(AnnotationFieldFlag.HIDDEN);

    // Hide signatures because we cannot validate them, and unset the fieldValue
    // since it's (most likely) a `Dict` which is non-serializable and will thus
    // cause errors when sending annotations to the main-thread (issue 10347).
    if (data.fieldType === "Sig") {
      data.fieldValue = null;
      this.setFlags(AnnotationFlag.HIDDEN);
      data.hidden = true;
    }
  }

  /**
   * Construct the (fully qualified) field name from the (partial) field
   * names of the field and its ancestors.
   *
   * @private
   * @memberof WidgetAnnotation
   * @param {Dict} dict - Complete widget annotation dictionary
   * @returns {string}
   */
  _constructFieldName(dict) {
    // Both the `Parent` and `T` fields are optional. While at least one of
    // them should be provided, bad PDF generators may fail to do so.
    if (!dict.has("T") && !dict.has("Parent")) {
      warn("Unknown field name, falling back to empty field name.");
      return "";
    }

    // If no parent exists, the partial and fully qualified names are equal.
    if (!dict.has("Parent")) {
      return stringToPDFString(dict.get("T"));
    }

    // Form the fully qualified field name by appending the partial name to
    // the parent's fully qualified name, separated by a period.
    const fieldName = [];
    if (dict.has("T")) {
      fieldName.unshift(stringToPDFString(dict.get("T")));
    }

    let loopDict = dict;
    while (loopDict.has("Parent")) {
      loopDict = loopDict.get("Parent");
      if (!isDict(loopDict)) {
        // Even though it is not allowed according to the PDF specification,
        // bad PDF generators may provide a `Parent` entry that is not a
        // dictionary, but `null` for example (issue 8143).
        break;
      }

      if (loopDict.has("T")) {
        fieldName.unshift(stringToPDFString(loopDict.get("T")));
      }
    }
    return fieldName.join(".");
<<<<<<< HEAD
=======
  }

  /**
   * Decode the given form value.
   *
   * @private
   * @memberof WidgetAnnotation
   * @param {Array<string>|Name|string} formValue - The (possibly encoded)
   *   form value.
   * @returns {Array<string>|string|null}
   */
  _decodeFormValue(formValue) {
    if (Array.isArray(formValue)) {
      return formValue
        .filter(item => isString(item))
        .map(item => stringToPDFString(item));
    } else if (isName(formValue)) {
      return stringToPDFString(formValue.name);
    } else if (isString(formValue)) {
      return stringToPDFString(formValue);
    }
    return null;
>>>>>>> e389ed62
  }

  /**
   * Check if a provided field flag is set.
   *
   * @public
   * @memberof WidgetAnnotation
   * @param {number} flag - Hexadecimal representation for an annotation
   *                        field characteristic
   * @returns {boolean}
   * @see {@link shared/util.js}
   */
  hasFieldFlag(flag) {
    return !!(this.data.fieldFlags & flag);
  }

  getOperatorList(evaluator, task, renderForms, annotationStorage) {
    // Do not render form elements on the canvas when interactive forms are
    // enabled. The display layer is responsible for rendering them instead.
    if (renderForms) {
      return Promise.resolve(new OperatorList());
    }

    if (!this._hasText) {
      return super.getOperatorList(
        evaluator,
        task,
        renderForms,
        annotationStorage
      );
    }

    return this._getAppearance(evaluator, task, annotationStorage).then(
      content => {
        if (this.appearance && content === null) {
          return super.getOperatorList(
            evaluator,
            task,
            renderForms,
            annotationStorage
          );
        }

        const operatorList = new OperatorList();

        // Even if there is an appearance stream, ignore it. This is the
        // behaviour used by Adobe Reader.
        if (!this.data.defaultAppearance || content === null) {
          return operatorList;
        }

        const matrix = [1, 0, 0, 1, 0, 0];
        const bbox = [
          0,
          0,
          this.data.rect[2] - this.data.rect[0],
          this.data.rect[3] - this.data.rect[1],
        ];

        const transform = getTransformMatrix(this.data.rect, bbox, matrix);
        operatorList.addOp(OPS.beginAnnotation, [
          this.data.rect,
          transform,
          matrix,
        ]);

        const stream = new StringStream(content);
        return evaluator
          .getOperatorList({
            stream,
            task,
            resources: this._fieldResources.mergedResources,
            operatorList,
          })
          .then(function () {
            operatorList.addOp(OPS.endAnnotation, []);
            return operatorList;
          });
      }
    );
  }

  async save(evaluator, task, annotationStorage) {
    if (this.data.fieldValue === annotationStorage[this.data.id]) {
      return null;
    }

    let appearance = await this._getAppearance(
      evaluator,
      task,
      annotationStorage
    );
    if (appearance === null) {
      return null;
    }
    const { xref } = evaluator;

    const dict = xref.fetchIfRef(this.ref);
    if (!isDict(dict)) {
      return null;
    }

    const value = annotationStorage[this.data.id];
    const bbox = [
      0,
      0,
      this.data.rect[2] - this.data.rect[0],
      this.data.rect[3] - this.data.rect[1],
    ];

    const xfa = {
      path: stringToPDFString(dict.get("T") || ""),
      value,
    };

    const newRef = xref.getNewRef();
    const AP = new Dict(xref);
    AP.set("N", newRef);

    const encrypt = xref.encrypt;
    let originalTransform = null;
    let newTransform = null;
    if (encrypt) {
      originalTransform = encrypt.createCipherTransform(
        this.ref.num,
        this.ref.gen
      );
      newTransform = encrypt.createCipherTransform(newRef.num, newRef.gen);
      appearance = newTransform.encryptString(appearance);
    }

    dict.set("V", value);
    dict.set("AP", AP);
    dict.set("M", `D:${getModificationDate()}`);

    const appearanceDict = new Dict(xref);
    appearanceDict.set("Length", appearance.length);
    appearanceDict.set("Subtype", Name.get("Form"));
    appearanceDict.set("Resources", this._getSaveFieldResources(xref));
    appearanceDict.set("BBox", bbox);

    const bufferOriginal = [`${this.ref.num} ${this.ref.gen} obj\n`];
    writeDict(dict, bufferOriginal, originalTransform);
    bufferOriginal.push("\nendobj\n");

    const bufferNew = [`${newRef.num} ${newRef.gen} obj\n`];
    writeDict(appearanceDict, bufferNew, newTransform);
    bufferNew.push(" stream\n");
    bufferNew.push(appearance);
    bufferNew.push("\nendstream\nendobj\n");

    return [
      // data for the original object
      // V field changed + reference for new AP
      { ref: this.ref, data: bufferOriginal.join(""), xfa },
      // data for the new AP
      { ref: newRef, data: bufferNew.join(""), xfa: null },
    ];
  }

  async _getAppearance(evaluator, task, annotationStorage) {
    this._fontName = null;

    const isPassword = this.hasFieldFlag(AnnotationFieldFlag.PASSWORD);
    if (!annotationStorage || isPassword) {
      return null;
    }
    const value = annotationStorage[this.data.id];
    if (value === "") {
      return "";
    }

    const defaultPadding = 2;
    const hPadding = defaultPadding;
    const totalHeight = this.data.rect[3] - this.data.rect[1];
    const totalWidth = this.data.rect[2] - this.data.rect[0];

    const fontInfo = await this._getFontData(evaluator, task);
    const [font, fontName] = fontInfo;
    const fontSize = this._computeFontSize(...fontInfo, totalHeight);
    this._fontName = fontName;

    let descent = font.descent;
    if (isNaN(descent)) {
      descent = 0;
    }

    const vPadding = defaultPadding + Math.abs(descent) * fontSize;
    const defaultAppearance = this.data.defaultAppearance;
    const alignment = this.data.textAlignment;

    if (this.data.comb) {
      return this._getCombAppearance(
        defaultAppearance,
        value,
        totalWidth,
        hPadding,
        vPadding
      );
    }

    if (this.data.multiLine) {
      return this._getMultilineAppearance(
        defaultAppearance,
        value,
        font,
        fontSize,
        totalWidth,
        totalHeight,
        alignment,
        hPadding,
        vPadding
      );
    }

    if (alignment === 0 || alignment > 2) {
      // Left alignment: nothing to do
      return (
        "/Tx BMC q BT " +
        defaultAppearance +
        ` 1 0 0 1 ${hPadding} ${vPadding} Tm (${escapeString(value)}) Tj` +
        " ET Q EMC"
      );
    }

    const renderedText = this._renderText(
      value,
      font,
      fontSize,
      totalWidth,
      alignment,
      hPadding,
      vPadding
    );
    return (
      "/Tx BMC q BT " +
      defaultAppearance +
      ` 1 0 0 1 0 0 Tm ${renderedText}` +
      " ET Q EMC"
    );
  }

  async _getFontData(evaluator, task) {
    const operatorList = new OperatorList();
    const initialState = {
      fontSize: 0,
      font: null,
      fontName: null,
      clone() {
        return this;
      },
    };

    await evaluator.getOperatorList({
      stream: new StringStream(this.data.defaultAppearance),
      task,
      resources: this._fieldResources.mergedResources,
      operatorList,
      initialState,
    });

    return [initialState.font, initialState.fontName, initialState.fontSize];
  }

  _computeFontSize(font, fontName, fontSize, height) {
    if (fontSize === null || fontSize === 0) {
      const em = font.charsToGlyphs("M", true)[0].width / 1000;
      // According to https://en.wikipedia.org/wiki/Em_(typography)
      // an average cap height should be 70% of 1em
      const capHeight = 0.7 * em;
      // 1.5 * capHeight * fontSize seems to be a good value for lineHeight
      fontSize = Math.max(1, Math.floor(height / (1.5 * capHeight)));

      let fontRegex = new RegExp(`/${fontName}\\s+[0-9\.]+\\s+Tf`);
      if (this.data.defaultAppearance.search(fontRegex) === -1) {
        // The font size is missing
        fontRegex = new RegExp(`/${fontName}\\s+Tf`);
      }
      this.data.defaultAppearance = this.data.defaultAppearance.replace(
        fontRegex,
        `/${fontName} ${fontSize} Tf`
      );
    }
    return fontSize;
  }

  _renderText(text, font, fontSize, totalWidth, alignment, hPadding, vPadding) {
    // We need to get the width of the text in order to align it correctly
    const glyphs = font.charsToGlyphs(text);
    const scale = fontSize / 1000;
    let width = 0;
    for (const glyph of glyphs) {
      width += glyph.width * scale;
    }

    let shift;
    if (alignment === 1) {
      // Center
      shift = (totalWidth - width) / 2;
    } else if (alignment === 2) {
      // Right
      shift = totalWidth - width - hPadding;
    } else {
      shift = hPadding;
    }
    shift = shift.toFixed(2);
    vPadding = vPadding.toFixed(2);

    return `${shift} ${vPadding} Td (${escapeString(text)}) Tj`;
  }

  /**
   * @private
   */
  _getSaveFieldResources(xref) {
    if (
      typeof PDFJSDev === "undefined" ||
      PDFJSDev.test("!PRODUCTION || TESTING")
    ) {
      assert(
        this._fontName !== undefined,
        "Expected `_getAppearance()` to have been called."
      );
    }
    const { localResources, acroFormResources } = this._fieldResources;

    if (!this._fontName) {
      return localResources || Dict.empty;
    }
    if (localResources instanceof Dict) {
      const localFont = localResources.get("Font");
      if (localFont instanceof Dict && localFont.has(this._fontName)) {
        return localResources;
      }
    }
    if (acroFormResources instanceof Dict) {
      const acroFormFont = acroFormResources.get("Font");
      if (acroFormFont instanceof Dict && acroFormFont.has(this._fontName)) {
        const subFontDict = new Dict(xref);
        subFontDict.set(this._fontName, acroFormFont.getRaw(this._fontName));

        const subResourcesDict = new Dict(xref);
        subResourcesDict.set("Font", subFontDict);

        return Dict.merge({
          xref,
          dictArray: [subResourcesDict, localResources],
          mergeSubDicts: true,
        });
      }
    }
    return localResources || Dict.empty;
  }

  _collectJS(entry, xref, list, parents) {
    if (!entry) {
      return;
    }

    let parent = null;
    if (isRef(entry)) {
      if (parents.has(entry)) {
        // If we've already found entry then we've a cycle.
        return;
      }
      parent = entry;
      parents.put(parent);
      entry = xref.fetch(entry);
    }
    if (Array.isArray(entry)) {
      for (const element of entry) {
        this._collectJS(element, xref, list, parents);
      }
    } else if (entry instanceof Dict) {
      if (isName(entry.get("S"), "JavaScript") && entry.has("JS")) {
        const js = entry.get("JS");
        let code;
        if (isStream(js)) {
          code = bytesToString(js.getBytes());
        } else {
          code = js;
        }
        code = stringToPDFString(code);
        if (code) {
          list.push(code);
        }
      }
      this._collectJS(entry.getRaw("Next"), xref, list, parents);
    }

    if (parent) {
      parents.remove(parent);
    }
  }

  _collectActions(xref, dict) {
    const actions = Object.create(null);
    if (dict.has("AA")) {
      const additionalActions = dict.get("AA");
      for (const key of additionalActions.getKeys()) {
        if (key in AnnotationActionEventType) {
          const actionDict = additionalActions.getRaw(key);
          const parents = new RefSet();
          const list = [];
          this._collectJS(actionDict, xref, list, parents);
          if (list.length > 0) {
            actions[AnnotationActionEventType[key]] = list;
          }
        }
      }
    }
    // Collect the Action if any (we may have one on pushbutton)
    if (dict.has("A")) {
      const actionDict = dict.get("A");
      const parents = new RefSet();
      const list = [];
      this._collectJS(actionDict, xref, list, parents);
      if (list.length > 0) {
        actions.Action = list;
      }
    }
    return actions;
  }

  getFieldObject() {
    if (this.data.fieldType === "Sig") {
      return {
        id: this.data.id,
        value: null,
        type: "signature",
      };
    }
    return null;
  }
}

class TextWidgetAnnotation extends WidgetAnnotation {
  constructor(params) {
    super(params);

<<<<<<< HEAD
    const dict = params.dict;

    // The field value is always a string.
    this.data.fieldValue = stringToPDFString(this.data.fieldValue || "");
=======
    this._hasText = true;

    const dict = params.dict;

    // The field value is always a string.
    if (!isString(this.data.fieldValue)) {
      this.data.fieldValue = "";
    }
>>>>>>> e389ed62

    // Determine the alignment of text in the field.
    let alignment = getInheritableProperty({ dict, key: "Q" });
    if (!Number.isInteger(alignment) || alignment < 0 || alignment > 2) {
      alignment = null;
    }
    this.data.textAlignment = alignment;

    // Determine the maximum length of text in the field.
    let maximumLength = getInheritableProperty({ dict, key: "MaxLen" });
    if (!Number.isInteger(maximumLength) || maximumLength < 0) {
      maximumLength = null;
    }
    this.data.maxLen = maximumLength;

    // Process field flags for the display layer.
    this.data.multiLine = this.hasFieldFlag(AnnotationFieldFlag.MULTILINE);
    this.data.comb =
      this.hasFieldFlag(AnnotationFieldFlag.COMB) &&
      !this.hasFieldFlag(AnnotationFieldFlag.MULTILINE) &&
      !this.hasFieldFlag(AnnotationFieldFlag.PASSWORD) &&
      !this.hasFieldFlag(AnnotationFieldFlag.FILESELECT) &&
      this.data.maxLen !== null;
  }

  _getCombAppearance(defaultAppearance, text, width, hPadding, vPadding) {
    const combWidth = (width / this.data.maxLen).toFixed(2);
    const buf = [];
    for (const character of text) {
      buf.push(`(${escapeString(character)}) Tj`);
    }

<<<<<<< HEAD
    const operatorList = new OperatorList();
=======
    const renderedComb = buf.join(` ${combWidth} 0 Td `);
    return (
      "/Tx BMC q BT " +
      defaultAppearance +
      ` 1 0 0 1 ${hPadding} ${vPadding} Tm ${renderedComb}` +
      " ET Q EMC"
    );
  }
>>>>>>> e389ed62

  _getMultilineAppearance(
    defaultAppearance,
    text,
    font,
    fontSize,
    width,
    height,
    alignment,
    hPadding,
    vPadding
  ) {
    const lines = text.split(/\r\n|\r|\n/);
    const buf = [];
    const totalWidth = width - 2 * hPadding;
    for (const line of lines) {
      const chunks = this._splitLine(line, font, fontSize, totalWidth);
      for (const chunk of chunks) {
        const padding = buf.length === 0 ? hPadding : 0;
        buf.push(
          this._renderText(
            chunk,
            font,
            fontSize,
            width,
            alignment,
            padding,
            -fontSize // <0 because a line is below the previous one
          )
        );
      }
    }

<<<<<<< HEAD
    const stream = new Stream(stringToBytes(this.data.defaultAppearance));
    return evaluator
      .getOperatorList({
        stream,
        task,
        resources: this.fieldResources,
        operatorList,
      })
      .then(function () {
        return operatorList;
      });
=======
    const renderedText = buf.join("\n");
    return (
      "/Tx BMC q BT " +
      defaultAppearance +
      ` 1 0 0 1 0 ${height} Tm ${renderedText}` +
      " ET Q EMC"
    );
  }

  _splitLine(line, font, fontSize, width) {
    if (line.length <= 1) {
      // Nothing to split
      return [line];
    }

    const scale = fontSize / 1000;
    const whitespace = font.charsToGlyphs(" ", true)[0].width * scale;
    const chunks = [];

    let lastSpacePos = -1,
      startChunk = 0,
      currentWidth = 0;

    for (let i = 0, ii = line.length; i < ii; i++) {
      const character = line.charAt(i);
      if (character === " ") {
        if (currentWidth + whitespace > width) {
          // We can break here
          chunks.push(line.substring(startChunk, i));
          startChunk = i;
          currentWidth = whitespace;
          lastSpacePos = -1;
        } else {
          currentWidth += whitespace;
          lastSpacePos = i;
        }
      } else {
        const charWidth = font.charsToGlyphs(character, false)[0].width * scale;
        if (currentWidth + charWidth > width) {
          // We must break to the last white position (if available)
          if (lastSpacePos !== -1) {
            chunks.push(line.substring(startChunk, lastSpacePos + 1));
            startChunk = i = lastSpacePos + 1;
            lastSpacePos = -1;
            currentWidth = 0;
          } else {
            // Just break in the middle of the word
            chunks.push(line.substring(startChunk, i));
            startChunk = i;
            currentWidth = charWidth;
          }
        } else {
          currentWidth += charWidth;
        }
      }
    }

    if (startChunk < line.length) {
      chunks.push(line.substring(startChunk, line.length));
    }

    return chunks;
  }

  getFieldObject() {
    return {
      id: this.data.id,
      value: this.data.fieldValue,
      multiline: this.data.multiLine,
      password: this.hasFieldFlag(AnnotationFieldFlag.PASSWORD),
      charLimit: this.data.maxLen,
      comb: this.data.comb,
      editable: !this.data.readOnly,
      hidden: this.data.hidden,
      name: this.data.fieldName,
      rect: this.data.rect,
      actions: this.data.actions,
      type: "text",
    };
>>>>>>> e389ed62
  }
}

class ButtonWidgetAnnotation extends WidgetAnnotation {
  constructor(params) {
    super(params);

<<<<<<< HEAD
=======
    this.checkedAppearance = null;
    this.uncheckedAppearance = null;

>>>>>>> e389ed62
    this.data.checkBox =
      !this.hasFieldFlag(AnnotationFieldFlag.RADIO) &&
      !this.hasFieldFlag(AnnotationFieldFlag.PUSHBUTTON);
    this.data.radioButton =
      this.hasFieldFlag(AnnotationFieldFlag.RADIO) &&
      !this.hasFieldFlag(AnnotationFieldFlag.PUSHBUTTON);
    this.data.pushButton = this.hasFieldFlag(AnnotationFieldFlag.PUSHBUTTON);
<<<<<<< HEAD
=======
    this.data.isTooltipOnly = false;
>>>>>>> e389ed62

    if (this.data.checkBox) {
      this._processCheckBox(params);
    } else if (this.data.radioButton) {
      this._processRadioButton(params);
    } else if (this.data.pushButton) {
      this._processPushButton(params);
    } else {
      warn("Invalid field flags for button widget annotation");
    }
  }

<<<<<<< HEAD
  _processCheckBox(params) {
    if (isName(this.data.fieldValue)) {
      this.data.fieldValue = this.data.fieldValue.name;
    }

    const customAppearance = params.dict.get("AP");
    if (!isDict(customAppearance)) {
      return;
    }

    const exportValueOptionsDict = customAppearance.get("D");
    if (!isDict(exportValueOptionsDict)) {
      return;
    }

    const exportValues = exportValueOptionsDict.getKeys();
    const hasCorrectOptionCount = exportValues.length === 2;
    if (!hasCorrectOptionCount) {
=======
  getOperatorList(evaluator, task, renderForms, annotationStorage) {
    if (this.data.pushButton) {
      return super.getOperatorList(
        evaluator,
        task,
        false, // we use normalAppearance to render the button
        annotationStorage
      );
    }

    if (annotationStorage) {
      const value = annotationStorage[this.data.id] || false;
      let appearance;
      if (value) {
        appearance = this.checkedAppearance;
      } else {
        appearance = this.uncheckedAppearance;
      }

      if (appearance) {
        const savedAppearance = this.appearance;
        this.appearance = appearance;
        const operatorList = super.getOperatorList(
          evaluator,
          task,
          renderForms,
          annotationStorage
        );
        this.appearance = savedAppearance;
        return operatorList;
      }

      // No appearance
      return Promise.resolve(new OperatorList());
    }
    return super.getOperatorList(
      evaluator,
      task,
      renderForms,
      annotationStorage
    );
  }

  async save(evaluator, task, annotationStorage) {
    if (this.data.checkBox) {
      return this._saveCheckbox(evaluator, task, annotationStorage);
    }

    if (this.data.radioButton) {
      return this._saveRadioButton(evaluator, task, annotationStorage);
    }

    // Nothing to save
    return null;
  }

  async _saveCheckbox(evaluator, task, annotationStorage) {
    const defaultValue = this.data.fieldValue && this.data.fieldValue !== "Off";
    const value = annotationStorage[this.data.id];

    if (defaultValue === value) {
      return null;
    }

    const dict = evaluator.xref.fetchIfRef(this.ref);
    if (!isDict(dict)) {
      return null;
    }

    const xfa = {
      path: stringToPDFString(dict.get("T") || ""),
      value: value ? this.data.exportValue : "",
    };

    const name = Name.get(value ? this.data.exportValue : "Off");
    dict.set("V", name);
    dict.set("AS", name);
    dict.set("M", `D:${getModificationDate()}`);

    const encrypt = evaluator.xref.encrypt;
    let originalTransform = null;
    if (encrypt) {
      originalTransform = encrypt.createCipherTransform(
        this.ref.num,
        this.ref.gen
      );
    }

    const buffer = [`${this.ref.num} ${this.ref.gen} obj\n`];
    writeDict(dict, buffer, originalTransform);
    buffer.push("\nendobj\n");

    return [{ ref: this.ref, data: buffer.join(""), xfa }];
  }

  async _saveRadioButton(evaluator, task, annotationStorage) {
    const defaultValue = this.data.fieldValue === this.data.buttonValue;
    const value = annotationStorage[this.data.id];

    if (defaultValue === value) {
      return null;
    }

    const dict = evaluator.xref.fetchIfRef(this.ref);
    if (!isDict(dict)) {
      return null;
    }

    const xfa = {
      path: stringToPDFString(dict.get("T") || ""),
      value: value ? this.data.buttonValue : "",
    };

    const name = Name.get(value ? this.data.buttonValue : "Off");
    let parentBuffer = null;
    const encrypt = evaluator.xref.encrypt;

    if (value) {
      if (isRef(this.parent)) {
        const parent = evaluator.xref.fetch(this.parent);
        let parentTransform = null;
        if (encrypt) {
          parentTransform = encrypt.createCipherTransform(
            this.parent.num,
            this.parent.gen
          );
        }
        parent.set("V", name);
        parentBuffer = [`${this.parent.num} ${this.parent.gen} obj\n`];
        writeDict(parent, parentBuffer, parentTransform);
        parentBuffer.push("\nendobj\n");
      } else if (isDict(this.parent)) {
        this.parent.set("V", name);
      }
    }

    dict.set("AS", name);
    dict.set("M", `D:${getModificationDate()}`);

    let originalTransform = null;
    if (encrypt) {
      originalTransform = encrypt.createCipherTransform(
        this.ref.num,
        this.ref.gen
      );
    }

    const buffer = [`${this.ref.num} ${this.ref.gen} obj\n`];
    writeDict(dict, buffer, originalTransform);
    buffer.push("\nendobj\n");

    const newRefs = [{ ref: this.ref, data: buffer.join(""), xfa }];
    if (parentBuffer !== null) {
      newRefs.push({
        ref: this.parent,
        data: parentBuffer.join(""),
        xfa: null,
      });
    }

    return newRefs;
  }

  _processCheckBox(params) {
    const customAppearance = params.dict.get("AP");
    if (!isDict(customAppearance)) {
      return;
    }

    const normalAppearance = customAppearance.get("N");
    if (!isDict(normalAppearance)) {
      return;
    }

    const exportValues = normalAppearance.getKeys();
    if (!exportValues.includes("Off")) {
      // The /Off appearance is optional.
      exportValues.push("Off");
    }
    if (exportValues.length !== 2) {
>>>>>>> e389ed62
      return;
    }

    this.data.exportValue =
      exportValues[0] === "Off" ? exportValues[1] : exportValues[0];
<<<<<<< HEAD
=======

    this.checkedAppearance = normalAppearance.get(this.data.exportValue);
    this.uncheckedAppearance = normalAppearance.get("Off") || null;

    this._streams.push(this.checkedAppearance);
    if (this.uncheckedAppearance) {
      this._streams.push(this.uncheckedAppearance);
    }
>>>>>>> e389ed62
  }

  _processRadioButton(params) {
    this.data.fieldValue = this.data.buttonValue = null;

    // The parent field's `V` entry holds a `Name` object with the appearance
    // state of whichever child field is currently in the "on" state.
    const fieldParent = params.dict.get("Parent");
<<<<<<< HEAD
    if (isDict(fieldParent) && fieldParent.has("V")) {
      const fieldParentValue = fieldParent.get("V");
      if (isName(fieldParentValue)) {
        this.data.fieldValue = fieldParentValue.name;
=======
    if (isDict(fieldParent)) {
      this.parent = params.dict.getRaw("Parent");
      const fieldParentValue = fieldParent.get("V");
      if (isName(fieldParentValue)) {
        this.data.fieldValue = this._decodeFormValue(fieldParentValue);
>>>>>>> e389ed62
      }
    }

    // The button's value corresponds to its appearance state.
    const appearanceStates = params.dict.get("AP");
    if (!isDict(appearanceStates)) {
      return;
    }
<<<<<<< HEAD
    const normalAppearanceState = appearanceStates.get("N");
    if (!isDict(normalAppearanceState)) {
      return;
    }
    for (const key of normalAppearanceState.getKeys()) {
      if (key !== "Off") {
        this.data.buttonValue = key;
=======
    const normalAppearance = appearanceStates.get("N");
    if (!isDict(normalAppearance)) {
      return;
    }
    for (const key of normalAppearance.getKeys()) {
      if (key !== "Off") {
        this.data.buttonValue = this._decodeFormValue(key);
>>>>>>> e389ed62
        break;
      }
    }

    this.checkedAppearance = normalAppearance.get(this.data.buttonValue);
    this.uncheckedAppearance = normalAppearance.get("Off") || null;

    this._streams.push(this.checkedAppearance);
    if (this.uncheckedAppearance) {
      this._streams.push(this.uncheckedAppearance);
    }
  }

  _processPushButton(params) {
    if (
      !params.dict.has("A") &&
      !params.dict.has("AA") &&
      !this.data.alternativeText
    ) {
      warn("Push buttons without action dictionaries are not supported");
      return;
    }

    this.data.isTooltipOnly = !params.dict.has("A") && !params.dict.has("AA");

    Catalog.parseDestDictionary({
      destDict: params.dict,
      resultObj: this.data,
      docBaseUrl: params.pdfManager.docBaseUrl,
    });
  }

  getFieldObject() {
    let type = "button";
    let value = null;
    if (this.data.checkBox) {
      type = "checkbox";
      value = this.data.fieldValue && this.data.fieldValue !== "Off";
    } else if (this.data.radioButton) {
      type = "radiobutton";
      value = this.data.fieldValue === this.data.buttonValue;
    }
    return {
      id: this.data.id,
      value,
      editable: !this.data.readOnly,
      name: this.data.fieldName,
      rect: this.data.rect,
      hidden: this.data.hidden,
      actions: this.data.actions,
      type,
    };
  }

  _processPushButton(params) {
    if (!params.dict.has("A")) {
      warn("Push buttons without action dictionaries are not supported");
      return;
    }

    Catalog.parseDestDictionary({
      destDict: params.dict,
      resultObj: this.data,
      docBaseUrl: params.pdfManager.docBaseUrl,
    });
  }
}

class ChoiceWidgetAnnotation extends WidgetAnnotation {
  constructor(params) {
    super(params);

    // Determine the options. The options array may consist of strings or
    // arrays. If the array consists of arrays, then the first element of
    // each array is the export value and the second element of each array is
    // the display value. If the array consists of strings, then these
    // represent both the export and display value. In this case, we convert
    // it to an array of arrays as well for convenience in the display layer.
    // Note that the specification does not state that the `Opt` field is
    // inheritable, but in practice PDF generators do make annotations
    // inherit the options from a parent annotation (issue 8094).
    this.data.options = [];

    const options = getInheritableProperty({ dict: params.dict, key: "Opt" });
    if (Array.isArray(options)) {
      const xref = params.xref;
      for (let i = 0, ii = options.length; i < ii; i++) {
        const option = xref.fetchIfRef(options[i]);
        const isOptionArray = Array.isArray(option);

        this.data.options[i] = {
<<<<<<< HEAD
          exportValue: isOptionArray ? xref.fetchIfRef(option[0]) : option,
          displayValue: stringToPDFString(
=======
          exportValue: this._decodeFormValue(
            isOptionArray ? xref.fetchIfRef(option[0]) : option
          ),
          displayValue: this._decodeFormValue(
>>>>>>> e389ed62
            isOptionArray ? xref.fetchIfRef(option[1]) : option
          ),
        };
      }
    }

    // The field value can be `null` if no item is selected, a string if one
    // item is selected or an array of strings if multiple items are selected.
    // For consistency in the API and convenience in the display layer, we
    // always make the field value an array with zero, one or multiple items.
    if (isString(this.data.fieldValue)) {
      this.data.fieldValue = [this.data.fieldValue];
    } else if (!this.data.fieldValue) {
      this.data.fieldValue = [];
    }

    // Process field flags for the display layer.
    this.data.combo = this.hasFieldFlag(AnnotationFieldFlag.COMBO);
    this.data.multiSelect = this.hasFieldFlag(AnnotationFieldFlag.MULTISELECT);
    this._hasText = true;
  }

  getFieldObject() {
    const type = this.data.combo ? "combobox" : "listbox";
    const value =
      this.data.fieldValue.length > 0 ? this.data.fieldValue[0] : null;
    return {
      id: this.data.id,
      value,
      editable: !this.data.readOnly,
      name: this.data.fieldName,
      rect: this.data.rect,
      multipleSelection: this.data.multiSelect,
      hidden: this.data.hidden,
      actions: this.data.actions,
      type,
    };
  }
}

class TextAnnotation extends MarkupAnnotation {
  constructor(parameters) {
    const DEFAULT_ICON_SIZE = 22; // px

    super(parameters);

    const dict = parameters.dict;
    this.data.annotationType = AnnotationType.TEXT;

    if (this.data.hasAppearance) {
      this.data.name = "NoIcon";
    } else {
      this.data.rect[1] = this.data.rect[3] - DEFAULT_ICON_SIZE;
      this.data.rect[2] = this.data.rect[0] + DEFAULT_ICON_SIZE;
      this.data.name = dict.has("Name") ? dict.get("Name").name : "Note";
    }

    if (dict.has("State")) {
      this.data.state = dict.get("State") || null;
      this.data.stateModel = dict.get("StateModel") || null;
    } else {
      this.data.state = null;
      this.data.stateModel = null;
    }
  }
}

class LinkAnnotation extends Annotation {
  constructor(params) {
    super(params);

    this.data.annotationType = AnnotationType.LINK;

    const quadPoints = getQuadPoints(params.dict, this.rectangle);
    if (quadPoints) {
      this.data.quadPoints = quadPoints;
    }

    Catalog.parseDestDictionary({
      destDict: params.dict,
      resultObj: this.data,
      docBaseUrl: params.pdfManager.docBaseUrl,
    });
  }
}

class PopupAnnotation extends Annotation {
  constructor(parameters) {
    super(parameters);

    this.data.annotationType = AnnotationType.POPUP;

    let parentItem = parameters.dict.get("Parent");
    if (!parentItem) {
      warn("Popup annotation has a missing or invalid parent annotation.");
      return;
    }

    const parentSubtype = parentItem.get("Subtype");
    this.data.parentType = isName(parentSubtype) ? parentSubtype.name : null;
    const rawParent = parameters.dict.getRaw("Parent");
    this.data.parentId = isRef(rawParent) ? rawParent.toString() : null;

    const rt = parentItem.get("RT");
    if (isName(rt, AnnotationReplyType.GROUP)) {
      // Subordinate annotations in a group should inherit
      // the group attributes from the primary annotation.
      parentItem = parentItem.get("IRT");
    }
<<<<<<< HEAD

    if (!parentItem.has("M")) {
      this.data.modificationDate = null;
    } else {
      this.setModificationDate(parentItem.get("M"));
      this.data.modificationDate = this.modificationDate;
    }

=======

    if (!parentItem.has("M")) {
      this.data.modificationDate = null;
    } else {
      this.setModificationDate(parentItem.get("M"));
      this.data.modificationDate = this.modificationDate;
    }

>>>>>>> e389ed62
    if (!parentItem.has("C")) {
      // Fall back to the default background color.
      this.data.color = null;
    } else {
      this.setColor(parentItem.getArray("C"));
      this.data.color = this.color;
    }

    // If the Popup annotation is not viewable, but the parent annotation is,
    // that is most likely a bug. Fallback to inherit the flags from the parent
    // annotation (this is consistent with the behaviour in Adobe Reader).
    if (!this.viewable) {
      const parentFlags = parentItem.get("F");
      if (this._isViewable(parentFlags)) {
        this.setFlags(parentFlags);
      }
    }

    this.data.title = stringToPDFString(parentItem.get("T") || "");
    this.data.contents = stringToPDFString(parentItem.get("Contents") || "");
  }
}

class FreeTextAnnotation extends MarkupAnnotation {
  constructor(parameters) {
    super(parameters);

    this.data.annotationType = AnnotationType.FREETEXT;
  }
}

class LineAnnotation extends MarkupAnnotation {
  constructor(parameters) {
    super(parameters);

    this.data.annotationType = AnnotationType.LINE;

    this.data.lineCoordinates = Util.normalizeRect(
      parameters.dict.getArray("L")
    );
  }
}

class SquareAnnotation extends MarkupAnnotation {
  constructor(parameters) {
    super(parameters);

    this.data.annotationType = AnnotationType.SQUARE;
  }
}

class CircleAnnotation extends MarkupAnnotation {
  constructor(parameters) {
    super(parameters);

    this.data.annotationType = AnnotationType.CIRCLE;
  }
}

class PolylineAnnotation extends MarkupAnnotation {
  constructor(parameters) {
    super(parameters);

    this.data.annotationType = AnnotationType.POLYLINE;
    this.data.vertices = [];

    // The vertices array is an array of numbers representing the alternating
    // horizontal and vertical coordinates, respectively, of each vertex.
    // Convert this to an array of objects with x and y coordinates.
    const rawVertices = parameters.dict.getArray("Vertices");
<<<<<<< HEAD
    this.data.vertices = [];
=======
    if (!Array.isArray(rawVertices)) {
      return;
    }
>>>>>>> e389ed62
    for (let i = 0, ii = rawVertices.length; i < ii; i += 2) {
      this.data.vertices.push({
        x: rawVertices[i],
        y: rawVertices[i + 1],
      });
    }
  }
}

class PolygonAnnotation extends PolylineAnnotation {
  constructor(parameters) {
    // Polygons are specific forms of polylines, so reuse their logic.
    super(parameters);

    this.data.annotationType = AnnotationType.POLYGON;
  }
}

class CaretAnnotation extends MarkupAnnotation {
  constructor(parameters) {
    super(parameters);

    this.data.annotationType = AnnotationType.CARET;
  }
}

class InkAnnotation extends MarkupAnnotation {
  constructor(parameters) {
    super(parameters);

    this.data.annotationType = AnnotationType.INK;
<<<<<<< HEAD

    const xref = parameters.xref;
    const originalInkLists = parameters.dict.getArray("InkList");
    this.data.inkLists = [];
    for (let i = 0, ii = originalInkLists.length; i < ii; ++i) {
=======
    this.data.inkLists = [];

    const rawInkLists = parameters.dict.getArray("InkList");
    if (!Array.isArray(rawInkLists)) {
      return;
    }
    const xref = parameters.xref;
    for (let i = 0, ii = rawInkLists.length; i < ii; ++i) {
>>>>>>> e389ed62
      // The raw ink lists array contains arrays of numbers representing
      // the alternating horizontal and vertical coordinates, respectively,
      // of each vertex. Convert this to an array of objects with x and y
      // coordinates.
      this.data.inkLists.push([]);
<<<<<<< HEAD
      for (let j = 0, jj = originalInkLists[i].length; j < jj; j += 2) {
        this.data.inkLists[i].push({
          x: xref.fetchIfRef(originalInkLists[i][j]),
          y: xref.fetchIfRef(originalInkLists[i][j + 1]),
=======
      for (let j = 0, jj = rawInkLists[i].length; j < jj; j += 2) {
        this.data.inkLists[i].push({
          x: xref.fetchIfRef(rawInkLists[i][j]),
          y: xref.fetchIfRef(rawInkLists[i][j + 1]),
>>>>>>> e389ed62
        });
      }
    }
  }
}

class HighlightAnnotation extends MarkupAnnotation {
  constructor(parameters) {
    super(parameters);

    this.data.annotationType = AnnotationType.HIGHLIGHT;

<<<<<<< HEAD
    const quadPoints = getQuadPoints(parameters.dict, this.rectangle);
    if (quadPoints) {
      this.data.quadPoints = quadPoints;
=======
    const quadPoints = getQuadPoints(parameters.dict, null);
    if (quadPoints) {
      this.data.quadPoints = quadPoints;
      if (!this.appearance) {
        // Default color is yellow in Acrobat Reader
        const fillColor = this.color
          ? Array.from(this.color).map(c => c / 255)
          : [1, 1, 0];
        this._setDefaultAppearance({
          xref: parameters.xref,
          fillColor,
          blendMode: "Multiply",
          pointsCallback: (buffer, points) => {
            buffer.push(`${points[0].x} ${points[0].y} m`);
            buffer.push(`${points[1].x} ${points[1].y} l`);
            buffer.push(`${points[3].x} ${points[3].y} l`);
            buffer.push(`${points[2].x} ${points[2].y} l`);
            buffer.push("f");
            return [points[0].x, points[1].x, points[3].y, points[1].y];
          },
        });
      }
>>>>>>> e389ed62
    }
  }
}

class UnderlineAnnotation extends MarkupAnnotation {
  constructor(parameters) {
    super(parameters);

    this.data.annotationType = AnnotationType.UNDERLINE;

<<<<<<< HEAD
    const quadPoints = getQuadPoints(parameters.dict, this.rectangle);
    if (quadPoints) {
      this.data.quadPoints = quadPoints;
=======
    const quadPoints = getQuadPoints(parameters.dict, null);
    if (quadPoints) {
      this.data.quadPoints = quadPoints;
      if (!this.appearance) {
        // Default color is black
        const strokeColor = this.color
          ? Array.from(this.color).map(c => c / 255)
          : [0, 0, 0];
        this._setDefaultAppearance({
          xref: parameters.xref,
          extra: "[] 0 d 1 w",
          strokeColor,
          pointsCallback: (buffer, points) => {
            buffer.push(`${points[2].x} ${points[2].y} m`);
            buffer.push(`${points[3].x} ${points[3].y} l`);
            buffer.push("S");
            return [points[0].x, points[1].x, points[3].y, points[1].y];
          },
        });
      }
>>>>>>> e389ed62
    }
  }
}

class SquigglyAnnotation extends MarkupAnnotation {
  constructor(parameters) {
    super(parameters);

    this.data.annotationType = AnnotationType.SQUIGGLY;

<<<<<<< HEAD
    const quadPoints = getQuadPoints(parameters.dict, this.rectangle);
    if (quadPoints) {
      this.data.quadPoints = quadPoints;
=======
    const quadPoints = getQuadPoints(parameters.dict, null);
    if (quadPoints) {
      this.data.quadPoints = quadPoints;
      if (!this.appearance) {
        // Default color is black
        const strokeColor = this.color
          ? Array.from(this.color).map(c => c / 255)
          : [0, 0, 0];
        this._setDefaultAppearance({
          xref: parameters.xref,
          extra: "[] 0 d 1 w",
          strokeColor,
          pointsCallback: (buffer, points) => {
            const dy = (points[0].y - points[2].y) / 6;
            let shift = dy;
            let x = points[2].x;
            const y = points[2].y;
            const xEnd = points[3].x;
            buffer.push(`${x} ${y + shift} m`);
            do {
              x += 2;
              shift = shift === 0 ? dy : 0;
              buffer.push(`${x} ${y + shift} l`);
            } while (x < xEnd);
            buffer.push("S");
            return [points[2].x, xEnd, y - 2 * dy, y + 2 * dy];
          },
        });
      }
>>>>>>> e389ed62
    }
  }
}

class StrikeOutAnnotation extends MarkupAnnotation {
  constructor(parameters) {
    super(parameters);

    this.data.annotationType = AnnotationType.STRIKEOUT;

<<<<<<< HEAD
    const quadPoints = getQuadPoints(parameters.dict, this.rectangle);
    if (quadPoints) {
      this.data.quadPoints = quadPoints;
=======
    const quadPoints = getQuadPoints(parameters.dict, null);
    if (quadPoints) {
      this.data.quadPoints = quadPoints;
      if (!this.appearance) {
        // Default color is black
        const strokeColor = this.color
          ? Array.from(this.color).map(c => c / 255)
          : [0, 0, 0];
        this._setDefaultAppearance({
          xref: parameters.xref,
          extra: "[] 0 d 1 w",
          strokeColor,
          pointsCallback: (buffer, points) => {
            buffer.push(
              `${(points[0].x + points[2].x) / 2}` +
                ` ${(points[0].y + points[2].y) / 2} m`
            );
            buffer.push(
              `${(points[1].x + points[3].x) / 2}` +
                ` ${(points[1].y + points[3].y) / 2} l`
            );
            buffer.push("S");
            return [points[0].x, points[1].x, points[3].y, points[1].y];
          },
        });
      }
>>>>>>> e389ed62
    }
  }
}

class StampAnnotation extends MarkupAnnotation {
  constructor(parameters) {
    super(parameters);

    this.data.annotationType = AnnotationType.STAMP;
  }
}

class FileAttachmentAnnotation extends MarkupAnnotation {
  constructor(parameters) {
    super(parameters);

    const file = new FileSpec(parameters.dict.get("FS"), parameters.xref);

    this.data.annotationType = AnnotationType.FILEATTACHMENT;
    this.data.file = file.serializable;
  }
}

export {
  Annotation,
  AnnotationBorderStyle,
  AnnotationFactory,
  MarkupAnnotation,
  getQuadPoints,
};<|MERGE_RESOLUTION|>--- conflicted
+++ resolved
@@ -12,25 +12,15 @@
  * See the License for the specific language governing permissions and
  * limitations under the License.
  */
-/* eslint no-var: error */
 
 import {
-<<<<<<< HEAD
-=======
   AnnotationActionEventType,
->>>>>>> e389ed62
   AnnotationBorderStyleType,
   AnnotationFieldFlag,
   AnnotationFlag,
   AnnotationReplyType,
   AnnotationType,
   assert,
-<<<<<<< HEAD
-  isString,
-  OPS,
-  stringToBytes,
-  stringToPDFString,
-=======
   bytesToString,
   escapeString,
   getModificationDate,
@@ -38,18 +28,10 @@
   OPS,
   stringToPDFString,
   unreachable,
->>>>>>> e389ed62
   Util,
   warn,
 } from "../shared/util.js";
 import { Catalog, FileSpec, ObjectLoader } from "./obj.js";
-<<<<<<< HEAD
-import { Dict, isDict, isName, isRef, isStream } from "./primitives.js";
-import { ColorSpace } from "./colorspace.js";
-import { getInheritableProperty } from "./core_utils.js";
-import { OperatorList } from "./operator_list.js";
-import { Stream } from "./stream.js";
-=======
 import {
   Dict,
   isDict,
@@ -64,7 +46,6 @@
 import { OperatorList } from "./operator_list.js";
 import { StringStream } from "./stream.js";
 import { writeDict } from "./writer.js";
->>>>>>> e389ed62
 
 class AnnotationFactory {
   /**
@@ -80,14 +61,6 @@
    *   instance.
    */
   static create(xref, ref, pdfManager, idFactory) {
-<<<<<<< HEAD
-    return pdfManager.ensure(this, "_create", [
-      xref,
-      ref,
-      pdfManager,
-      idFactory,
-    ]);
-=======
     return pdfManager.ensureCatalog("acroForm").then(acroForm => {
       return pdfManager.ensure(this, "_create", [
         xref,
@@ -97,25 +70,17 @@
         acroForm,
       ]);
     });
->>>>>>> e389ed62
   }
 
   /**
    * @private
    */
-<<<<<<< HEAD
-  static _create(xref, ref, pdfManager, idFactory) {
-=======
   static _create(xref, ref, pdfManager, idFactory, acroForm) {
->>>>>>> e389ed62
     const dict = xref.fetchIfRef(ref);
     if (!isDict(dict)) {
       return undefined;
     }
-<<<<<<< HEAD
-=======
-
->>>>>>> e389ed62
+
     const id = isRef(ref) ? ref.toString() : `annot_${idFactory.createObjId()}`;
 
     // Determine the annotation's subtype.
@@ -244,10 +209,6 @@
       const y = quadPoints[j + 1];
 
       // The quadpoints should be ignored if any coordinate in the array
-<<<<<<< HEAD
-      // lies outside the region specified by the rectangle.
-      if (x < rect[0] || x > rect[2] || y < rect[1] || y > rect[3]) {
-=======
       // lies outside the region specified by the rectangle. The rectangle
       // can be `null` for markup annotations since their rectangle may be
       // incorrect (fixes bug 1538111).
@@ -255,7 +216,6 @@
         rect !== null &&
         (x < rect[0] || x > rect[2] || y < rect[1] || y > rect[3])
       ) {
->>>>>>> e389ed62
         return null;
       }
       quadPointsLists[i].push({ x, y });
@@ -582,14 +542,9 @@
       return Promise.resolve(new OperatorList());
     }
 
-<<<<<<< HEAD
-    const data = this.data;
-    const appearanceDict = this.appearance.dict;
-=======
     const appearance = this.appearance;
     const data = this.data;
     const appearanceDict = appearance.dict;
->>>>>>> e389ed62
     const resourcesPromise = this.loadResources([
       "ExtGState",
       "ColorSpace",
@@ -607,22 +562,14 @@
       opList.addOp(OPS.beginAnnotation, [data.rect, transform, matrix]);
       return evaluator
         .getOperatorList({
-<<<<<<< HEAD
-          stream: this.appearance,
-=======
           stream: appearance,
->>>>>>> e389ed62
           task,
           resources,
           operatorList: opList,
         })
         .then(() => {
           opList.addOp(OPS.endAnnotation, []);
-<<<<<<< HEAD
-          this.appearance.reset();
-=======
           this.reset();
->>>>>>> e389ed62
           return opList;
         });
     });
@@ -902,8 +849,6 @@
   setCreationDate(creationDate) {
     this.creationDate = isString(creationDate) ? creationDate : null;
   }
-<<<<<<< HEAD
-=======
 
   _setDefaultAppearance({
     xref,
@@ -970,7 +915,6 @@
     // so `this.appearance` is not pushed yet in the `Annotation` constructor.
     this._streams.push(this.appearance, appearanceStream);
   }
->>>>>>> e389ed62
 }
 
 class WidgetAnnotation extends Annotation {
@@ -979,12 +923,6 @@
 
     const dict = params.dict;
     const data = this.data;
-<<<<<<< HEAD
-
-    data.annotationType = AnnotationType.WIDGET;
-    data.fieldName = this._constructFieldName(dict);
-    data.fieldValue = getInheritableProperty({
-=======
     this.ref = params.ref;
 
     data.annotationType = AnnotationType.WIDGET;
@@ -992,20 +930,10 @@
     data.actions = this._collectActions(params.xref, dict);
 
     const fieldValue = getInheritableProperty({
->>>>>>> e389ed62
       dict,
       key: "V",
       getArray: true,
     });
-<<<<<<< HEAD
-    data.alternativeText = stringToPDFString(dict.get("TU") || "");
-    data.defaultAppearance = getInheritableProperty({ dict, key: "DA" }) || "";
-    const fieldType = getInheritableProperty({ dict, key: "FT" });
-    data.fieldType = isName(fieldType) ? fieldType.name : null;
-    this.fieldResources =
-      getInheritableProperty({ dict, key: "DR" }) || Dict.empty;
-
-=======
     data.fieldValue = this._decodeFormValue(fieldValue);
 
     data.alternativeText = stringToPDFString(dict.get("TU") || "");
@@ -1028,7 +956,6 @@
       }),
     };
 
->>>>>>> e389ed62
     data.fieldFlags = getInheritableProperty({ dict, key: "Ff" });
     if (!Number.isInteger(data.fieldFlags) || data.fieldFlags < 0) {
       data.fieldFlags = 0;
@@ -1091,8 +1018,6 @@
       }
     }
     return fieldName.join(".");
-<<<<<<< HEAD
-=======
   }
 
   /**
@@ -1115,7 +1040,6 @@
       return stringToPDFString(formValue);
     }
     return null;
->>>>>>> e389ed62
   }
 
   /**
@@ -1556,12 +1480,6 @@
   constructor(params) {
     super(params);
 
-<<<<<<< HEAD
-    const dict = params.dict;
-
-    // The field value is always a string.
-    this.data.fieldValue = stringToPDFString(this.data.fieldValue || "");
-=======
     this._hasText = true;
 
     const dict = params.dict;
@@ -1570,7 +1488,6 @@
     if (!isString(this.data.fieldValue)) {
       this.data.fieldValue = "";
     }
->>>>>>> e389ed62
 
     // Determine the alignment of text in the field.
     let alignment = getInheritableProperty({ dict, key: "Q" });
@@ -1603,9 +1520,6 @@
       buf.push(`(${escapeString(character)}) Tj`);
     }
 
-<<<<<<< HEAD
-    const operatorList = new OperatorList();
-=======
     const renderedComb = buf.join(` ${combWidth} 0 Td `);
     return (
       "/Tx BMC q BT " +
@@ -1614,7 +1528,6 @@
       " ET Q EMC"
     );
   }
->>>>>>> e389ed62
 
   _getMultilineAppearance(
     defaultAppearance,
@@ -1648,19 +1561,6 @@
       }
     }
 
-<<<<<<< HEAD
-    const stream = new Stream(stringToBytes(this.data.defaultAppearance));
-    return evaluator
-      .getOperatorList({
-        stream,
-        task,
-        resources: this.fieldResources,
-        operatorList,
-      })
-      .then(function () {
-        return operatorList;
-      });
-=======
     const renderedText = buf.join("\n");
     return (
       "/Tx BMC q BT " +
@@ -1740,7 +1640,6 @@
       actions: this.data.actions,
       type: "text",
     };
->>>>>>> e389ed62
   }
 }
 
@@ -1748,12 +1647,9 @@
   constructor(params) {
     super(params);
 
-<<<<<<< HEAD
-=======
     this.checkedAppearance = null;
     this.uncheckedAppearance = null;
 
->>>>>>> e389ed62
     this.data.checkBox =
       !this.hasFieldFlag(AnnotationFieldFlag.RADIO) &&
       !this.hasFieldFlag(AnnotationFieldFlag.PUSHBUTTON);
@@ -1761,10 +1657,7 @@
       this.hasFieldFlag(AnnotationFieldFlag.RADIO) &&
       !this.hasFieldFlag(AnnotationFieldFlag.PUSHBUTTON);
     this.data.pushButton = this.hasFieldFlag(AnnotationFieldFlag.PUSHBUTTON);
-<<<<<<< HEAD
-=======
     this.data.isTooltipOnly = false;
->>>>>>> e389ed62
 
     if (this.data.checkBox) {
       this._processCheckBox(params);
@@ -1777,26 +1670,6 @@
     }
   }
 
-<<<<<<< HEAD
-  _processCheckBox(params) {
-    if (isName(this.data.fieldValue)) {
-      this.data.fieldValue = this.data.fieldValue.name;
-    }
-
-    const customAppearance = params.dict.get("AP");
-    if (!isDict(customAppearance)) {
-      return;
-    }
-
-    const exportValueOptionsDict = customAppearance.get("D");
-    if (!isDict(exportValueOptionsDict)) {
-      return;
-    }
-
-    const exportValues = exportValueOptionsDict.getKeys();
-    const hasCorrectOptionCount = exportValues.length === 2;
-    if (!hasCorrectOptionCount) {
-=======
   getOperatorList(evaluator, task, renderForms, annotationStorage) {
     if (this.data.pushButton) {
       return super.getOperatorList(
@@ -1977,14 +1850,11 @@
       exportValues.push("Off");
     }
     if (exportValues.length !== 2) {
->>>>>>> e389ed62
       return;
     }
 
     this.data.exportValue =
       exportValues[0] === "Off" ? exportValues[1] : exportValues[0];
-<<<<<<< HEAD
-=======
 
     this.checkedAppearance = normalAppearance.get(this.data.exportValue);
     this.uncheckedAppearance = normalAppearance.get("Off") || null;
@@ -1993,7 +1863,6 @@
     if (this.uncheckedAppearance) {
       this._streams.push(this.uncheckedAppearance);
     }
->>>>>>> e389ed62
   }
 
   _processRadioButton(params) {
@@ -2002,18 +1871,11 @@
     // The parent field's `V` entry holds a `Name` object with the appearance
     // state of whichever child field is currently in the "on" state.
     const fieldParent = params.dict.get("Parent");
-<<<<<<< HEAD
-    if (isDict(fieldParent) && fieldParent.has("V")) {
-      const fieldParentValue = fieldParent.get("V");
-      if (isName(fieldParentValue)) {
-        this.data.fieldValue = fieldParentValue.name;
-=======
     if (isDict(fieldParent)) {
       this.parent = params.dict.getRaw("Parent");
       const fieldParentValue = fieldParent.get("V");
       if (isName(fieldParentValue)) {
         this.data.fieldValue = this._decodeFormValue(fieldParentValue);
->>>>>>> e389ed62
       }
     }
 
@@ -2022,15 +1884,6 @@
     if (!isDict(appearanceStates)) {
       return;
     }
-<<<<<<< HEAD
-    const normalAppearanceState = appearanceStates.get("N");
-    if (!isDict(normalAppearanceState)) {
-      return;
-    }
-    for (const key of normalAppearanceState.getKeys()) {
-      if (key !== "Off") {
-        this.data.buttonValue = key;
-=======
     const normalAppearance = appearanceStates.get("N");
     if (!isDict(normalAppearance)) {
       return;
@@ -2038,7 +1891,6 @@
     for (const key of normalAppearance.getKeys()) {
       if (key !== "Off") {
         this.data.buttonValue = this._decodeFormValue(key);
->>>>>>> e389ed62
         break;
       }
     }
@@ -2092,19 +1944,6 @@
       type,
     };
   }
-
-  _processPushButton(params) {
-    if (!params.dict.has("A")) {
-      warn("Push buttons without action dictionaries are not supported");
-      return;
-    }
-
-    Catalog.parseDestDictionary({
-      destDict: params.dict,
-      resultObj: this.data,
-      docBaseUrl: params.pdfManager.docBaseUrl,
-    });
-  }
 }
 
 class ChoiceWidgetAnnotation extends WidgetAnnotation {
@@ -2130,15 +1969,10 @@
         const isOptionArray = Array.isArray(option);
 
         this.data.options[i] = {
-<<<<<<< HEAD
-          exportValue: isOptionArray ? xref.fetchIfRef(option[0]) : option,
-          displayValue: stringToPDFString(
-=======
           exportValue: this._decodeFormValue(
             isOptionArray ? xref.fetchIfRef(option[0]) : option
           ),
           displayValue: this._decodeFormValue(
->>>>>>> e389ed62
             isOptionArray ? xref.fetchIfRef(option[1]) : option
           ),
         };
@@ -2248,7 +2082,6 @@
       // the group attributes from the primary annotation.
       parentItem = parentItem.get("IRT");
     }
-<<<<<<< HEAD
 
     if (!parentItem.has("M")) {
       this.data.modificationDate = null;
@@ -2257,16 +2090,6 @@
       this.data.modificationDate = this.modificationDate;
     }
 
-=======
-
-    if (!parentItem.has("M")) {
-      this.data.modificationDate = null;
-    } else {
-      this.setModificationDate(parentItem.get("M"));
-      this.data.modificationDate = this.modificationDate;
-    }
-
->>>>>>> e389ed62
     if (!parentItem.has("C")) {
       // Fall back to the default background color.
       this.data.color = null;
@@ -2337,13 +2160,9 @@
     // horizontal and vertical coordinates, respectively, of each vertex.
     // Convert this to an array of objects with x and y coordinates.
     const rawVertices = parameters.dict.getArray("Vertices");
-<<<<<<< HEAD
-    this.data.vertices = [];
-=======
     if (!Array.isArray(rawVertices)) {
       return;
     }
->>>>>>> e389ed62
     for (let i = 0, ii = rawVertices.length; i < ii; i += 2) {
       this.data.vertices.push({
         x: rawVertices[i],
@@ -2375,13 +2194,6 @@
     super(parameters);
 
     this.data.annotationType = AnnotationType.INK;
-<<<<<<< HEAD
-
-    const xref = parameters.xref;
-    const originalInkLists = parameters.dict.getArray("InkList");
-    this.data.inkLists = [];
-    for (let i = 0, ii = originalInkLists.length; i < ii; ++i) {
-=======
     this.data.inkLists = [];
 
     const rawInkLists = parameters.dict.getArray("InkList");
@@ -2390,23 +2202,15 @@
     }
     const xref = parameters.xref;
     for (let i = 0, ii = rawInkLists.length; i < ii; ++i) {
->>>>>>> e389ed62
       // The raw ink lists array contains arrays of numbers representing
       // the alternating horizontal and vertical coordinates, respectively,
       // of each vertex. Convert this to an array of objects with x and y
       // coordinates.
       this.data.inkLists.push([]);
-<<<<<<< HEAD
-      for (let j = 0, jj = originalInkLists[i].length; j < jj; j += 2) {
-        this.data.inkLists[i].push({
-          x: xref.fetchIfRef(originalInkLists[i][j]),
-          y: xref.fetchIfRef(originalInkLists[i][j + 1]),
-=======
       for (let j = 0, jj = rawInkLists[i].length; j < jj; j += 2) {
         this.data.inkLists[i].push({
           x: xref.fetchIfRef(rawInkLists[i][j]),
           y: xref.fetchIfRef(rawInkLists[i][j + 1]),
->>>>>>> e389ed62
         });
       }
     }
@@ -2419,11 +2223,6 @@
 
     this.data.annotationType = AnnotationType.HIGHLIGHT;
 
-<<<<<<< HEAD
-    const quadPoints = getQuadPoints(parameters.dict, this.rectangle);
-    if (quadPoints) {
-      this.data.quadPoints = quadPoints;
-=======
     const quadPoints = getQuadPoints(parameters.dict, null);
     if (quadPoints) {
       this.data.quadPoints = quadPoints;
@@ -2446,7 +2245,6 @@
           },
         });
       }
->>>>>>> e389ed62
     }
   }
 }
@@ -2457,11 +2255,6 @@
 
     this.data.annotationType = AnnotationType.UNDERLINE;
 
-<<<<<<< HEAD
-    const quadPoints = getQuadPoints(parameters.dict, this.rectangle);
-    if (quadPoints) {
-      this.data.quadPoints = quadPoints;
-=======
     const quadPoints = getQuadPoints(parameters.dict, null);
     if (quadPoints) {
       this.data.quadPoints = quadPoints;
@@ -2482,7 +2275,6 @@
           },
         });
       }
->>>>>>> e389ed62
     }
   }
 }
@@ -2493,11 +2285,6 @@
 
     this.data.annotationType = AnnotationType.SQUIGGLY;
 
-<<<<<<< HEAD
-    const quadPoints = getQuadPoints(parameters.dict, this.rectangle);
-    if (quadPoints) {
-      this.data.quadPoints = quadPoints;
-=======
     const quadPoints = getQuadPoints(parameters.dict, null);
     if (quadPoints) {
       this.data.quadPoints = quadPoints;
@@ -2527,7 +2314,6 @@
           },
         });
       }
->>>>>>> e389ed62
     }
   }
 }
@@ -2538,11 +2324,6 @@
 
     this.data.annotationType = AnnotationType.STRIKEOUT;
 
-<<<<<<< HEAD
-    const quadPoints = getQuadPoints(parameters.dict, this.rectangle);
-    if (quadPoints) {
-      this.data.quadPoints = quadPoints;
-=======
     const quadPoints = getQuadPoints(parameters.dict, null);
     if (quadPoints) {
       this.data.quadPoints = quadPoints;
@@ -2569,7 +2350,6 @@
           },
         });
       }
->>>>>>> e389ed62
     }
   }
 }
