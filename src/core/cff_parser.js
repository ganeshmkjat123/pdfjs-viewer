--- conflicted
+++ resolved
@@ -18,10 +18,7 @@
   bytesToString,
   FormatError,
   info,
-<<<<<<< HEAD
-=======
   shadow,
->>>>>>> e389ed62
   stringToBytes,
   Util,
   warn,
@@ -223,15 +220,6 @@
   ];
 
   // eslint-disable-next-line no-shadow
-<<<<<<< HEAD
-  function CFFParser(file, properties, seacAnalysisEnabled) {
-    this.bytes = file.getBytes();
-    this.properties = properties;
-    this.seacAnalysisEnabled = !!seacAnalysisEnabled;
-  }
-  CFFParser.prototype = {
-    parse: function CFFParser_parse() {
-=======
   class CFFParser {
     constructor(file, properties, seacAnalysisEnabled) {
       this.bytes = file.getBytes();
@@ -240,7 +228,6 @@
     }
 
     parse() {
->>>>>>> e389ed62
       var properties = this.properties;
       var cff = new CFF();
       this.cff = cff;
@@ -364,14 +351,9 @@
       var offSize = bytes[3];
       var header = new CFFHeader(major, minor, hdrSize, offSize);
       return { obj: header, endPos: hdrSize };
-<<<<<<< HEAD
-    },
-    parseDict: function CFFParser_parseDict(dict) {
-=======
     }
 
     parseDict(dict) {
->>>>>>> e389ed62
       var pos = 0;
 
       function parseOperand() {
@@ -474,14 +456,9 @@
         cffIndex.add(bytes.subarray(offsetStart, offsetEnd));
       }
       return { obj: cffIndex, endPos: end };
-<<<<<<< HEAD
-    },
-    parseNameIndex: function CFFParser_parseNameIndex(index) {
-=======
     }
 
     parseNameIndex(index) {
->>>>>>> e389ed62
       var names = [];
       for (var i = 0, ii = index.count; i < ii; ++i) {
         var name = index.get(i);
@@ -508,19 +485,9 @@
         cffDict.setByKey(key, value);
       }
       return cffDict;
-<<<<<<< HEAD
-    },
-    parseCharString: function CFFParser_parseCharString(
-      state,
-      data,
-      localSubrIndex,
-      globalSubrIndex
-    ) {
-=======
     }
 
     parseCharString(state, data, localSubrIndex, globalSubrIndex) {
->>>>>>> e389ed62
       if (!data || state.callDepth > MAX_SUBR_NESTING) {
         return false;
       }
@@ -697,12 +664,8 @@
       }
       state.stackSize = stackSize;
       return true;
-<<<<<<< HEAD
-    },
-=======
-    }
-
->>>>>>> e389ed62
+    }
+
     parseCharStrings({
       charStrings,
       localSubrIndex,
@@ -771,16 +734,9 @@
         }
       }
       return { charStrings, seacs, widths };
-<<<<<<< HEAD
-    },
-    emptyPrivateDictionary: function CFFParser_emptyPrivateDictionary(
-      parentDict
-    ) {
-=======
     }
 
     emptyPrivateDictionary(parentDict) {
->>>>>>> e389ed62
       var privateDict = this.createDict(CFFPrivateDict, [], parentDict.strings);
       parentDict.setByKey(18, [0, 0]);
       parentDict.privateDict = privateDict;
@@ -894,19 +850,9 @@
       var raw = bytes.subarray(start, end);
 
       return new CFFCharset(false, format, charset, raw);
-<<<<<<< HEAD
-    },
-    parseEncoding: function CFFParser_parseEncoding(
-      pos,
-      properties,
-      strings,
-      charset
-    ) {
-=======
     }
 
     parseEncoding(pos, properties, strings, charset) {
->>>>>>> e389ed62
       var encoding = Object.create(null);
       var bytes = this.bytes;
       var predefined = false;
@@ -973,14 +919,9 @@
       }
       format = format & 0x7f;
       return new CFFEncoding(predefined, format, encoding, raw);
-<<<<<<< HEAD
-    },
-    parseFDSelect: function CFFParser_parseFDSelect(pos, length) {
-=======
     }
 
     parseFDSelect(pos, length) {
->>>>>>> e389ed62
       var bytes = this.bytes;
       var format = bytes[pos++];
       var fdSelect = [];
@@ -1021,25 +962,14 @@
       }
 
       return new CFFFDSelect(format, fdSelect);
-<<<<<<< HEAD
-    },
-  };
-=======
-    }
-  }
->>>>>>> e389ed62
+    }
+  }
   return CFFParser;
 })();
 
 // Compact Font Format
-<<<<<<< HEAD
-var CFF = (function CFFClosure() {
-  // eslint-disable-next-line no-shadow
-  function CFF() {
-=======
 class CFF {
   constructor() {
->>>>>>> e389ed62
     this.header = null;
     this.names = [];
     this.topDict = null;
@@ -1056,38 +986,6 @@
 
     this.isCIDFont = false;
   }
-<<<<<<< HEAD
-  CFF.prototype = {
-    duplicateFirstGlyph: function CFF_duplicateFirstGlyph() {
-      // Browsers will not display a glyph at position 0. Typically glyph 0 is
-      // notdef, but a number of fonts put a valid glyph there so it must be
-      // duplicated and appended.
-      if (this.charStrings.count >= 65535) {
-        warn("Not enough space in charstrings to duplicate first glyph.");
-        return;
-      }
-      var glyphZero = this.charStrings.get(0);
-      this.charStrings.add(glyphZero);
-      if (this.isCIDFont) {
-        this.fdSelect.fdSelect.push(this.fdSelect.fdSelect[0]);
-      }
-    },
-    hasGlyphId: function CFF_hasGlyphID(id) {
-      if (id < 0 || id >= this.charStrings.count) {
-        return false;
-      }
-      var glyph = this.charStrings.get(id);
-      return glyph.length > 0;
-    },
-  };
-
-  return CFF;
-})();
-
-var CFFHeader = (function CFFHeaderClosure() {
-  // eslint-disable-next-line no-shadow
-  function CFFHeader(major, minor, hdrSize, offSize) {
-=======
 
   duplicateFirstGlyph() {
     // Browsers will not display a glyph at position 0. Typically glyph 0 is
@@ -1115,7 +1013,6 @@
 
 class CFFHeader {
   constructor(major, minor, hdrSize, offSize) {
->>>>>>> e389ed62
     this.major = major;
     this.minor = minor;
     this.hdrSize = hdrSize;
@@ -1123,47 +1020,6 @@
   }
 }
 
-<<<<<<< HEAD
-var CFFStrings = (function CFFStringsClosure() {
-  // eslint-disable-next-line no-shadow
-  function CFFStrings() {
-    this.strings = [];
-  }
-  CFFStrings.prototype = {
-    get: function CFFStrings_get(index) {
-      if (index >= 0 && index <= NUM_STANDARD_CFF_STRINGS - 1) {
-        return CFFStandardStrings[index];
-      }
-      if (index - NUM_STANDARD_CFF_STRINGS <= this.strings.length) {
-        return this.strings[index - NUM_STANDARD_CFF_STRINGS];
-      }
-      return CFFStandardStrings[0];
-    },
-    getSID: function CFFStrings_getSID(str) {
-      let index = CFFStandardStrings.indexOf(str);
-      if (index !== -1) {
-        return index;
-      }
-      index = this.strings.indexOf(str);
-      if (index !== -1) {
-        return index + NUM_STANDARD_CFF_STRINGS;
-      }
-      return -1;
-    },
-    add: function CFFStrings_add(value) {
-      this.strings.push(value);
-    },
-    get count() {
-      return this.strings.length;
-    },
-  };
-  return CFFStrings;
-})();
-
-var CFFIndex = (function CFFIndexClosure() {
-  // eslint-disable-next-line no-shadow
-  function CFFIndex() {
-=======
 class CFFStrings {
   constructor() {
     this.strings = [];
@@ -1202,16 +1058,10 @@
 
 class CFFIndex {
   constructor() {
->>>>>>> e389ed62
     this.objects = [];
     this.length = 0;
   }
 
-<<<<<<< HEAD
-var CFFDict = (function CFFDictClosure() {
-  // eslint-disable-next-line no-shadow
-  function CFFDict(tables, strings) {
-=======
   add(data) {
     this.length += data.length;
     this.objects.push(data);
@@ -1233,7 +1083,6 @@
 
 class CFFDict {
   constructor(tables, strings) {
->>>>>>> e389ed62
     this.keyToNameMap = tables.keyToNameMap;
     this.nameToKeyMap = tables.nameToKeyMap;
     this.defaults = tables.defaults;
@@ -1243,32 +1092,6 @@
     this.strings = strings;
     this.values = Object.create(null);
   }
-<<<<<<< HEAD
-  CFFDict.prototype = {
-    // value should always be an array
-    setByKey: function CFFDict_setByKey(key, value) {
-      if (!(key in this.keyToNameMap)) {
-        return false;
-      }
-      var valueLength = value.length;
-      // ignore empty values
-      if (valueLength === 0) {
-        return true;
-      }
-      // Ignore invalid values (fixes bug1068432.pdf and bug1308536.pdf).
-      for (var i = 0; i < valueLength; i++) {
-        if (isNaN(value[i])) {
-          warn('Invalid CFFDict value: "' + value + '" for key "' + key + '".');
-          return true;
-        }
-      }
-      var type = this.types[key];
-      // remove the array wrapping these types of values
-      if (type === "num" || type === "sid" || type === "offset") {
-        value = value[0];
-      }
-      this.values[key] = value;
-=======
 
   // value should always be an array
   setByKey(key, value) {
@@ -1278,7 +1101,6 @@
     var valueLength = value.length;
     // ignore empty values
     if (valueLength === 0) {
->>>>>>> e389ed62
       return true;
     }
     // Ignore invalid values (fixes bug1068432.pdf and bug1308536.pdf).
@@ -1392,11 +1214,6 @@
   var tables = null;
 
   // eslint-disable-next-line no-shadow
-<<<<<<< HEAD
-  function CFFTopDict(strings) {
-    if (tables === null) {
-      tables = CFFDict.createTables(layout);
-=======
   class CFFTopDict extends CFFDict {
     constructor(strings) {
       if (tables === null) {
@@ -1404,7 +1221,6 @@
       }
       super(tables, strings);
       this.privateDict = null;
->>>>>>> e389ed62
     }
   }
   return CFFTopDict;
@@ -1434,11 +1250,6 @@
   var tables = null;
 
   // eslint-disable-next-line no-shadow
-<<<<<<< HEAD
-  function CFFPrivateDict(strings) {
-    if (tables === null) {
-      tables = CFFDict.createTables(layout);
-=======
   class CFFPrivateDict extends CFFDict {
     constructor(strings) {
       if (tables === null) {
@@ -1446,7 +1257,6 @@
       }
       super(tables, strings);
       this.subrsIndex = null;
->>>>>>> e389ed62
     }
   }
   return CFFPrivateDict;
@@ -1457,14 +1267,8 @@
   EXPERT: 1,
   EXPERT_SUBSET: 2,
 };
-<<<<<<< HEAD
-var CFFCharset = (function CFFCharsetClosure() {
-  // eslint-disable-next-line no-shadow
-  function CFFCharset(predefined, format, charset, raw) {
-=======
 class CFFCharset {
   constructor(predefined, format, charset, raw) {
->>>>>>> e389ed62
     this.predefined = predefined;
     this.format = format;
     this.charset = charset;
@@ -1472,14 +1276,8 @@
   }
 }
 
-<<<<<<< HEAD
-var CFFEncoding = (function CFFEncodingClosure() {
-  // eslint-disable-next-line no-shadow
-  function CFFEncoding(predefined, format, encoding, raw) {
-=======
 class CFFEncoding {
   constructor(predefined, format, encoding, raw) {
->>>>>>> e389ed62
     this.predefined = predefined;
     this.format = format;
     this.encoding = encoding;
@@ -1487,14 +1285,8 @@
   }
 }
 
-<<<<<<< HEAD
-var CFFFDSelect = (function CFFFDSelectClosure() {
-  // eslint-disable-next-line no-shadow
-  function CFFFDSelect(format, fdSelect) {
-=======
 class CFFFDSelect {
   constructor(format, fdSelect) {
->>>>>>> e389ed62
     this.format = format;
     this.fdSelect = fdSelect;
   }
@@ -1509,61 +1301,6 @@
 
 // Helper class to keep track of where an offset is within the data and helps
 // filling in that offset once it's known.
-<<<<<<< HEAD
-var CFFOffsetTracker = (function CFFOffsetTrackerClosure() {
-  // eslint-disable-next-line no-shadow
-  function CFFOffsetTracker() {
-    this.offsets = Object.create(null);
-  }
-  CFFOffsetTracker.prototype = {
-    isTracking: function CFFOffsetTracker_isTracking(key) {
-      return key in this.offsets;
-    },
-    track: function CFFOffsetTracker_track(key, location) {
-      if (key in this.offsets) {
-        throw new FormatError(`Already tracking location of ${key}`);
-      }
-      this.offsets[key] = location;
-    },
-    offset: function CFFOffsetTracker_offset(value) {
-      for (var key in this.offsets) {
-        this.offsets[key] += value;
-      }
-    },
-    setEntryLocation: function CFFOffsetTracker_setEntryLocation(
-      key,
-      values,
-      output
-    ) {
-      if (!(key in this.offsets)) {
-        throw new FormatError(`Not tracking location of ${key}`);
-      }
-      var data = output.data;
-      var dataOffset = this.offsets[key];
-      var size = 5;
-      for (var i = 0, ii = values.length; i < ii; ++i) {
-        var offset0 = i * size + dataOffset;
-        var offset1 = offset0 + 1;
-        var offset2 = offset0 + 2;
-        var offset3 = offset0 + 3;
-        var offset4 = offset0 + 4;
-        // It's easy to screw up offsets so perform this sanity check.
-        if (
-          data[offset0] !== 0x1d ||
-          data[offset1] !== 0 ||
-          data[offset2] !== 0 ||
-          data[offset3] !== 0 ||
-          data[offset4] !== 0
-        ) {
-          throw new FormatError("writing to an offset that is not empty");
-        }
-        var value = values[i];
-        data[offset0] = 0x1d;
-        data[offset1] = (value >> 24) & 0xff;
-        data[offset2] = (value >> 16) & 0xff;
-        data[offset3] = (value >> 8) & 0xff;
-        data[offset4] = value & 0xff;
-=======
 class CFFOffsetTracker {
   constructor() {
     this.offsets = Object.create(null);
@@ -1608,7 +1345,6 @@
         data[offset4] !== 0
       ) {
         throw new FormatError("writing to an offset that is not empty");
->>>>>>> e389ed62
       }
       var value = values[i];
       data[offset0] = 0x1d;
@@ -1621,42 +1357,11 @@
 }
 
 // Takes a CFF and converts it to the binary representation.
-<<<<<<< HEAD
-var CFFCompiler = (function CFFCompilerClosure() {
-  // eslint-disable-next-line no-shadow
-  function CFFCompiler(cff) {
-=======
 class CFFCompiler {
   constructor(cff) {
->>>>>>> e389ed62
     this.cff = cff;
   }
 
-<<<<<<< HEAD
-      if (cff.isCIDFont) {
-        // The spec is unclear on how font matrices should relate to each other
-        // when there is one in the main top dict and the sub top dicts.
-        // Windows handles this differently than linux and osx so we have to
-        // normalize to work on all.
-        // Rules based off of some mailing list discussions:
-        // - If main font has a matrix and subfont doesn't, use the main matrix.
-        // - If no main font matrix and there is a subfont matrix, use the
-        //   subfont matrix.
-        // - If both have matrices, concat together.
-        // - If neither have matrices, use default.
-        // To make this work on all platforms we move the top matrix into each
-        // sub top dict and concat if necessary.
-        if (cff.topDict.hasName("FontMatrix")) {
-          var base = cff.topDict.getByName("FontMatrix");
-          cff.topDict.removeByName("FontMatrix");
-          for (var i = 0, ii = cff.fdArray.length; i < ii; i++) {
-            var subDict = cff.fdArray[i];
-            var matrix = base.slice(0);
-            if (subDict.hasName("FontMatrix")) {
-              matrix = Util.transform(matrix, subDict.getByName("FontMatrix"));
-            }
-            subDict.setByName("FontMatrix", matrix);
-=======
   compile() {
     var cff = this.cff;
     var output = {
@@ -1696,7 +1401,6 @@
           var matrix = base.slice(0);
           if (subDict.hasName("FontMatrix")) {
             matrix = Util.transform(matrix, subDict.getByName("FontMatrix"));
->>>>>>> e389ed62
           }
           subDict.setByName("FontMatrix", matrix);
         }
@@ -1709,14 +1413,6 @@
       cff.topDict.removeByName("XUID");
     }
 
-<<<<<<< HEAD
-      cff.topDict.setByName("charset", 0);
-      var compiled = this.compileTopDicts(
-        [cff.topDict],
-        output.length,
-        cff.isCIDFont
-      );
-=======
     cff.topDict.setByName("charset", 0);
     var compiled = this.compileTopDicts(
       [cff.topDict],
@@ -1769,7 +1465,6 @@
       // dictionary keys, but the sanitizer doesn't like them so remove them.
       compiled = this.compileTopDicts(cff.fdArray, output.length, true);
       topDictTracker.setEntryLocation("FDArray", [output.length], output);
->>>>>>> e389ed62
       output.add(compiled.output);
       var fontDictTrackers = compiled.trackers;
 
@@ -1778,49 +1473,6 @@
 
     this.compilePrivateDicts([cff.topDict], [topDictTracker], output);
 
-<<<<<<< HEAD
-      // Now start on the other entries that have no specific order.
-      if (cff.encoding && cff.topDict.hasName("Encoding")) {
-        if (cff.encoding.predefined) {
-          topDictTracker.setEntryLocation(
-            "Encoding",
-            [cff.encoding.format],
-            output
-          );
-        } else {
-          var encoding = this.compileEncoding(cff.encoding);
-          topDictTracker.setEntryLocation("Encoding", [output.length], output);
-          output.add(encoding);
-        }
-      }
-      var charset = this.compileCharset(
-        cff.charset,
-        cff.charStrings.count,
-        cff.strings,
-        cff.isCIDFont
-      );
-      topDictTracker.setEntryLocation("charset", [output.length], output);
-      output.add(charset);
-
-      var charStrings = this.compileCharStrings(cff.charStrings);
-      topDictTracker.setEntryLocation("CharStrings", [output.length], output);
-      output.add(charStrings);
-
-      if (cff.isCIDFont) {
-        // For some reason FDSelect must be in front of FDArray on windows. OSX
-        // and linux don't seem to care.
-        topDictTracker.setEntryLocation("FDSelect", [output.length], output);
-        var fdSelect = this.compileFDSelect(cff.fdSelect);
-        output.add(fdSelect);
-        // It is unclear if the sub font dictionary can have CID related
-        // dictionary keys, but the sanitizer doesn't like them so remove them.
-        compiled = this.compileTopDicts(cff.fdArray, output.length, true);
-        topDictTracker.setEntryLocation("FDArray", [output.length], output);
-        output.add(compiled.output);
-        var fontDictTrackers = compiled.trackers;
-
-        this.compilePrivateDicts(cff.fdArray, fontDictTrackers, output);
-=======
     // If the font data ends with INDEX whose object data is zero-length,
     // the sanitizer will bail out. Add a dummy byte to avoid that.
     output.add([0]);
@@ -1931,7 +1583,6 @@
           char = "_";
         }
         sanitizedName[j] = char;
->>>>>>> e389ed62
       }
       sanitizedName = sanitizedName.join("");
 
@@ -1968,127 +1619,6 @@
     };
   }
 
-<<<<<<< HEAD
-      return output.data;
-    },
-    encodeNumber: function CFFCompiler_encodeNumber(value) {
-      if (parseFloat(value) === parseInt(value, 10) && !isNaN(value)) {
-        // isInt
-        return this.encodeInteger(value);
-      }
-      return this.encodeFloat(value);
-    },
-    encodeFloat: function CFFCompiler_encodeFloat(num) {
-      var value = num.toString();
-
-      // rounding inaccurate doubles
-      var m = /\.(\d*?)(?:9{5,20}|0{5,20})\d{0,2}(?:e(.+)|$)/.exec(value);
-      if (m) {
-        var epsilon = parseFloat("1e" + ((m[2] ? +m[2] : 0) + m[1].length));
-        value = (Math.round(num * epsilon) / epsilon).toString();
-      }
-
-      var nibbles = "";
-      var i, ii;
-      for (i = 0, ii = value.length; i < ii; ++i) {
-        var a = value[i];
-        if (a === "e") {
-          nibbles += value[++i] === "-" ? "c" : "b";
-        } else if (a === ".") {
-          nibbles += "a";
-        } else if (a === "-") {
-          nibbles += "e";
-        } else {
-          nibbles += a;
-        }
-      }
-      nibbles += nibbles.length & 1 ? "f" : "ff";
-      var out = [30];
-      for (i = 0, ii = nibbles.length; i < ii; i += 2) {
-        out.push(parseInt(nibbles.substring(i, i + 2), 16));
-      }
-      return out;
-    },
-    encodeInteger: function CFFCompiler_encodeInteger(value) {
-      var code;
-      if (value >= -107 && value <= 107) {
-        code = [value + 139];
-      } else if (value >= 108 && value <= 1131) {
-        value = value - 108;
-        code = [(value >> 8) + 247, value & 0xff];
-      } else if (value >= -1131 && value <= -108) {
-        value = -value - 108;
-        code = [(value >> 8) + 251, value & 0xff];
-      } else if (value >= -32768 && value <= 32767) {
-        code = [0x1c, (value >> 8) & 0xff, value & 0xff];
-      } else {
-        code = [
-          0x1d,
-          (value >> 24) & 0xff,
-          (value >> 16) & 0xff,
-          (value >> 8) & 0xff,
-          value & 0xff,
-        ];
-      }
-      return code;
-    },
-    compileHeader: function CFFCompiler_compileHeader(header) {
-      return [header.major, header.minor, header.hdrSize, header.offSize];
-    },
-    compileNameIndex: function CFFCompiler_compileNameIndex(names) {
-      var nameIndex = new CFFIndex();
-      for (var i = 0, ii = names.length; i < ii; ++i) {
-        var name = names[i];
-        // OTS doesn't allow names to be over 127 characters.
-        var length = Math.min(name.length, 127);
-        var sanitizedName = new Array(length);
-        for (var j = 0; j < length; j++) {
-          // OTS requires chars to be between a range and not certain other
-          // chars.
-          var char = name[j];
-          if (
-            char < "!" ||
-            char > "~" ||
-            char === "[" ||
-            char === "]" ||
-            char === "(" ||
-            char === ")" ||
-            char === "{" ||
-            char === "}" ||
-            char === "<" ||
-            char === ">" ||
-            char === "/" ||
-            char === "%"
-          ) {
-            char = "_";
-          }
-          sanitizedName[j] = char;
-        }
-        sanitizedName = sanitizedName.join("");
-
-        if (sanitizedName === "") {
-          sanitizedName = "Bad_Font_Name";
-        }
-        nameIndex.add(stringToBytes(sanitizedName));
-      }
-      return this.compileIndex(nameIndex);
-    },
-    compileTopDicts: function CFFCompiler_compileTopDicts(
-      dicts,
-      length,
-      removeCidKeys
-    ) {
-      var fontDictTrackers = [];
-      var fdArrayIndex = new CFFIndex();
-      for (var i = 0, ii = dicts.length; i < ii; ++i) {
-        var fontDict = dicts[i];
-        if (removeCidKeys) {
-          fontDict.removeByName("CIDFontVersion");
-          fontDict.removeByName("CIDFontRevision");
-          fontDict.removeByName("CIDFontType");
-          fontDict.removeByName("CIDCount");
-          fontDict.removeByName("UIDBase");
-=======
   compilePrivateDicts(dicts, trackers, output) {
     for (var i = 0, ii = dicts.length; i < ii; ++i) {
       var fontDict = dicts[i];
@@ -2179,56 +1709,8 @@
             break;
           default:
             throw new FormatError(`Unknown data type of ${type}`);
->>>>>>> e389ed62
-        }
-      }
-<<<<<<< HEAD
-      fdArrayIndex = this.compileIndex(fdArrayIndex, fontDictTrackers);
-      return {
-        trackers: fontDictTrackers,
-        output: fdArrayIndex,
-      };
-    },
-    compilePrivateDicts: function CFFCompiler_compilePrivateDicts(
-      dicts,
-      trackers,
-      output
-    ) {
-      for (var i = 0, ii = dicts.length; i < ii; ++i) {
-        var fontDict = dicts[i];
-        var privateDict = fontDict.privateDict;
-        if (!privateDict || !fontDict.hasName("Private")) {
-          throw new FormatError("There must be a private dictionary.");
-        }
-        var privateDictTracker = new CFFOffsetTracker();
-        var privateDictData = this.compileDict(privateDict, privateDictTracker);
-
-        var outputLength = output.length;
-        privateDictTracker.offset(outputLength);
-        if (!privateDictData.length) {
-          // The private dictionary was empty, set the output length to zero to
-          // ensure the offset length isn't out of bounds in the eyes of the
-          // sanitizer.
-          outputLength = 0;
-        }
-
-        trackers[i].setEntryLocation(
-          "Private",
-          [privateDictData.length, outputLength],
-          output
-        );
-        output.add(privateDictData);
-
-        if (privateDict.subrsIndex && privateDict.hasName("Subrs")) {
-          var subrs = this.compileIndex(privateDict.subrsIndex);
-          privateDictTracker.setEntryLocation(
-            "Subrs",
-            [privateDictData.length],
-            output
-          );
-          output.add(subrs);
-        }
-=======
+        }
+      }
       out = out.concat(dict.opcodes[key]);
     }
     return out;
@@ -2256,7 +1738,6 @@
       if (glyph.length === 0) {
         charStringsIndex.add(new Uint8Array([0x8b, 0x0e]));
         continue;
->>>>>>> e389ed62
       }
       charStringsIndex.add(glyph);
     }
@@ -2305,183 +1786,6 @@
     return this.compileTypedArray(out);
   }
 
-<<<<<<< HEAD
-        for (var j = 0, jj = types.length; j < jj; ++j) {
-          var type = types[j];
-          var value = values[j];
-          switch (type) {
-            case "num":
-            case "sid":
-              out = out.concat(this.encodeNumber(value));
-              break;
-            case "offset":
-              // For offsets we just insert a 32bit integer so we don't have to
-              // deal with figuring out the length of the offset when it gets
-              // replaced later on by the compiler.
-              var name = dict.keyToNameMap[key];
-              // Some offsets have the offset and the length, so just record the
-              // position of the first one.
-              if (!offsetTracker.isTracking(name)) {
-                offsetTracker.track(name, out.length);
-              }
-              out = out.concat([0x1d, 0, 0, 0, 0]);
-              break;
-            case "array":
-            case "delta":
-              out = out.concat(this.encodeNumber(value));
-              for (var k = 1, kk = values.length; k < kk; ++k) {
-                out = out.concat(this.encodeNumber(values[k]));
-              }
-              break;
-            default:
-              throw new FormatError(`Unknown data type of ${type}`);
-          }
-        }
-        out = out.concat(dict.opcodes[key]);
-      }
-      return out;
-    },
-    compileStringIndex: function CFFCompiler_compileStringIndex(strings) {
-      var stringIndex = new CFFIndex();
-      for (var i = 0, ii = strings.length; i < ii; ++i) {
-        stringIndex.add(stringToBytes(strings[i]));
-      }
-      return this.compileIndex(stringIndex);
-    },
-    compileGlobalSubrIndex: function CFFCompiler_compileGlobalSubrIndex() {
-      var globalSubrIndex = this.cff.globalSubrIndex;
-      this.out.writeByteArray(this.compileIndex(globalSubrIndex));
-    },
-    compileCharStrings: function CFFCompiler_compileCharStrings(charStrings) {
-      var charStringsIndex = new CFFIndex();
-      for (var i = 0; i < charStrings.count; i++) {
-        var glyph = charStrings.get(i);
-        // If the CharString outline is empty, replace it with .notdef to
-        // prevent OTS from rejecting the font (fixes bug1252420.pdf).
-        if (glyph.length === 0) {
-          charStringsIndex.add(new Uint8Array([0x8b, 0x0e]));
-          continue;
-        }
-        charStringsIndex.add(glyph);
-      }
-      return this.compileIndex(charStringsIndex);
-    },
-    compileCharset: function CFFCompiler_compileCharset(
-      charset,
-      numGlyphs,
-      strings,
-      isCIDFont
-    ) {
-      // Freetype requires the number of charset strings be correct and MacOS
-      // requires a valid mapping for printing.
-      let out;
-      const numGlyphsLessNotDef = numGlyphs - 1;
-      if (isCIDFont) {
-        // In a CID font, the charset is a mapping of CIDs not SIDs so just
-        // create an identity mapping.
-        out = new Uint8Array([
-          2, // format
-          0, // first CID upper byte
-          0, // first CID lower byte
-          (numGlyphsLessNotDef >> 8) & 0xff,
-          numGlyphsLessNotDef & 0xff,
-        ]);
-      } else {
-        const length = 1 + numGlyphsLessNotDef * 2;
-        out = new Uint8Array(length);
-        out[0] = 0; // format 0
-        let charsetIndex = 0;
-        const numCharsets = charset.charset.length;
-        let warned = false;
-        for (let i = 1; i < out.length; i += 2) {
-          let sid = 0;
-          if (charsetIndex < numCharsets) {
-            const name = charset.charset[charsetIndex++];
-            sid = strings.getSID(name);
-            if (sid === -1) {
-              sid = 0;
-              if (!warned) {
-                warned = true;
-                warn(`Couldn't find ${name} in CFF strings`);
-              }
-            }
-          }
-          out[i] = (sid >> 8) & 0xff;
-          out[i + 1] = sid & 0xff;
-        }
-      }
-      return this.compileTypedArray(out);
-    },
-    compileEncoding: function CFFCompiler_compileEncoding(encoding) {
-      return this.compileTypedArray(encoding.raw);
-    },
-    compileFDSelect: function CFFCompiler_compileFDSelect(fdSelect) {
-      const format = fdSelect.format;
-      let out, i;
-      switch (format) {
-        case 0:
-          out = new Uint8Array(1 + fdSelect.fdSelect.length);
-          out[0] = format;
-          for (i = 0; i < fdSelect.fdSelect.length; i++) {
-            out[i + 1] = fdSelect.fdSelect[i];
-          }
-          break;
-        case 3:
-          const start = 0;
-          let lastFD = fdSelect.fdSelect[0];
-          const ranges = [
-            format,
-            0, // nRanges place holder
-            0, // nRanges place holder
-            (start >> 8) & 0xff,
-            start & 0xff,
-            lastFD,
-          ];
-          for (i = 1; i < fdSelect.fdSelect.length; i++) {
-            const currentFD = fdSelect.fdSelect[i];
-            if (currentFD !== lastFD) {
-              ranges.push((i >> 8) & 0xff, i & 0xff, currentFD);
-              lastFD = currentFD;
-            }
-          }
-          // 3 bytes are pushed for every range and there are 3 header bytes.
-          const numRanges = (ranges.length - 3) / 3;
-          ranges[1] = (numRanges >> 8) & 0xff;
-          ranges[2] = numRanges & 0xff;
-          // sentinel
-          ranges.push((i >> 8) & 0xff, i & 0xff);
-          out = new Uint8Array(ranges);
-          break;
-      }
-      return this.compileTypedArray(out);
-    },
-    compileTypedArray: function CFFCompiler_compileTypedArray(data) {
-      var out = [];
-      for (var i = 0, ii = data.length; i < ii; ++i) {
-        out[i] = data[i];
-      }
-      return out;
-    },
-    compileIndex: function CFFCompiler_compileIndex(index, trackers) {
-      trackers = trackers || [];
-      var objects = index.objects;
-      // First 2 bytes contains the number of objects contained into this index
-      var count = objects.length;
-
-      // If there is no object, just create an index. This technically
-      // should just be [0, 0] but OTS has an issue with that.
-      if (count === 0) {
-        return [0, 0, 0];
-      }
-
-      var data = [(count >> 8) & 0xff, count & 0xff];
-
-      var lastOffset = 1,
-        i;
-      for (i = 0; i < count; ++i) {
-        lastOffset += objects[i].length;
-      }
-=======
   compileEncoding(encoding) {
     return this.compileTypedArray(encoding.raw);
   }
@@ -2539,7 +1843,6 @@
     var objects = index.objects;
     // First 2 bytes contains the number of objects contained into this index
     var count = objects.length;
->>>>>>> e389ed62
 
     // If there is no object, just create an index. This technically
     // should just be [0, 0] but OTS has an issue with that.
@@ -2591,39 +1894,8 @@
         );
       }
 
-<<<<<<< HEAD
-      // Next byte contains the offset size use to reference object in the file
-      data.push(offsetSize);
-
-      // Add another offset after this one because we need a new offset
-      var relativeOffset = 1;
-      for (i = 0; i < count + 1; i++) {
-        if (offsetSize === 1) {
-          data.push(relativeOffset & 0xff);
-        } else if (offsetSize === 2) {
-          data.push((relativeOffset >> 8) & 0xff, relativeOffset & 0xff);
-        } else if (offsetSize === 3) {
-          data.push(
-            (relativeOffset >> 16) & 0xff,
-            (relativeOffset >> 8) & 0xff,
-            relativeOffset & 0xff
-          );
-        } else {
-          data.push(
-            (relativeOffset >>> 24) & 0xff,
-            (relativeOffset >> 16) & 0xff,
-            (relativeOffset >> 8) & 0xff,
-            relativeOffset & 0xff
-          );
-        }
-
-        if (objects[i]) {
-          relativeOffset += objects[i].length;
-        }
-=======
       if (objects[i]) {
         relativeOffset += objects[i].length;
->>>>>>> e389ed62
       }
     }
 
