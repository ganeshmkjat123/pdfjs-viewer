--- conflicted
+++ resolved
@@ -34,19 +34,6 @@
 } from "../shared/util.js";
 import { Catalog, ObjectLoader, XRef } from "./obj.js";
 import {
-<<<<<<< HEAD
-  getInheritableProperty, MissingDataException, XRefEntryException,
-  XRefParseException
-} from './core_utils';
-import { NullStream, Stream, StreamsSequenceStream } from './stream';
-import { AnnotationFactory } from './annotation';
-import { calculateMD5 } from './crypto';
-import { Linearization } from './parser';
-import { OperatorList } from './operator_list';
-import { PartialEvaluator } from './evaluator';
-import { PDFFunctionFactory } from './function';
-import { WorkerTask } from './worker';
-=======
   clearPrimitiveCaches,
   Dict,
   isDict,
@@ -67,7 +54,7 @@
 import { Linearization } from "./parser.js";
 import { OperatorList } from "./operator_list.js";
 import { PartialEvaluator } from "./evaluator.js";
->>>>>>> d69fb446
+import { WorkerTask } from "./worker.js";
 
 const DEFAULT_USER_UNIT = 1.0;
 const LETTER_SIZE_MEDIABOX = [0, 0, 612, 792];
@@ -252,7 +239,6 @@
     });
   }
 
-<<<<<<< HEAD
   getOperatorList({
     handler,
     sink,
@@ -261,15 +247,10 @@
     intent,
     renderInteractiveForms,
   }) {
-    const contentStreamPromise = this.pdfManager.ensure(this,
-                                                        'getContentStream');
-=======
-  getOperatorList({ handler, sink, task, intent, renderInteractiveForms }) {
     const contentStreamPromise = this.pdfManager.ensure(
       this,
       "getContentStream"
     );
->>>>>>> d69fb446
     const resourcesPromise = this.loadResources([
       "ExtGState",
       "ColorSpace",
@@ -316,26 +297,10 @@
     // Fetch the page's annotations and add their operator lists to the
     // page's operator list to render them.
     return Promise.all([pageListPromise, this._parsedAnnotations]).then(
-<<<<<<< HEAD
-        function([pageOpList, annotations]) {
-      if (annotations.length === 0) {
-        pageOpList.flush(true);
-        return { length: pageOpList.totalLength, };
-      }
-
-      // Collect the operator list promises for the annotations. Each promise
-      // is resolved with the complete operator list for a single annotation.
-      const opListPromises = [];
-      for (const annotation of annotations) {
-        if (isAnnotationRenderable(annotation, intent)) {
-          opListPromises.push(annotation.getOperatorList(
-            partialEvaluator, task, true));
-=======
       function ([pageOpList, annotations]) {
         if (annotations.length === 0) {
           pageOpList.flush(true);
           return { length: pageOpList.totalLength };
->>>>>>> d69fb446
         }
 
         // Collect the operator list promises for the annotations. Each promise
@@ -432,40 +397,8 @@
   }
 
   get _parsedAnnotations() {
-<<<<<<< HEAD
-    let pdfManager = this.pdfManager;
-
-    const parsedAnnotations =
-      this.pdfManager.ensure(this, 'annotations').then(() => {
-        const annotationRefs = this.annotations;
-        const annotationPromises = [];
-        for (let i = 0, ii = annotationRefs.length; i < ii; i++) {
-          annotationPromises.push(AnnotationFactory.create(
-            this.xref,
-            annotationRefs[i],
-            this.pdfManager,
-            this.idFactory,
-            new PartialEvaluator({
-              pdfManager: this.pdfManager,
-              xref: this.xref,
-              handler: {
-                send: (actionname, data) => {
-                  if (pdfManager &&
-                      pdfManager.pdfDocument &&
-                      pdfManager.pdfDocument.acroForm) {
-                    pdfManager.pdfDocument.acroForm
-                        .annotationFonts.push(data);
-                  }
-                },
-              },
-              pageIndex: this.pageIndex,
-              idFactory: this.idFactory,
-              fontCache: this.fontCache,
-              builtInCMapCache: this.builtInCMapCache,
-              options: this.evaluatorOptions,
-            }),
-            new WorkerTask('GetAnnotationAppearances')));
-=======
+    const pdfManager = this.pdfManager;
+
     const parsedAnnotations = this.pdfManager
       .ensure(this, "annotations")
       .then(() => {
@@ -476,13 +409,32 @@
               this.xref,
               annotationRef,
               this.pdfManager,
-              this._localIdFactory
-            ).catch(function (reason) {
-              warn(`_parsedAnnotations: "${reason}".`);
-              return null;
-            })
+              this.idFactory,
+              new PartialEvaluator({
+                pdfManager: this.pdfManager,
+                xref: this.xref,
+                handler: {
+                  send: (actionname, data) => {
+                    if (
+                      pdfManager &&
+                      pdfManager.pdfDocument &&
+                      pdfManager.pdfDocument.acroForm
+                    ) {
+                      pdfManager.pdfDocument.acroForm.annotationFonts.push(
+                        data
+                      );
+                    }
+                  },
+                },
+                pageIndex: this.pageIndex,
+                idFactory: this.idFactory,
+                fontCache: this.fontCache,
+                builtInCMapCache: this.builtInCMapCache,
+                options: this.evaluatorOptions,
+              }),
+              new WorkerTask("GetAnnotationAppearances")
+            )
           );
->>>>>>> d69fb446
         }
 
         return Promise.all(annotationPromises).then(function (annotations) {
@@ -613,17 +565,13 @@
     try {
       this.acroForm = this.catalog.catDict.get("AcroForm");
       if (this.acroForm) {
-<<<<<<< HEAD
-        this.xfa = this.acroForm.get('XFA');
+        this.xfa = this.acroForm.get("XFA");
         this.acroForm.annotationFonts = [];
-        const fields = this.acroForm.get('Fields');
-        if ((!fields || !Array.isArray(fields) || fields.length === 0) &&
-            !this.xfa) {
-=======
-        this.xfa = this.acroForm.get("XFA");
         const fields = this.acroForm.get("Fields");
-        if ((!Array.isArray(fields) || fields.length === 0) && !this.xfa) {
->>>>>>> d69fb446
+        if (
+          (!fields || !Array.isArray(fields) || fields.length === 0) &&
+          !this.xfa
+        ) {
           this.acroForm = null; // No fields and no XFA, so it's not a form.
         }
       }
@@ -634,8 +582,6 @@
       info("Cannot fetch AcroForm entry; assuming no AcroForms are present");
       this.acroForm = null;
     }
-<<<<<<< HEAD
-=======
 
     // Check if a Collection dictionary is present in the document.
     try {
@@ -649,7 +595,6 @@
       }
       info("Cannot fetch Collection dictionary.");
     }
->>>>>>> d69fb446
   }
 
   get linearization() {
@@ -871,15 +816,6 @@
       );
     }
 
-<<<<<<< HEAD
-    const ref = new Ref(linearization.objectNumberFirst, 0);
-    return this.xref.fetchAsync(ref).then((obj) => {
-      // Ensure that the object that was found is actually a Page dictionary.
-      if (isDict(obj, 'Page') ||
-          (isDict(obj) && !obj.has('Type') && obj.has('Contents'))) {
-        if (ref && !catalog.pageKidsCountCache.has(ref)) {
-          catalog.pageKidsCountCache.put(ref, 1); // Cache the Page reference.
-=======
     const ref = Ref.get(linearization.objectNumberFirst, 0);
     return this.xref
       .fetchAsync(ref)
@@ -893,7 +829,6 @@
             catalog.pageKidsCountCache.put(ref, 1); // Cache the Page reference.
           }
           return [obj, ref];
->>>>>>> d69fb446
         }
         throw new FormatError(
           "The Linearization dictionary doesn't point " +
