--- conflicted
+++ resolved
@@ -1971,165 +1971,6 @@
       return names;
     }
 
-<<<<<<< HEAD
-      // prettier-ignore
-      var TTOpsStackDeltas = [
-        0, 0, 0, 0, 0, 0, 0, 0, -2, -2, -2, -2, 0, 0, -2, -5,
-        -1, -1, -1, -1, -1, -1, -1, -1, 0, 0, -1, 0, -1, -1, -1, -1,
-        1, -1, -999, 0, 1, 0, -1, -2, 0, -1, -2, -1, -1, 0, -1, -1,
-        0, 0, -999, -999, -1, -1, -1, -1, -2, -999, -2, -2, -999, 0, -2, -2,
-        0, 0, -2, 0, -2, 0, 0, 0, -2, -1, -1, 1, 1, 0, 0, -1,
-        -1, -1, -1, -1, -1, -1, 0, 0, -1, 0, -1, -1, 0, -999, -1, -1,
-        -1, -1, -1, -1, 0, 0, 0, 0, 0, 0, 0, 0, 0, 0, 0, 0,
-        -2, -999, -999, -999, -999, -999, -1, -1, -2, -2, 0, 0, 0, 0, -1, -1,
-        -999, -2, -2, 0, 0, -1, -2, -2, 0, 0, 0, -1, -1, -1, -2];
-      // 0xC0-DF == -1 and 0xE0-FF == -2
-
-      function sanitizeTTProgram(table, ttContext) {
-        var data = table.data;
-        var i = 0,
-          j,
-          n,
-          b,
-          funcId,
-          pc,
-          lastEndf = 0,
-          lastDeff = 0;
-        var stack = [];
-        var callstack = [];
-        var functionsCalled = [];
-        var tooComplexToFollowFunctions = ttContext.tooComplexToFollowFunctions;
-        var inFDEF = false,
-          ifLevel = 0,
-          inELSE = 0;
-        for (var ii = data.length; i < ii; ) {
-          var op = data[i++];
-          // The TrueType instruction set docs can be found at
-          // https://developer.apple.com/fonts/TTRefMan/RM05/Chap5.html
-          if (op === 0x40) {
-            // NPUSHB - pushes n bytes
-            n = data[i++];
-            if (inFDEF || inELSE) {
-              i += n;
-            } else {
-              for (j = 0; j < n; j++) {
-                stack.push(data[i++]);
-              }
-            }
-          } else if (op === 0x41) {
-            // NPUSHW - pushes n words
-            n = data[i++];
-            if (inFDEF || inELSE) {
-              i += n * 2;
-            } else {
-              for (j = 0; j < n; j++) {
-                b = data[i++];
-                stack.push((b << 8) | data[i++]);
-              }
-            }
-          } else if ((op & 0xf8) === 0xb0) {
-            // PUSHB - pushes bytes
-            n = op - 0xb0 + 1;
-            if (inFDEF || inELSE) {
-              i += n;
-            } else {
-              for (j = 0; j < n; j++) {
-                stack.push(data[i++]);
-              }
-            }
-          } else if ((op & 0xf8) === 0xb8) {
-            // PUSHW - pushes words
-            n = op - 0xb8 + 1;
-            if (inFDEF || inELSE) {
-              i += n * 2;
-            } else {
-              for (j = 0; j < n; j++) {
-                b = data[i++];
-                stack.push((b << 8) | data[i++]);
-              }
-            }
-          } else if (op === 0x2b && !tooComplexToFollowFunctions) {
-            // CALL
-            if (!inFDEF && !inELSE) {
-              // collecting information about which functions are used
-              funcId = stack[stack.length - 1];
-              if (isNaN(funcId)) {
-                info(
-                  "The font embedded in the PDF file contains errors: TT:  CALL empty stack (or invalid entry)."
-                );
-              } else {
-                ttContext.functionsUsed[funcId] = true;
-                if (funcId in ttContext.functionsStackDeltas) {
-                  const newStackLength =
-                    stack.length + ttContext.functionsStackDeltas[funcId];
-                  if (newStackLength < 0) {
-                    warn(
-                      "The font embedded in the PDF file contains errors: TT:  CALL invalid functions stack delta."
-                    );
-                    ttContext.hintsValid = false;
-                    return;
-                  }
-                  stack.length = newStackLength;
-                } else if (
-                  funcId in ttContext.functionsDefined &&
-                  !functionsCalled.includes(funcId)
-                ) {
-                  callstack.push({ data, i, stackTop: stack.length - 1 });
-                  functionsCalled.push(funcId);
-                  pc = ttContext.functionsDefined[funcId];
-                  if (!pc) {
-                    warn(
-                      "The font embedded in the PDF file contains errors: TT:  CALL non-existent function"
-                    );
-                    ttContext.hintsValid = false;
-                    return;
-                  }
-                  data = pc.data;
-                  i = pc.i;
-                }
-              }
-            }
-          } else if (op === 0x2c && !tooComplexToFollowFunctions) {
-            // FDEF
-            if (inFDEF || inELSE) {
-              warn(
-                "The font embedded in the PDF file contains errors: TT:  nested FDEFs not allowed"
-              );
-              tooComplexToFollowFunctions = true;
-            }
-            inFDEF = true;
-            // collecting information about which functions are defined
-            lastDeff = i;
-            funcId = stack.pop();
-            ttContext.functionsDefined[funcId] = { data, i };
-          } else if (op === 0x2d) {
-            // ENDF - end of function
-            if (inFDEF) {
-              inFDEF = false;
-              lastEndf = i;
-            } else {
-              pc = callstack.pop();
-              if (!pc) {
-                warn(
-                  "The font embedded in the PDF file contains errors: TT:  ENDF bad stack"
-                );
-                ttContext.hintsValid = false;
-                return;
-              }
-              funcId = functionsCalled.pop();
-              data = pc.data;
-              i = pc.i;
-              ttContext.functionsStackDeltas[funcId] =
-                stack.length - pc.stackTop;
-            }
-          } else if (op === 0x89) {
-            // IDEF - instruction definition
-            if (inFDEF || inELSE) {
-              warn(
-                "The font embedded in the PDF file contains errors: TT:  nested IDEFs not allowed"
-              );
-              tooComplexToFollowFunctions = true;
-=======
     // prettier-ignore
     const TTOpsStackDeltas = [
       0, 0, 0, 0, 0, 0, 0, 0, -2, -2, -2, -2, 0, 0, -2, -5,
@@ -2183,7 +2024,6 @@
             for (j = 0; j < n; j++) {
               b = data[i++];
               stack.push((b << 8) | data[i++]);
->>>>>>> d285580f
             }
           }
         } else if ((op & 0xf8) === 0xb0) {
@@ -2301,20 +2141,6 @@
             }
           }
         }
-<<<<<<< HEAD
-        ttContext.tooComplexToFollowFunctions = tooComplexToFollowFunctions;
-        var content = [data];
-        if (i > data.length) {
-          content.push(new Uint8Array(i - data.length));
-        }
-        if (lastDeff > lastEndf) {
-          warn(
-            "The font embedded in the PDF file contains errors: TT:  complementing a missing function tail"
-          );
-          // new function definition started, but not finished
-          // complete function by [CLEAR, ENDF]
-          content.push(new Uint8Array([0x22, 0x2d]));
-=======
         // Adjusting stack not extactly, but just enough to get function id
         if (!inFDEF && !inELSE) {
           let stackDelta = 0;
@@ -2339,7 +2165,6 @@
             stack.push(NaN); // pushing any number into stack
             stackDelta--;
           }
->>>>>>> d285580f
         }
       }
       ttContext.tooComplexToFollowFunctions = tooComplexToFollowFunctions;
@@ -2371,59 +2196,11 @@
           ttContext.hintsValid = false;
           return;
         }
-<<<<<<< HEAD
-        if (ttContext.functionsDefined.length > maxFunctionDefs) {
-          warn(
-            "The font embedded in the PDF file contains errors: TT:  more functions defined than expected"
-          );
-          ttContext.hintsValid = false;
-          return;
-        }
-        for (var j = 0, jj = ttContext.functionsUsed.length; j < jj; j++) {
-          if (j > maxFunctionDefs) {
-            warn(
-              "The font embedded in the PDF file contains errors: TT:  invalid function id: " +
-                j
-            );
-            ttContext.hintsValid = false;
-            return;
-          }
-          if (ttContext.functionsUsed[j] && !ttContext.functionsDefined[j]) {
-            warn(
-              "The font embedded in the PDF file contains errors: TT:  undefined function: " +
-                j
-            );
-            ttContext.hintsValid = false;
-            return;
-          }
-        }
-      }
-
-      function foldTTTable(table, content) {
-        if (content.length > 1) {
-          // concatenating the content items
-          var newLength = 0;
-          var j, jj;
-          for (j = 0, jj = content.length; j < jj; j++) {
-            newLength += content[j].length;
-          }
-          newLength = (newLength + 3) & ~3;
-          var result = new Uint8Array(newLength);
-          var pos = 0;
-          for (j = 0, jj = content.length; j < jj; j++) {
-            result.set(content[j], pos);
-            pos += content[j].length;
-          }
-          table.data = result;
-          table.length = newLength;
-        }
-=======
         if (ttContext.functionsUsed[j] && !ttContext.functionsDefined[j]) {
           warn("TT: undefined function: " + j);
           ttContext.hintsValid = false;
           return;
         }
->>>>>>> d285580f
       }
     }
 
