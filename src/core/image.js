--- conflicted
+++ resolved
@@ -12,10 +12,7 @@
  * See the License for the specific language governing permissions and
  * limitations under the License.
  */
-<<<<<<< HEAD
-=======
 /* eslint-disable no-var */
->>>>>>> e389ed62
 
 import { assert, FormatError, ImageKind, info, warn } from "../shared/util.js";
 import { isName, isStream, Name } from "./primitives.js";
@@ -24,63 +21,6 @@
 import { JpegStream } from "./jpeg_stream.js";
 import { JpxImage } from "./jpx.js";
 
-<<<<<<< HEAD
-var PDFImage = (function PDFImageClosure() {
-  /**
-   * Decode and clamp a value. The formula is different from the spec because we
-   * don't decode to float range [0,1], we decode it in the [0,max] range.
-   */
-  function decodeAndClamp(value, addend, coefficient, max) {
-    value = addend + value * coefficient;
-    // Clamp the value to the range
-    if (value < 0) {
-      value = 0;
-    } else if (value > max) {
-      value = max;
-    }
-    return value;
-  }
-
-  /**
-   * Resizes an image mask with 1 component.
-   * @param {TypedArray} src - The source buffer.
-   * @param {number} bpc - Number of bits per component.
-   * @param {number} w1 - Original width.
-   * @param {number} h1 - Original height.
-   * @param {number} w2 - New width.
-   * @param {number} h2 - New height.
-   * @returns {TypedArray} The resized image mask buffer.
-   */
-  function resizeImageMask(src, bpc, w1, h1, w2, h2) {
-    var length = w2 * h2;
-    let dest;
-    if (bpc <= 8) {
-      dest = new Uint8Array(length);
-    } else if (bpc <= 16) {
-      dest = new Uint16Array(length);
-    } else {
-      dest = new Uint32Array(length);
-    }
-    var xRatio = w1 / w2;
-    var yRatio = h1 / h2;
-    var i,
-      j,
-      py,
-      newIndex = 0,
-      oldIndex;
-    var xScaled = new Uint16Array(w2);
-    var w1Scanline = w1;
-
-    for (i = 0; i < w2; i++) {
-      xScaled[i] = Math.floor(i * xRatio);
-    }
-    for (i = 0; i < h2; i++) {
-      py = Math.floor(i * yRatio) * w1Scanline;
-      for (j = 0; j < w2; j++) {
-        oldIndex = py + xScaled[j];
-        dest[newIndex++] = src[oldIndex];
-      }
-=======
 /**
  * Decode and clamp a value. The formula is different from the spec because we
  * don't decode to float range [0,1], we decode it in the [0,max] range.
@@ -134,20 +74,13 @@
     for (j = 0; j < w2; j++) {
       oldIndex = py + xScaled[j];
       dest[newIndex++] = src[oldIndex];
->>>>>>> e389ed62
-    }
-  }
-<<<<<<< HEAD
-
-  // eslint-disable-next-line no-shadow
-  function PDFImage({
-=======
+    }
+  }
   return dest;
 }
 
 class PDFImage {
   constructor({
->>>>>>> e389ed62
     xref,
     res,
     image,
@@ -156,10 +89,7 @@
     mask = null,
     isMask = false,
     pdfFunctionFactory,
-<<<<<<< HEAD
-=======
     localColorSpaceCache,
->>>>>>> e389ed62
   }) {
     this.image = image;
     var dict = image.dict;
@@ -230,11 +160,7 @@
     this.bpc = bitsPerComponent;
 
     if (!this.imageMask) {
-<<<<<<< HEAD
-      var colorSpace = dict.get("ColorSpace", "CS");
-=======
       let colorSpace = dict.getRaw("ColorSpace") || dict.getRaw("CS");
->>>>>>> e389ed62
       if (!colorSpace) {
         info("JPX images (which do not require color spaces)");
         switch (image.numComps) {
@@ -254,15 +180,6 @@
             );
         }
       }
-<<<<<<< HEAD
-      const resources = isInline ? res : null;
-      this.colorSpace = ColorSpace.parse(
-        colorSpace,
-        xref,
-        resources,
-        pdfFunctionFactory
-      );
-=======
       this.colorSpace = ColorSpace.parse({
         cs: colorSpace,
         xref,
@@ -270,7 +187,6 @@
         pdfFunctionFactory,
         localColorSpaceCache,
       });
->>>>>>> e389ed62
       this.numComps = this.colorSpace.numComps;
     }
 
@@ -336,20 +252,13 @@
    * Handles processing of image data and returns the Promise that is resolved
    * with a PDFImage when the image is ready to be used.
    */
-<<<<<<< HEAD
-  PDFImage.buildImage = function ({
-=======
   static async buildImage({
->>>>>>> e389ed62
     xref,
     res,
     image,
     isInline = false,
     pdfFunctionFactory,
-<<<<<<< HEAD
-=======
     localColorSpaceCache,
->>>>>>> e389ed62
   }) {
     const imageData = image;
     let smaskData = null;
@@ -367,22 +276,6 @@
         warn("Unsupported mask format.");
       }
     }
-<<<<<<< HEAD
-    return Promise.resolve(
-      new PDFImage({
-        xref,
-        res,
-        image: imageData,
-        isInline,
-        smask: smaskData,
-        mask: maskData,
-        pdfFunctionFactory,
-      })
-    );
-  };
-
-  PDFImage.createMask = function ({
-=======
 
     return new PDFImage({
       xref,
@@ -397,7 +290,6 @@
   }
 
   static createMask({
->>>>>>> e389ed62
     imgArray,
     width,
     height,
@@ -449,26 +341,6 @@
     }
 
     return { data, width, height };
-<<<<<<< HEAD
-  };
-
-  PDFImage.prototype = {
-    get drawWidth() {
-      return Math.max(
-        this.width,
-        (this.smask && this.smask.width) || 0,
-        (this.mask && this.mask.width) || 0
-      );
-    },
-
-    get drawHeight() {
-      return Math.max(
-        this.height,
-        (this.smask && this.smask.height) || 0,
-        (this.mask && this.mask.height) || 0
-      );
-    },
-=======
   }
 
   get drawWidth() {
@@ -486,7 +358,6 @@
       (this.mask && this.mask.height) || 0
     );
   }
->>>>>>> e389ed62
 
   decodeBuffer(buffer) {
     var bpc = this.bpc;
@@ -497,26 +368,6 @@
     var max = (1 << bpc) - 1;
     var i, ii;
 
-<<<<<<< HEAD
-      if (bpc === 1) {
-        // If the buffer needed decode that means it just needs to be inverted.
-        for (i = 0, ii = buffer.length; i < ii; i++) {
-          buffer[i] = +!buffer[i];
-        }
-        return;
-      }
-      var index = 0;
-      for (i = 0, ii = this.width * this.height; i < ii; i++) {
-        for (var j = 0; j < numComps; j++) {
-          buffer[index] = decodeAndClamp(
-            buffer[index],
-            decodeAddends[j],
-            decodeCoefficients[j],
-            max
-          );
-          index++;
-        }
-=======
     if (bpc === 1) {
       // If the buffer needed decode that means it just needs to be inverted.
       for (i = 0, ii = buffer.length; i < ii; i++) {
@@ -534,7 +385,6 @@
           max
         );
         index++;
->>>>>>> e389ed62
       }
     }
   }
@@ -547,49 +397,6 @@
       return buffer;
     }
 
-<<<<<<< HEAD
-      var width = this.width;
-      var height = this.height;
-      var numComps = this.numComps;
-
-      var length = width * height * numComps;
-      var bufferPos = 0;
-      let output;
-      if (bpc <= 8) {
-        output = new Uint8Array(length);
-      } else if (bpc <= 16) {
-        output = new Uint16Array(length);
-      } else {
-        output = new Uint32Array(length);
-      }
-      var rowComps = width * numComps;
-
-      var max = (1 << bpc) - 1;
-      var i = 0,
-        ii,
-        buf;
-
-      if (bpc === 1) {
-        // Optimization for reading 1 bpc images.
-        var mask, loop1End, loop2End;
-        for (var j = 0; j < height; j++) {
-          loop1End = i + (rowComps & ~7);
-          loop2End = i + rowComps;
-
-          // unroll loop for all full bytes
-          while (i < loop1End) {
-            buf = buffer[bufferPos++];
-            output[i] = (buf >> 7) & 1;
-            output[i + 1] = (buf >> 6) & 1;
-            output[i + 2] = (buf >> 5) & 1;
-            output[i + 3] = (buf >> 4) & 1;
-            output[i + 4] = (buf >> 3) & 1;
-            output[i + 5] = (buf >> 2) & 1;
-            output[i + 6] = (buf >> 1) & 1;
-            output[i + 7] = buf & 1;
-            i += 8;
-          }
-=======
     var width = this.width;
     var height = this.height;
     var numComps = this.numComps;
@@ -631,7 +438,6 @@
           output[i + 7] = buf & 1;
           i += 8;
         }
->>>>>>> e389ed62
 
         // handle remaining bits
         if (i < loop2End) {
@@ -658,102 +464,17 @@
           bits += 8;
         }
 
-<<<<<<< HEAD
-          var remainingBits = bits - bpc;
-          let value = buf >> remainingBits;
-          if (value < 0) {
-            value = 0;
-          } else if (value > max) {
-            value = max;
-          }
-          output[i] = value;
-          buf = buf & ((1 << remainingBits) - 1);
-          bits = remainingBits;
-=======
         var remainingBits = bits - bpc;
         let value = buf >> remainingBits;
         if (value < 0) {
           value = 0;
         } else if (value > max) {
           value = max;
->>>>>>> e389ed62
         }
         output[i] = value;
         buf = buf & ((1 << remainingBits) - 1);
         bits = remainingBits;
       }
-<<<<<<< HEAD
-      return output;
-    },
-
-    fillOpacity(rgbaBuf, width, height, actualHeight, image) {
-      if (
-        typeof PDFJSDev === "undefined" ||
-        PDFJSDev.test("!PRODUCTION || TESTING")
-      ) {
-        assert(
-          rgbaBuf instanceof Uint8ClampedArray,
-          'PDFImage.fillOpacity: Unsupported "rgbaBuf" type.'
-        );
-      }
-      var smask = this.smask;
-      var mask = this.mask;
-      var alphaBuf, sw, sh, i, ii, j;
-
-      if (smask) {
-        sw = smask.width;
-        sh = smask.height;
-        alphaBuf = new Uint8ClampedArray(sw * sh);
-        smask.fillGrayBuffer(alphaBuf);
-        if (sw !== width || sh !== height) {
-          alphaBuf = resizeImageMask(
-            alphaBuf,
-            smask.bpc,
-            sw,
-            sh,
-            width,
-            height
-          );
-        }
-      } else if (mask) {
-        if (mask instanceof PDFImage) {
-          sw = mask.width;
-          sh = mask.height;
-          alphaBuf = new Uint8ClampedArray(sw * sh);
-          mask.numComps = 1;
-          mask.fillGrayBuffer(alphaBuf);
-
-          // Need to invert values in rgbaBuf
-          for (i = 0, ii = sw * sh; i < ii; ++i) {
-            alphaBuf[i] = 255 - alphaBuf[i];
-          }
-
-          if (sw !== width || sh !== height) {
-            alphaBuf = resizeImageMask(
-              alphaBuf,
-              mask.bpc,
-              sw,
-              sh,
-              width,
-              height
-            );
-          }
-        } else if (Array.isArray(mask)) {
-          // Color key mask: if any of the components are outside the range
-          // then they should be painted.
-          alphaBuf = new Uint8ClampedArray(width * height);
-          var numComps = this.numComps;
-          for (i = 0, ii = width * height; i < ii; ++i) {
-            var opacity = 0;
-            var imageOffset = i * numComps;
-            for (j = 0; j < numComps; ++j) {
-              var color = image[imageOffset + j];
-              var maskOffset = j * 2;
-              if (color < mask[maskOffset] || color > mask[maskOffset + 1]) {
-                opacity = 255;
-                break;
-              }
-=======
     }
     return output;
   }
@@ -810,15 +531,9 @@
             if (color < mask[maskOffset] || color > mask[maskOffset + 1]) {
               opacity = 255;
               break;
->>>>>>> e389ed62
             }
           }
-<<<<<<< HEAD
-        } else {
-          throw new FormatError("Unknown mask format.");
-=======
           alphaBuf[i] = opacity;
->>>>>>> e389ed62
         }
       } else {
         throw new FormatError("Unknown mask format.");
@@ -837,114 +552,6 @@
     }
   }
 
-<<<<<<< HEAD
-    undoPreblend(buffer, width, height) {
-      if (
-        typeof PDFJSDev === "undefined" ||
-        PDFJSDev.test("!PRODUCTION || TESTING")
-      ) {
-        assert(
-          buffer instanceof Uint8ClampedArray,
-          'PDFImage.undoPreblend: Unsupported "buffer" type.'
-        );
-      }
-      var matte = this.smask && this.smask.matte;
-      if (!matte) {
-        return;
-      }
-      var matteRgb = this.colorSpace.getRgb(matte, 0);
-      var matteR = matteRgb[0];
-      var matteG = matteRgb[1];
-      var matteB = matteRgb[2];
-      var length = width * height * 4;
-      for (var i = 0; i < length; i += 4) {
-        var alpha = buffer[i + 3];
-        if (alpha === 0) {
-          // according formula we have to get Infinity in all components
-          // making it white (typical paper color) should be okay
-          buffer[i] = 255;
-          buffer[i + 1] = 255;
-          buffer[i + 2] = 255;
-          continue;
-        }
-        var k = 255 / alpha;
-        buffer[i] = (buffer[i] - matteR) * k + matteR;
-        buffer[i + 1] = (buffer[i + 1] - matteG) * k + matteG;
-        buffer[i + 2] = (buffer[i + 2] - matteB) * k + matteB;
-      }
-    },
-
-    createImageData(forceRGBA = false) {
-      var drawWidth = this.drawWidth;
-      var drawHeight = this.drawHeight;
-      var imgData = {
-        width: drawWidth,
-        height: drawHeight,
-        kind: 0,
-        data: null,
-        // Other fields are filled in below.
-      };
-
-      var numComps = this.numComps;
-      var originalWidth = this.width;
-      var originalHeight = this.height;
-      var bpc = this.bpc;
-
-      // Rows start at byte boundary.
-      var rowBytes = (originalWidth * numComps * bpc + 7) >> 3;
-      var imgArray;
-
-      if (!forceRGBA) {
-        // If it is a 1-bit-per-pixel grayscale (i.e. black-and-white) image
-        // without any complications, we pass a same-sized copy to the main
-        // thread rather than expanding by 32x to RGBA form. This saves *lots*
-        // of memory for many scanned documents. It's also much faster.
-        //
-        // Similarly, if it is a 24-bit-per pixel RGB image without any
-        // complications, we avoid expanding by 1.333x to RGBA form.
-        var kind;
-        if (this.colorSpace.name === "DeviceGray" && bpc === 1) {
-          kind = ImageKind.GRAYSCALE_1BPP;
-        } else if (
-          this.colorSpace.name === "DeviceRGB" &&
-          bpc === 8 &&
-          !this.needsDecode
-        ) {
-          kind = ImageKind.RGB_24BPP;
-        }
-        if (
-          kind &&
-          !this.smask &&
-          !this.mask &&
-          drawWidth === originalWidth &&
-          drawHeight === originalHeight
-        ) {
-          imgData.kind = kind;
-
-          imgArray = this.getImageBytes(originalHeight * rowBytes);
-          // If imgArray came from a DecodeStream, we're safe to transfer it
-          // (and thus detach its underlying buffer) because it will constitute
-          // the entire DecodeStream's data.  But if it came from a Stream, we
-          // need to copy it because it'll only be a portion of the Stream's
-          // data, and the rest will be read later on.
-          if (this.image instanceof DecodeStream) {
-            imgData.data = imgArray;
-          } else {
-            var newArray = new Uint8ClampedArray(imgArray.length);
-            newArray.set(imgArray);
-            imgData.data = newArray;
-          }
-          if (this.needsDecode) {
-            // Invert the buffer (which must be grayscale if we reached here).
-            assert(
-              kind === ImageKind.GRAYSCALE_1BPP,
-              "PDFImage.createImageData: The image must be grayscale."
-            );
-            var buffer = imgData.data;
-            for (var i = 0, ii = buffer.length; i < ii; i++) {
-              buffer[i] ^= 0xff;
-            }
-=======
   undoPreblend(buffer, width, height) {
     if (
       typeof PDFJSDev === "undefined" ||
@@ -1050,30 +657,8 @@
           var buffer = imgData.data;
           for (var i = 0, ii = buffer.length; i < ii; i++) {
             buffer[i] ^= 0xff;
->>>>>>> e389ed62
           }
         }
-<<<<<<< HEAD
-        if (this.image instanceof JpegStream && !this.smask && !this.mask) {
-          let imageLength = originalHeight * rowBytes;
-          switch (this.colorSpace.name) {
-            case "DeviceGray":
-              // Avoid truncating the image, since `JpegImage.getData`
-              // will expand the image data when `forceRGB === true`.
-              imageLength *= 3;
-            /* falls through */
-            case "DeviceRGB":
-            case "DeviceCMYK":
-              imgData.kind = ImageKind.RGB_24BPP;
-              imgData.data = this.getImageBytes(
-                imageLength,
-                drawWidth,
-                drawHeight,
-                /* forceRGB = */ true
-              );
-              return imgData;
-          }
-=======
         return imgData;
       }
       if (this.image instanceof JpegStream && !this.smask && !this.mask) {
@@ -1094,61 +679,10 @@
               /* forceRGB = */ true
             );
             return imgData;
->>>>>>> e389ed62
-        }
-      }
-    }
-
-<<<<<<< HEAD
-      imgArray = this.getImageBytes(originalHeight * rowBytes);
-      // imgArray can be incomplete (e.g. after CCITT fax encoding).
-      var actualHeight =
-        0 | (((imgArray.length / rowBytes) * drawHeight) / originalHeight);
-
-      var comps = this.getComponents(imgArray);
-
-      // If opacity data is present, use RGBA_32BPP form. Otherwise, use the
-      // more compact RGB_24BPP form if allowable.
-      var alpha01, maybeUndoPreblend;
-      if (!forceRGBA && !this.smask && !this.mask) {
-        imgData.kind = ImageKind.RGB_24BPP;
-        imgData.data = new Uint8ClampedArray(drawWidth * drawHeight * 3);
-        alpha01 = 0;
-        maybeUndoPreblend = false;
-      } else {
-        imgData.kind = ImageKind.RGBA_32BPP;
-        imgData.data = new Uint8ClampedArray(drawWidth * drawHeight * 4);
-        alpha01 = 1;
-        maybeUndoPreblend = true;
-
-        // Color key masking (opacity) must be performed before decoding.
-        this.fillOpacity(
-          imgData.data,
-          drawWidth,
-          drawHeight,
-          actualHeight,
-          comps
-        );
-      }
-
-      if (this.needsDecode) {
-        this.decodeBuffer(comps);
-      }
-      this.colorSpace.fillRgb(
-        imgData.data,
-        originalWidth,
-        originalHeight,
-        drawWidth,
-        drawHeight,
-        actualHeight,
-        bpc,
-        comps,
-        alpha01
-      );
-      if (maybeUndoPreblend) {
-        this.undoPreblend(imgData.data, drawWidth, actualHeight);
-      }
-=======
+        }
+      }
+    }
+
     imgArray = this.getImageBytes(originalHeight * rowBytes);
     // imgArray can be incomplete (e.g. after CCITT fax encoding).
     var actualHeight =
@@ -1197,29 +731,10 @@
     if (maybeUndoPreblend) {
       this.undoPreblend(imgData.data, drawWidth, actualHeight);
     }
->>>>>>> e389ed62
 
     return imgData;
   }
 
-<<<<<<< HEAD
-    fillGrayBuffer(buffer) {
-      if (
-        typeof PDFJSDev === "undefined" ||
-        PDFJSDev.test("!PRODUCTION || TESTING")
-      ) {
-        assert(
-          buffer instanceof Uint8ClampedArray,
-          'PDFImage.fillGrayBuffer: Unsupported "buffer" type.'
-        );
-      }
-      var numComps = this.numComps;
-      if (numComps !== 1) {
-        throw new FormatError(
-          `Reading gray scale from a color image: ${numComps}`
-        );
-      }
-=======
   fillGrayBuffer(buffer) {
     if (
       typeof PDFJSDev === "undefined" ||
@@ -1236,7 +751,6 @@
         `Reading gray scale from a color image: ${numComps}`
       );
     }
->>>>>>> e389ed62
 
     var width = this.width;
     var height = this.height;
@@ -1249,21 +763,6 @@
     var comps = this.getComponents(imgArray);
     var i, length;
 
-<<<<<<< HEAD
-      if (bpc === 1) {
-        // inline decoding (= inversion) for 1 bpc images
-        length = width * height;
-        if (this.needsDecode) {
-          // invert and scale to {0, 255}
-          for (i = 0; i < length; ++i) {
-            buffer[i] = (comps[i] - 1) & 255;
-          }
-        } else {
-          // scale to {0, 255}
-          for (i = 0; i < length; ++i) {
-            buffer[i] = -comps[i] & 255;
-          }
-=======
     if (bpc === 1) {
       // inline decoding (= inversion) for 1 bpc images
       length = width * height;
@@ -1276,35 +775,11 @@
         // scale to {0, 255}
         for (i = 0; i < length; ++i) {
           buffer[i] = -comps[i] & 255;
->>>>>>> e389ed62
         }
       }
       return;
     }
 
-<<<<<<< HEAD
-      if (this.needsDecode) {
-        this.decodeBuffer(comps);
-      }
-      length = width * height;
-      // we aren't using a colorspace so we need to scale the value
-      var scale = 255 / ((1 << bpc) - 1);
-      for (i = 0; i < length; ++i) {
-        buffer[i] = scale * comps[i];
-      }
-    },
-
-    getImageBytes(length, drawWidth, drawHeight, forceRGB = false) {
-      this.image.reset();
-      this.image.drawWidth = drawWidth || this.width;
-      this.image.drawHeight = drawHeight || this.height;
-      this.image.forceRGB = !!forceRGB;
-      return this.image.getBytes(length, /* forceClamped = */ true);
-    },
-  };
-  return PDFImage;
-})();
-=======
     if (this.needsDecode) {
       this.decodeBuffer(comps);
     }
@@ -1324,6 +799,5 @@
     return this.image.getBytes(length, /* forceClamped = */ true);
   }
 }
->>>>>>> e389ed62
 
 export { PDFImage };