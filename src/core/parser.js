/* Copyright 2012 Mozilla Foundation
 *
 * Licensed under the Apache License, Version 2.0 (the "License");
 * you may not use this file except in compliance with the License.
 * You may obtain a copy of the License at
 *
 *     http://www.apache.org/licenses/LICENSE-2.0
 *
 * Unless required by applicable law or agreed to in writing, software
 * distributed under the License is distributed on an "AS IS" BASIS,
 * WITHOUT WARRANTIES OR CONDITIONS OF ANY KIND, either express or implied.
 * See the License for the specific language governing permissions and
 * limitations under the License.
 */
/* eslint no-var: error */

import {
  Ascii85Stream,
  AsciiHexStream,
  FlateStream,
  LZWStream,
  NullStream,
  PredictorStream,
  RunLengthStream,
} from "./stream.js";
import {
  assert,
  bytesToString,
  FormatError,
  info,
  isNum,
  StreamType,
  warn,
} from "../shared/util.js";
import {
  Cmd,
  Dict,
  EOF,
  isCmd,
  isDict,
  isEOF,
  isName,
  Name,
  Ref,
} from "./primitives.js";
import { isWhiteSpace, MissingDataException } from "./core_utils.js";
import { CCITTFaxStream } from "./ccitt_stream.js";
import { Jbig2Stream } from "./jbig2_stream.js";
import { JpegStream } from "./jpeg_stream.js";
import { JpxStream } from "./jpx_stream.js";

const MAX_LENGTH_TO_CACHE = 1000;
const MAX_ADLER32_LENGTH = 5552;

function computeAdler32(bytes) {
  const bytesLength = bytes.length;
  if (
    typeof PDFJSDev === "undefined" ||
    PDFJSDev.test("!PRODUCTION || TESTING")
  ) {
    assert(
      bytesLength < MAX_ADLER32_LENGTH,
      'computeAdler32: Unsupported "bytes" length.'
    );
  }
  let a = 1,
    b = 0;
  for (let i = 0; i < bytesLength; ++i) {
    // No modulo required in the loop if `bytesLength < 5552`.
    a += bytes[i] & 0xff;
    b += a;
  }
  return (b % 65521 << 16) | a % 65521;
}

class Parser {
  constructor({ lexer, xref, allowStreams = false, recoveryMode = false }) {
    this.lexer = lexer;
    this.xref = xref;
    this.allowStreams = allowStreams;
    this.recoveryMode = recoveryMode;

    this.imageCache = Object.create(null);
    this.refill();
  }

  refill() {
    this.buf1 = this.lexer.getObj();
    this.buf2 = this.lexer.getObj();
  }

  shift() {
    if (this.buf2 instanceof Cmd && this.buf2.cmd === "ID") {
      this.buf1 = this.buf2;
      this.buf2 = null;
    } else {
      this.buf1 = this.buf2;
      this.buf2 = this.lexer.getObj();
    }
  }

  tryShift() {
    try {
      this.shift();
      return true;
    } catch (e) {
      if (e instanceof MissingDataException) {
        throw e;
      }
      // Upon failure, the caller should reset this.lexer.pos to a known good
      // state and call this.shift() twice to reset the buffers.
      return false;
    }
  }

  getObj(cipherTransform = null) {
    const buf1 = this.buf1;
    this.shift();

    if (buf1 instanceof Cmd) {
      switch (buf1.cmd) {
        case "BI": // inline image
          return this.makeInlineImage(cipherTransform);
        case "[": // array
          const array = [];
          while (!isCmd(this.buf1, "]") && !isEOF(this.buf1)) {
            array.push(this.getObj(cipherTransform));
          }
          if (isEOF(this.buf1)) {
            if (!this.recoveryMode) {
              throw new FormatError("End of file inside array");
            }
            return array;
          }
          this.shift();
          return array;
        case "<<": // dictionary or stream
          const dict = new Dict(this.xref);
          while (!isCmd(this.buf1, ">>") && !isEOF(this.buf1)) {
            if (!isName(this.buf1)) {
              info("Malformed dictionary: key must be a name object");
              this.shift();
              continue;
            }

            const key = this.buf1.name;
            this.shift();
            if (isEOF(this.buf1)) {
              break;
            }
            dict.set(key, this.getObj(cipherTransform));
          }
          if (isEOF(this.buf1)) {
            if (!this.recoveryMode) {
              throw new FormatError("End of file inside dictionary");
            }
            return dict;
          }

          // Stream objects are not allowed inside content streams or
          // object streams.
          if (isCmd(this.buf2, "stream")) {
            return this.allowStreams
              ? this.makeStream(dict, cipherTransform)
              : dict;
          }
          this.shift();
          return dict;
        default:
          // simple object
          return buf1;
      }
    }

    if (Number.isInteger(buf1)) {
      // indirect reference or integer
      if (Number.isInteger(this.buf1) && isCmd(this.buf2, "R")) {
        const ref = Ref.get(buf1, this.buf1);
        this.shift();
        this.shift();
        return ref;
      }
      return buf1;
    }

    if (typeof buf1 === "string") {
      if (cipherTransform) {
        return cipherTransform.decryptString(buf1);
      }
      return buf1;
    }

    // simple object
    return buf1;
  }

  /**
   * Find the end of the stream by searching for the /EI\s/.
   * @returns {number} The inline stream length.
   */
  findDefaultInlineStreamEnd(stream) {
    const E = 0x45,
      I = 0x49,
      SPACE = 0x20,
      LF = 0xa,
<<<<<<< HEAD
      CR = 0xd;
    const n = 10,
      NUL = 0x0;
    const startPos = stream.pos;
=======
      CR = 0xd,
      NUL = 0x0;
    const lexer = this.lexer,
      startPos = stream.pos,
      n = 10;
>>>>>>> e389ed62
    let state = 0,
      ch,
      maybeEIPos;
    while ((ch = stream.getByte()) !== -1) {
      if (state === 0) {
        state = ch === E ? 1 : 0;
      } else if (state === 1) {
        state = ch === I ? 2 : 0;
      } else {
        assert(state === 2, "findDefaultInlineStreamEnd - invalid state.");
        if (ch === SPACE || ch === LF || ch === CR) {
          maybeEIPos = stream.pos;
          // Let's check that the next `n` bytes are ASCII... just to be sure.
          const followingBytes = stream.peekBytes(n);
          for (let i = 0, ii = followingBytes.length; i < ii; i++) {
            ch = followingBytes[i];
            if (ch === NUL && followingBytes[i + 1] !== NUL) {
              // NUL bytes are not supposed to occur *outside* of inline
              // images, but some PDF generators violate that assumption,
              // thus breaking the EI detection heuristics used below.
              //
              // However, we can't unconditionally treat NUL bytes as "ASCII",
              // since that *could* result in inline images being truncated.
              //
              // To attempt to address this, we'll still treat any *sequence*
              // of NUL bytes as non-ASCII, but for a *single* NUL byte we'll
              // continue checking the `followingBytes` (fixes issue8823.pdf).
              continue;
            }
            if (ch !== LF && ch !== CR && (ch < SPACE || ch > 0x7f)) {
              // Not a LF, CR, SPACE or any visible ASCII character, i.e.
              // it's binary stuff. Resetting the state.
              state = 0;
              break;
<<<<<<< HEAD
            }
          }
=======
            }
          }

          if (state !== 2) {
            continue;
          }
          // Check that the "EI" sequence isn't part of the image data, since
          // that would cause the image to be truncated (fixes issue11124.pdf).
          if (lexer.knownCommands) {
            const nextObj = lexer.peekObj();
            if (nextObj instanceof Cmd && !lexer.knownCommands[nextObj.cmd]) {
              // Not a valid command, i.e. the inline image data *itself*
              // contains an "EI" sequence. Resetting the state.
              state = 0;
            }
          } else {
            warn(
              "findDefaultInlineStreamEnd - `lexer.knownCommands` is undefined."
            );
          }

>>>>>>> e389ed62
          if (state === 2) {
            break; // Finished!
          }
        } else {
          state = 0;
        }
      }
    }

    if (ch === -1) {
      warn(
        "findDefaultInlineStreamEnd: " +
          "Reached the end of the stream without finding a valid EI marker"
      );
      if (maybeEIPos) {
        warn('... trying to recover by using the last "EI" occurrence.');
        stream.skip(-(stream.pos - maybeEIPos)); // Reset the stream position.
      }
    }

    let endOffset = 4;
    stream.skip(-endOffset); // Set the stream position to just before "EI".
    ch = stream.peekByte();
    stream.skip(endOffset); // ... and remember to reset the stream position.

    // Ensure that we don't accidentally truncate the inline image, when the
    // data is immediately followed by the "EI" marker (fixes issue10388.pdf).
    if (!isWhiteSpace(ch)) {
      endOffset--;
    }
    return stream.pos - endOffset - startPos;
  }

  /**
   * Find the EOI (end-of-image) marker 0xFFD9 of the stream.
   * @returns {number} The inline stream length.
   */
  findDCTDecodeInlineStreamEnd(stream) {
    const startPos = stream.pos;
    let foundEOI = false,
      b,
      markerLength;
    while ((b = stream.getByte()) !== -1) {
      if (b !== 0xff) {
        // Not a valid marker.
        continue;
      }
      switch (stream.getByte()) {
        case 0x00: // Byte stuffing.
          // 0xFF00 appears to be a very common byte sequence in JPEG images.
          break;

        case 0xff: // Fill byte.
          // Avoid skipping a valid marker, resetting the stream position.
          stream.skip(-1);
          break;

        case 0xd9: // EOI
          foundEOI = true;
          break;

        case 0xc0: // SOF0
        case 0xc1: // SOF1
        case 0xc2: // SOF2
        case 0xc3: // SOF3
        /* falls through */
        case 0xc5: // SOF5
        case 0xc6: // SOF6
        case 0xc7: // SOF7
        /* falls through */
        case 0xc9: // SOF9
        case 0xca: // SOF10
        case 0xcb: // SOF11
        /* falls through */
        case 0xcd: // SOF13
        case 0xce: // SOF14
        case 0xcf: // SOF15
        /* falls through */
        case 0xc4: // DHT
        case 0xcc: // DAC
        /* falls through */
        case 0xda: // SOS
        case 0xdb: // DQT
        case 0xdc: // DNL
        case 0xdd: // DRI
        case 0xde: // DHP
        case 0xdf: // EXP
        /* falls through */
        case 0xe0: // APP0
        case 0xe1: // APP1
        case 0xe2: // APP2
        case 0xe3: // APP3
        case 0xe4: // APP4
        case 0xe5: // APP5
        case 0xe6: // APP6
        case 0xe7: // APP7
        case 0xe8: // APP8
        case 0xe9: // APP9
        case 0xea: // APP10
        case 0xeb: // APP11
        case 0xec: // APP12
        case 0xed: // APP13
        case 0xee: // APP14
        case 0xef: // APP15
        /* falls through */
        case 0xfe: // COM
          // The marker should be followed by the length of the segment.
          markerLength = stream.getUint16();
          if (markerLength > 2) {
            // |markerLength| contains the byte length of the marker segment,
            // including its own length (2 bytes) and excluding the marker.
            stream.skip(markerLength - 2); // Jump to the next marker.
          } else {
            // The marker length is invalid, resetting the stream position.
            stream.skip(-2);
          }
          break;
      }
      if (foundEOI) {
        break;
      }
    }
    const length = stream.pos - startPos;
    if (b === -1) {
      warn(
        "Inline DCTDecode image stream: " +
          "EOI marker not found, searching for /EI/ instead."
      );
      stream.skip(-length); // Reset the stream position.
      return this.findDefaultInlineStreamEnd(stream);
    }
    this.inlineStreamSkipEI(stream);
    return length;
  }

  /**
   * Find the EOD (end-of-data) marker '~>' (i.e. TILDE + GT) of the stream.
   * @returns {number} The inline stream length.
   */
  findASCII85DecodeInlineStreamEnd(stream) {
    const TILDE = 0x7e,
      GT = 0x3e;
    const startPos = stream.pos;
    let ch;
    while ((ch = stream.getByte()) !== -1) {
      if (ch === TILDE) {
        const tildePos = stream.pos;

        ch = stream.peekByte();
        // Handle corrupt PDF documents which contains whitespace "inside" of
        // the EOD marker (fixes issue10614.pdf).
        while (isWhiteSpace(ch)) {
          stream.skip();
          ch = stream.peekByte();
        }
        if (ch === GT) {
          stream.skip();
          break;
        }
        // Handle corrupt PDF documents which contains truncated EOD markers,
        // where the '>' character is missing (fixes issue11385.pdf).
        if (stream.pos > tildePos) {
          const maybeEI = stream.peekBytes(2);
          if (maybeEI[0] === /* E = */ 0x45 && maybeEI[1] === /* I = */ 0x49) {
            break;
          }
        }
      }
    }
    const length = stream.pos - startPos;
    if (ch === -1) {
      warn(
        "Inline ASCII85Decode image stream: " +
          "EOD marker not found, searching for /EI/ instead."
      );
      stream.skip(-length); // Reset the stream position.
      return this.findDefaultInlineStreamEnd(stream);
    }
    this.inlineStreamSkipEI(stream);
    return length;
  }

  /**
   * Find the EOD (end-of-data) marker '>' (i.e. GT) of the stream.
   * @returns {number} The inline stream length.
   */
  findASCIIHexDecodeInlineStreamEnd(stream) {
    const GT = 0x3e;
    const startPos = stream.pos;
    let ch;
    while ((ch = stream.getByte()) !== -1) {
      if (ch === GT) {
        break;
      }
    }
    const length = stream.pos - startPos;
    if (ch === -1) {
      warn(
        "Inline ASCIIHexDecode image stream: " +
          "EOD marker not found, searching for /EI/ instead."
      );
      stream.skip(-length); // Reset the stream position.
      return this.findDefaultInlineStreamEnd(stream);
    }
    this.inlineStreamSkipEI(stream);
    return length;
  }

  /**
   * Skip over the /EI/ for streams where we search for an EOD marker.
   */
  inlineStreamSkipEI(stream) {
    const E = 0x45,
      I = 0x49;
    let state = 0,
      ch;
    while ((ch = stream.getByte()) !== -1) {
      if (state === 0) {
        state = ch === E ? 1 : 0;
      } else if (state === 1) {
        state = ch === I ? 2 : 0;
      } else if (state === 2) {
        break;
      }
    }
  }

  makeInlineImage(cipherTransform) {
    const lexer = this.lexer;
    const stream = lexer.stream;

    // Parse dictionary.
    const dict = new Dict(this.xref);
    let dictLength;
    while (!isCmd(this.buf1, "ID") && !isEOF(this.buf1)) {
      if (!isName(this.buf1)) {
        throw new FormatError("Dictionary key must be a name object");
<<<<<<< HEAD
      }
      const key = this.buf1.name;
      this.shift();
      if (isEOF(this.buf1)) {
        break;
      }
=======
      }
      const key = this.buf1.name;
      this.shift();
      if (isEOF(this.buf1)) {
        break;
      }
>>>>>>> e389ed62
      dict.set(key, this.getObj(cipherTransform));
    }
    if (lexer.beginInlineImagePos !== -1) {
      dictLength = stream.pos - lexer.beginInlineImagePos;
    }

    // Extract the name of the first (i.e. the current) image filter.
    const filter = dict.get("Filter", "F");
    let filterName;
    if (isName(filter)) {
      filterName = filter.name;
    } else if (Array.isArray(filter)) {
      const filterZero = this.xref.fetchIfRef(filter[0]);
      if (isName(filterZero)) {
        filterName = filterZero.name;
      }
    }

    // Parse image stream.
    const startPos = stream.pos;
    let length;
    if (filterName === "DCTDecode" || filterName === "DCT") {
      length = this.findDCTDecodeInlineStreamEnd(stream);
    } else if (filterName === "ASCII85Decode" || filterName === "A85") {
      length = this.findASCII85DecodeInlineStreamEnd(stream);
    } else if (filterName === "ASCIIHexDecode" || filterName === "AHx") {
      length = this.findASCIIHexDecodeInlineStreamEnd(stream);
    } else {
      length = this.findDefaultInlineStreamEnd(stream);
    }
    let imageStream = stream.makeSubStream(startPos, length, dict);
<<<<<<< HEAD

    // Cache all images below the MAX_LENGTH_TO_CACHE threshold by their
    // adler32 checksum.
    let cacheKey;
    if (length < MAX_LENGTH_TO_CACHE && dictLength < MAX_ADLER32_LENGTH) {
      const imageBytes = imageStream.getBytes();
      imageStream.reset();

=======

    // Cache all images below the MAX_LENGTH_TO_CACHE threshold by their
    // adler32 checksum.
    let cacheKey;
    if (length < MAX_LENGTH_TO_CACHE && dictLength < MAX_ADLER32_LENGTH) {
      const imageBytes = imageStream.getBytes();
      imageStream.reset();

>>>>>>> e389ed62
      const initialStreamPos = stream.pos;
      // Set the stream position to the beginning of the dictionary data...
      stream.pos = lexer.beginInlineImagePos;
      // ... and fetch the bytes of the *entire* dictionary.
      const dictBytes = stream.getBytes(dictLength);
      // Finally, don't forget to reset the stream position.
      stream.pos = initialStreamPos;

      cacheKey = computeAdler32(imageBytes) + "_" + computeAdler32(dictBytes);

      const cacheEntry = this.imageCache[cacheKey];
      if (cacheEntry !== undefined) {
        this.buf2 = Cmd.get("EI");
        this.shift();

        cacheEntry.reset();
        return cacheEntry;
      }
    }

    if (cipherTransform) {
      imageStream = cipherTransform.createStream(imageStream, length);
    }

    imageStream = this.filter(imageStream, dict, length);
    imageStream.dict = dict;
    if (cacheKey !== undefined) {
      imageStream.cacheKey = `inline_${length}_${cacheKey}`;
      this.imageCache[cacheKey] = imageStream;
    }

    this.buf2 = Cmd.get("EI");
    this.shift();

    return imageStream;
  }
<<<<<<< HEAD

  _findStreamLength(startPos, signature) {
    const { stream } = this.lexer;
    stream.pos = startPos;

    const SCAN_BLOCK_LENGTH = 2048;
    const signatureLength = signature.length;

=======

  _findStreamLength(startPos, signature) {
    const { stream } = this.lexer;
    stream.pos = startPos;

    const SCAN_BLOCK_LENGTH = 2048;
    const signatureLength = signature.length;

>>>>>>> e389ed62
    while (stream.pos < stream.end) {
      const scanBytes = stream.peekBytes(SCAN_BLOCK_LENGTH);
      const scanLength = scanBytes.length - signatureLength;

      if (scanLength <= 0) {
        break;
<<<<<<< HEAD
      }
      let pos = 0;
      while (pos < scanLength) {
        let j = 0;
        while (j < signatureLength && scanBytes[pos + j] === signature[j]) {
          j++;
        }
        if (j >= signatureLength) {
          // `signature` found.
          stream.pos += pos;
          return stream.pos - startPos;
        }
        pos++;
      }
=======
      }
      let pos = 0;
      while (pos < scanLength) {
        let j = 0;
        while (j < signatureLength && scanBytes[pos + j] === signature[j]) {
          j++;
        }
        if (j >= signatureLength) {
          // `signature` found.
          stream.pos += pos;
          return stream.pos - startPos;
        }
        pos++;
      }
>>>>>>> e389ed62
      stream.pos += scanLength;
    }
    return -1;
  }

  makeStream(dict, cipherTransform) {
    const lexer = this.lexer;
    let stream = lexer.stream;

    // Get the stream's start position.
    lexer.skipToNextLine();
    const startPos = stream.pos - 1;

    // Get the length.
    let length = dict.get("Length");
    if (!Number.isInteger(length)) {
      info(`Bad length "${length}" in stream`);
      length = 0;
    }

    // Skip over the stream data.
    stream.pos = startPos + length;
    lexer.nextChar();

    // Shift '>>' and check whether the new object marks the end of the stream.
    if (this.tryShift() && isCmd(this.buf2, "endstream")) {
      this.shift(); // 'stream'
    } else {
      // Bad stream length, scanning for endstream command.
      // prettier-ignore
      const ENDSTREAM_SIGNATURE = new Uint8Array([
        0x65, 0x6E, 0x64, 0x73, 0x74, 0x72, 0x65, 0x61, 0x6D]);
      let actualLength = this._findStreamLength(startPos, ENDSTREAM_SIGNATURE);
      if (actualLength < 0) {
        // Only allow limited truncation of the endstream signature,
        // to prevent false positives.
        const MAX_TRUNCATION = 1;
        // Check if the PDF generator included truncated endstream commands,
        // such as e.g. "endstrea" (fixes issue10004.pdf).
        for (let i = 1; i <= MAX_TRUNCATION; i++) {
          const end = ENDSTREAM_SIGNATURE.length - i;
          const TRUNCATED_SIGNATURE = ENDSTREAM_SIGNATURE.slice(0, end);

          const maybeLength = this._findStreamLength(
            startPos,
            TRUNCATED_SIGNATURE
          );
          if (maybeLength >= 0) {
            // Ensure that the byte immediately following the truncated
            // endstream command is a space, to prevent false positives.
            const lastByte = stream.peekBytes(end + 1)[end];
            if (!isWhiteSpace(lastByte)) {
              break;
            }
            info(
              `Found "${bytesToString(TRUNCATED_SIGNATURE)}" when ` +
                "searching for endstream command."
            );
            actualLength = maybeLength;
            break;
          }
        }

        if (actualLength < 0) {
          throw new FormatError("Missing endstream command.");
        }
      }
      length = actualLength;

      lexer.nextChar();
      this.shift();
      this.shift();
    }
    this.shift(); // 'endstream'

    stream = stream.makeSubStream(startPos, length, dict);
    if (cipherTransform) {
      stream = cipherTransform.createStream(stream, length);
    }
    stream = this.filter(stream, dict, length);
    stream.dict = dict;
    return stream;
  }

  filter(stream, dict, length) {
    let filter = dict.get("Filter", "F");
    let params = dict.get("DecodeParms", "DP");

    if (isName(filter)) {
      if (Array.isArray(params)) {
        warn(
          "/DecodeParms should not contain an Array, " +
            "when /Filter contains a Name."
        );
      }
      return this.makeFilter(stream, filter.name, length, params);
    }

    let maybeLength = length;
    if (Array.isArray(filter)) {
      const filterArray = filter;
      const paramsArray = params;
      for (let i = 0, ii = filterArray.length; i < ii; ++i) {
        filter = this.xref.fetchIfRef(filterArray[i]);
        if (!isName(filter)) {
          throw new FormatError(`Bad filter name "${filter}"`);
        }

        params = null;
        if (Array.isArray(paramsArray) && i in paramsArray) {
          params = this.xref.fetchIfRef(paramsArray[i]);
        }
        stream = this.makeFilter(stream, filter.name, maybeLength, params);
        // After the first stream the `length` variable is invalid.
        maybeLength = null;
      }
    }
    return stream;
  }

  makeFilter(stream, name, maybeLength, params) {
    // Since the 'Length' entry in the stream dictionary can be completely
    // wrong, e.g. zero for non-empty streams, only skip parsing the stream
    // when we can be absolutely certain that it actually is empty.
    if (maybeLength === 0) {
      warn(`Empty "${name}" stream.`);
      return new NullStream();
    }

    try {
      const xrefStreamStats = this.xref.stats.streamTypes;
      if (name === "FlateDecode" || name === "Fl") {
        xrefStreamStats[StreamType.FLATE] = true;
        if (params) {
          return new PredictorStream(
            new FlateStream(stream, maybeLength),
            maybeLength,
            params
          );
        }
        return new FlateStream(stream, maybeLength);
      }
      if (name === "LZWDecode" || name === "LZW") {
        xrefStreamStats[StreamType.LZW] = true;
        let earlyChange = 1;
        if (params) {
          if (params.has("EarlyChange")) {
            earlyChange = params.get("EarlyChange");
          }
          return new PredictorStream(
            new LZWStream(stream, maybeLength, earlyChange),
            maybeLength,
            params
          );
        }
        return new LZWStream(stream, maybeLength, earlyChange);
      }
      if (name === "DCTDecode" || name === "DCT") {
        xrefStreamStats[StreamType.DCT] = true;
        return new JpegStream(stream, maybeLength, stream.dict, params);
      }
      if (name === "JPXDecode" || name === "JPX") {
        xrefStreamStats[StreamType.JPX] = true;
        return new JpxStream(stream, maybeLength, stream.dict, params);
      }
      if (name === "ASCII85Decode" || name === "A85") {
        xrefStreamStats[StreamType.A85] = true;
        return new Ascii85Stream(stream, maybeLength);
      }
      if (name === "ASCIIHexDecode" || name === "AHx") {
        xrefStreamStats[StreamType.AHX] = true;
        return new AsciiHexStream(stream, maybeLength);
      }
      if (name === "CCITTFaxDecode" || name === "CCF") {
        xrefStreamStats[StreamType.CCF] = true;
        return new CCITTFaxStream(stream, maybeLength, params);
      }
      if (name === "RunLengthDecode" || name === "RL") {
        xrefStreamStats[StreamType.RLX] = true;
        return new RunLengthStream(stream, maybeLength);
      }
      if (name === "JBIG2Decode") {
        xrefStreamStats[StreamType.JBIG] = true;
        return new Jbig2Stream(stream, maybeLength, stream.dict, params);
      }
      warn(`Filter "${name}" is not supported.`);
      return stream;
    } catch (ex) {
      if (ex instanceof MissingDataException) {
        throw ex;
      }
      warn(`Invalid stream: "${ex}"`);
      return new NullStream();
    }
  }
}

// A '1' in this array means the character is white space. A '1' or
// '2' means the character ends a name or command.
// prettier-ignore
const specialChars = [
  1, 0, 0, 0, 0, 0, 0, 0, 0, 1, 1, 0, 1, 1, 0, 0, // 0x
  0, 0, 0, 0, 0, 0, 0, 0, 0, 0, 0, 0, 0, 0, 0, 0, // 1x
  1, 0, 0, 0, 0, 2, 0, 0, 2, 2, 0, 0, 0, 0, 0, 2, // 2x
  0, 0, 0, 0, 0, 0, 0, 0, 0, 0, 0, 0, 2, 0, 2, 0, // 3x
  0, 0, 0, 0, 0, 0, 0, 0, 0, 0, 0, 0, 0, 0, 0, 0, // 4x
  0, 0, 0, 0, 0, 0, 0, 0, 0, 0, 0, 2, 0, 2, 0, 0, // 5x
  0, 0, 0, 0, 0, 0, 0, 0, 0, 0, 0, 0, 0, 0, 0, 0, // 6x
  0, 0, 0, 0, 0, 0, 0, 0, 0, 0, 0, 2, 0, 2, 0, 0, // 7x
  0, 0, 0, 0, 0, 0, 0, 0, 0, 0, 0, 0, 0, 0, 0, 0, // 8x
  0, 0, 0, 0, 0, 0, 0, 0, 0, 0, 0, 0, 0, 0, 0, 0, // 9x
  0, 0, 0, 0, 0, 0, 0, 0, 0, 0, 0, 0, 0, 0, 0, 0, // ax
  0, 0, 0, 0, 0, 0, 0, 0, 0, 0, 0, 0, 0, 0, 0, 0, // bx
  0, 0, 0, 0, 0, 0, 0, 0, 0, 0, 0, 0, 0, 0, 0, 0, // cx
  0, 0, 0, 0, 0, 0, 0, 0, 0, 0, 0, 0, 0, 0, 0, 0, // dx
  0, 0, 0, 0, 0, 0, 0, 0, 0, 0, 0, 0, 0, 0, 0, 0, // ex
  0, 0, 0, 0, 0, 0, 0, 0, 0, 0, 0, 0, 0, 0, 0, 0  // fx
];

function toHexDigit(ch) {
  if (ch >= /* '0' = */ 0x30 && ch /* '9' = */ <= 0x39) {
    return ch & 0x0f;
  }
  if (
    (ch >= /* 'A' = */ 0x41 && ch <= /* 'F' = */ 0x46) ||
    (ch >= /* 'a' = */ 0x61 && ch <= /* 'f' = */ 0x66)
  ) {
    return (ch & 0x0f) + 9;
  }
  return -1;
}

class Lexer {
  constructor(stream, knownCommands = null) {
    this.stream = stream;
    this.nextChar();

    // While lexing, we build up many strings one char at a time. Using += for
    // this can result in lots of garbage strings. It's better to build an
    // array of single-char strings and then join() them together at the end.
    // And reusing a single array (i.e. |this.strBuf|) over and over for this
    // purpose uses less memory than using a new array for each string.
    this.strBuf = [];

    // The PDFs might have "glued" commands with other commands, operands or
    // literals, e.g. "q1". The knownCommands is a dictionary of the valid
    // commands and their prefixes. The prefixes are built the following way:
    // if there a command that is a prefix of the other valid command or
    // literal (e.g. 'f' and 'false') the following prefixes must be included,
    // 'fa', 'fal', 'fals'. The prefixes are not needed, if the command has no
    // other commands or literals as a prefix. The knowCommands is optional.
    this.knownCommands = knownCommands;

    this._hexStringNumWarn = 0;
    this.beginInlineImagePos = -1;
  }

  nextChar() {
    return (this.currentChar = this.stream.getByte());
  }

  peekChar() {
    return this.stream.peekByte();
  }

  getNumber() {
    let ch = this.currentChar;
    let eNotation = false;
    let divideBy = 0; // Different from 0 if it's a floating point value.
    let sign = 0;

    if (ch === /* '-' = */ 0x2d) {
      sign = -1;
      ch = this.nextChar();

      if (ch === /* '-' = */ 0x2d) {
        // Ignore double negative (this is consistent with Adobe Reader).
        ch = this.nextChar();
      }
    } else if (ch === /* '+' = */ 0x2b) {
      sign = 1;
      ch = this.nextChar();
    }
    if (ch === /* LF = */ 0x0a || ch === /* CR = */ 0x0d) {
      // Ignore line-breaks (this is consistent with Adobe Reader).
      do {
        ch = this.nextChar();
      } while (ch === 0x0a || ch === 0x0d);
    }
    if (ch === /* '.' = */ 0x2e) {
      divideBy = 10;
      ch = this.nextChar();
    }
    if (ch < /* '0' = */ 0x30 || ch > /* '9' = */ 0x39) {
      if (
        divideBy === 10 &&
        sign === 0 &&
        (isWhiteSpace(ch) || ch === /* EOF = */ -1)
      ) {
        // This is consistent with Adobe Reader (fixes issue9252.pdf).
        warn("Lexer.getNumber - treating a single decimal point as zero.");
        return 0;
      }
      throw new FormatError(
        `Invalid number: ${String.fromCharCode(ch)} (charCode ${ch})`
      );
    }

    sign = sign || 1;
    let baseValue = ch - 0x30; // '0'
    let powerValue = 0;
    let powerValueSign = 1;

    while ((ch = this.nextChar()) >= 0) {
      if (ch >= /* '0' = */ 0x30 && ch <= /* '9' = */ 0x39) {
        const currentDigit = ch - 0x30; // '0'
        if (eNotation) {
          // We are after an 'e' or 'E'.
          powerValue = powerValue * 10 + currentDigit;
        } else {
          if (divideBy !== 0) {
            // We are after a point.
            divideBy *= 10;
          }
          baseValue = baseValue * 10 + currentDigit;
        }
      } else if (ch === /* '.' = */ 0x2e) {
        if (divideBy === 0) {
          divideBy = 1;
        } else {
          // A number can have only one dot.
<<<<<<< HEAD
          break;
        }
      } else if (ch === /* '-' = */ 0x2d) {
        // Ignore minus signs in the middle of numbers to match
        // Adobe's behavior.
        warn("Badly formatted number: minus sign in the middle");
      } else if (ch === /* 'E' = */ 0x45 || ch === /* 'e' = */ 0x65) {
        // 'E' can be either a scientific notation or the beginning of a new
        // operator.
        ch = this.peekChar();
        if (ch === /* '+' = */ 0x2b || ch === /* '-' = */ 0x2d) {
          powerValueSign = ch === 0x2d ? -1 : 1;
          this.nextChar(); // Consume the sign character.
        } else if (ch < /* '0' = */ 0x30 || ch > /* '9' = */ 0x39) {
          // The 'E' must be the beginning of a new operator.
          break;
        }
=======
          break;
        }
      } else if (ch === /* '-' = */ 0x2d) {
        // Ignore minus signs in the middle of numbers to match
        // Adobe's behavior.
        warn("Badly formatted number: minus sign in the middle");
      } else if (ch === /* 'E' = */ 0x45 || ch === /* 'e' = */ 0x65) {
        // 'E' can be either a scientific notation or the beginning of a new
        // operator.
        ch = this.peekChar();
        if (ch === /* '+' = */ 0x2b || ch === /* '-' = */ 0x2d) {
          powerValueSign = ch === 0x2d ? -1 : 1;
          this.nextChar(); // Consume the sign character.
        } else if (ch < /* '0' = */ 0x30 || ch > /* '9' = */ 0x39) {
          // The 'E' must be the beginning of a new operator.
          break;
        }
>>>>>>> e389ed62
        eNotation = true;
      } else {
        // The last character doesn't belong to us.
        break;
      }
    }

    if (divideBy !== 0) {
      baseValue /= divideBy;
    }
    if (eNotation) {
      baseValue *= 10 ** (powerValueSign * powerValue);
    }
    return sign * baseValue;
  }

  getString() {
    let numParen = 1;
    let done = false;
    const strBuf = this.strBuf;
    strBuf.length = 0;

    let ch = this.nextChar();
    while (true) {
      let charBuffered = false;
      switch (ch | 0) {
        case -1:
          warn("Unterminated string");
          done = true;
          break;
        case 0x28: // '('
          ++numParen;
          strBuf.push("(");
          break;
        case 0x29: // ')'
          if (--numParen === 0) {
            this.nextChar(); // consume strings ')'
            done = true;
          } else {
            strBuf.push(")");
          }
          break;
        case 0x5c: // '\\'
          ch = this.nextChar();
          switch (ch) {
            case -1:
              warn("Unterminated string");
              done = true;
              break;
            case 0x6e: // 'n'
              strBuf.push("\n");
              break;
            case 0x72: // 'r'
              strBuf.push("\r");
              break;
            case 0x74: // 't'
              strBuf.push("\t");
              break;
            case 0x62: // 'b'
              strBuf.push("\b");
              break;
            case 0x66: // 'f'
              strBuf.push("\f");
              break;
            case 0x5c: // '\'
            case 0x28: // '('
            case 0x29: // ')'
              strBuf.push(String.fromCharCode(ch));
              break;
            case 0x30: // '0'
            case 0x31: // '1'
            case 0x32: // '2'
            case 0x33: // '3'
            case 0x34: // '4'
            case 0x35: // '5'
            case 0x36: // '6'
            case 0x37: // '7'
              let x = ch & 0x0f;
              ch = this.nextChar();
              charBuffered = true;
              if (ch >= /* '0' = */ 0x30 && ch <= /* '7' = */ 0x37) {
                x = (x << 3) + (ch & 0x0f);
                ch = this.nextChar();
                if (ch >= /* '0' = */ 0x30 && ch /* '7' = */ <= 0x37) {
                  charBuffered = false;
                  x = (x << 3) + (ch & 0x0f);
                }
              }
              strBuf.push(String.fromCharCode(x));
              break;
            case 0x0d: // CR
              if (this.peekChar() === /* LF = */ 0x0a) {
                this.nextChar();
              }
              break;
            case 0x0a: // LF
              break;
            default:
              strBuf.push(String.fromCharCode(ch));
              break;
          }
          break;
        default:
          strBuf.push(String.fromCharCode(ch));
          break;
      }
      if (done) {
        break;
      }
      if (!charBuffered) {
        ch = this.nextChar();
      }
    }
    return strBuf.join("");
  }

  getName() {
    let ch, previousCh;
    const strBuf = this.strBuf;
    strBuf.length = 0;

    while ((ch = this.nextChar()) >= 0 && !specialChars[ch]) {
      if (ch === /* '#' = */ 0x23) {
        ch = this.nextChar();
        if (specialChars[ch]) {
          warn(
            "Lexer_getName: " +
              "NUMBER SIGN (#) should be followed by a hexadecimal number."
          );
          strBuf.push("#");
          break;
        }
        const x = toHexDigit(ch);
        if (x !== -1) {
          previousCh = ch;
          ch = this.nextChar();
          const x2 = toHexDigit(ch);
          if (x2 === -1) {
            warn(
              `Lexer_getName: Illegal digit (${String.fromCharCode(ch)}) ` +
                "in hexadecimal number."
            );
            strBuf.push("#", String.fromCharCode(previousCh));
            if (specialChars[ch]) {
              break;
            }
            strBuf.push(String.fromCharCode(ch));
            continue;
          }
          strBuf.push(String.fromCharCode((x << 4) | x2));
        } else {
          strBuf.push("#", String.fromCharCode(ch));
        }
      } else {
        strBuf.push(String.fromCharCode(ch));
      }
    }
    if (strBuf.length > 127) {
      warn(`Name token is longer than allowed by the spec: ${strBuf.length}`);
    }
    return Name.get(strBuf.join(""));
  }

  /**
   * @private
   */
  _hexStringWarn(ch) {
    const MAX_HEX_STRING_NUM_WARN = 5;

    if (this._hexStringNumWarn++ === MAX_HEX_STRING_NUM_WARN) {
      warn("getHexString - ignoring additional invalid characters.");
      return;
    }
    if (this._hexStringNumWarn > MAX_HEX_STRING_NUM_WARN) {
      // Limit the number of warning messages printed for a `this.getHexString`
      // invocation, since corrupt PDF documents may otherwise spam the console
      // enough to affect general performance negatively.
      return;
    }
    warn(`getHexString - ignoring invalid character: ${ch}`);
  }

  getHexString() {
    const strBuf = this.strBuf;
    strBuf.length = 0;
    let ch = this.currentChar;
    let isFirstHex = true;
    let firstDigit, secondDigit;
    this._hexStringNumWarn = 0;

    while (true) {
      if (ch < 0) {
        warn("Unterminated hex string");
        break;
      } else if (ch === /* '>' = */ 0x3e) {
        this.nextChar();
        break;
      } else if (specialChars[ch] === 1) {
        ch = this.nextChar();
        continue;
      } else {
        if (isFirstHex) {
          firstDigit = toHexDigit(ch);
          if (firstDigit === -1) {
            this._hexStringWarn(ch);
            ch = this.nextChar();
            continue;
          }
        } else {
          secondDigit = toHexDigit(ch);
          if (secondDigit === -1) {
            this._hexStringWarn(ch);
            ch = this.nextChar();
            continue;
          }
          strBuf.push(String.fromCharCode((firstDigit << 4) | secondDigit));
        }
        isFirstHex = !isFirstHex;
        ch = this.nextChar();
      }
    }
    return strBuf.join("");
  }

  getObj() {
    // Skip whitespace and comments.
    let comment = false;
    let ch = this.currentChar;
    while (true) {
      if (ch < 0) {
        return EOF;
<<<<<<< HEAD
      }
      if (comment) {
        if (ch === /* LF = */ 0x0a || ch === /* CR = */ 0x0d) {
          comment = false;
        }
      } else if (ch === /* '%' = */ 0x25) {
        comment = true;
      } else if (specialChars[ch] !== 1) {
        break;
      }
=======
      }
      if (comment) {
        if (ch === /* LF = */ 0x0a || ch === /* CR = */ 0x0d) {
          comment = false;
        }
      } else if (ch === /* '%' = */ 0x25) {
        comment = true;
      } else if (specialChars[ch] !== 1) {
        break;
      }
>>>>>>> e389ed62
      ch = this.nextChar();
    }

    // Start reading a token.
    switch (ch | 0) {
      case 0x30: // '0'
      case 0x31: // '1'
      case 0x32: // '2'
      case 0x33: // '3'
      case 0x34: // '4'
      case 0x35: // '5'
      case 0x36: // '6'
      case 0x37: // '7'
      case 0x38: // '8'
      case 0x39: // '9'
      case 0x2b: // '+'
      case 0x2d: // '-'
      case 0x2e: // '.'
        return this.getNumber();
      case 0x28: // '('
        return this.getString();
      case 0x2f: // '/'
        return this.getName();
      // array punctuation
      case 0x5b: // '['
        this.nextChar();
        return Cmd.get("[");
      case 0x5d: // ']'
        this.nextChar();
        return Cmd.get("]");
      // hex string or dict punctuation
      case 0x3c: // '<'
        ch = this.nextChar();
        if (ch === 0x3c) {
          // dict punctuation
          this.nextChar();
          return Cmd.get("<<");
        }
        return this.getHexString();
      // dict punctuation
      case 0x3e: // '>'
        ch = this.nextChar();
        if (ch === 0x3e) {
          this.nextChar();
          return Cmd.get(">>");
        }
        return Cmd.get(">");
      case 0x7b: // '{'
        this.nextChar();
        return Cmd.get("{");
      case 0x7d: // '}'
        this.nextChar();
        return Cmd.get("}");
      case 0x29: // ')'
        // Consume the current character in order to avoid permanently hanging
        // the worker thread if `Lexer.getObject` is called from within a loop
        // containing try-catch statements, since we would otherwise attempt
        // to parse the *same* character over and over (fixes issue8061.pdf).
        this.nextChar();
        throw new FormatError(`Illegal character: ${ch}`);
    }

    // Start reading a command.
    let str = String.fromCharCode(ch);
    const knownCommands = this.knownCommands;
    let knownCommandFound = knownCommands && knownCommands[str] !== undefined;
    while ((ch = this.nextChar()) >= 0 && !specialChars[ch]) {
      // Stop if a known command is found and next character does not make
      // the string a command.
      const possibleCommand = str + String.fromCharCode(ch);
      if (knownCommandFound && knownCommands[possibleCommand] === undefined) {
        break;
<<<<<<< HEAD
      }
      if (str.length === 128) {
        throw new FormatError(`Command token too long: ${str.length}`);
      }
      str = possibleCommand;
      knownCommandFound = knownCommands && knownCommands[str] !== undefined;
    }
    if (str === "true") {
      return true;
    }
    if (str === "false") {
      return false;
    }
    if (str === "null") {
      return null;
    }

    if (str === "BI") {
      // Keep track of the current stream position, since it's needed in order
      // to correctly cache inline images; see `Parser.makeInlineImage`.
      this.beginInlineImagePos = this.stream.pos;
    }

    return Cmd.get(str);
=======
      }
      if (str.length === 128) {
        throw new FormatError(`Command token too long: ${str.length}`);
      }
      str = possibleCommand;
      knownCommandFound = knownCommands && knownCommands[str] !== undefined;
    }
    if (str === "true") {
      return true;
    }
    if (str === "false") {
      return false;
    }
    if (str === "null") {
      return null;
    }

    if (str === "BI") {
      // Keep track of the current stream position, since it's needed in order
      // to correctly cache inline images; see `Parser.makeInlineImage`.
      this.beginInlineImagePos = this.stream.pos;
    }

    return Cmd.get(str);
  }

  peekObj() {
    const streamPos = this.stream.pos,
      currentChar = this.currentChar,
      beginInlineImagePos = this.beginInlineImagePos;

    let nextObj;
    try {
      nextObj = this.getObj();
    } catch (ex) {
      if (ex instanceof MissingDataException) {
        throw ex;
      }
      warn(`peekObj: ${ex}`);
    }
    // Ensure that we reset *all* relevant `Lexer`-instance state.
    this.stream.pos = streamPos;
    this.currentChar = currentChar;
    this.beginInlineImagePos = beginInlineImagePos;

    return nextObj;
>>>>>>> e389ed62
  }

  skipToNextLine() {
    let ch = this.currentChar;
    while (ch >= 0) {
      if (ch === /* CR = */ 0x0d) {
        ch = this.nextChar();
        if (ch === /* LF = */ 0x0a) {
          this.nextChar();
        }
        break;
      } else if (ch === /* LF = */ 0x0a) {
        this.nextChar();
        break;
      }
      ch = this.nextChar();
    }
  }
}

class Linearization {
  static create(stream) {
    function getInt(linDict, name, allowZeroValue = false) {
      const obj = linDict.get(name);
      if (Number.isInteger(obj) && (allowZeroValue ? obj >= 0 : obj > 0)) {
        return obj;
      }
      throw new Error(
        `The "${name}" parameter in the linearization ` +
          "dictionary is invalid."
      );
    }

    function getHints(linDict) {
      const hints = linDict.get("H");
      let hintsLength;

      if (
        Array.isArray(hints) &&
        ((hintsLength = hints.length) === 2 || hintsLength === 4)
      ) {
        for (let index = 0; index < hintsLength; index++) {
          const hint = hints[index];
          if (!(Number.isInteger(hint) && hint > 0)) {
            throw new Error(
              `Hint (${index}) in the linearization dictionary is invalid.`
            );
          }
        }
        return hints;
      }
      throw new Error("Hint array in the linearization dictionary is invalid.");
    }

    const parser = new Parser({
      lexer: new Lexer(stream),
      xref: null,
    });
    const obj1 = parser.getObj();
    const obj2 = parser.getObj();
    const obj3 = parser.getObj();
    const linDict = parser.getObj();
    let obj, length;
    if (
      !(
        Number.isInteger(obj1) &&
        Number.isInteger(obj2) &&
        isCmd(obj3, "obj") &&
        isDict(linDict) &&
        isNum((obj = linDict.get("Linearized"))) &&
        obj > 0
      )
    ) {
      return null; // No valid linearization dictionary found.
    } else if ((length = getInt(linDict, "L")) !== stream.length) {
      throw new Error(
        'The "L" parameter in the linearization dictionary ' +
          "does not equal the stream length."
      );
    }
    return {
      length,
      hints: getHints(linDict),
      objectNumberFirst: getInt(linDict, "O"),
      endFirst: getInt(linDict, "E"),
      numPages: getInt(linDict, "N"),
      mainXRefEntriesOffset: getInt(linDict, "T"),
      pageFirst: linDict.has("P")
        ? getInt(linDict, "P", /* allowZeroValue = */ true)
        : 0,
    };
  }
}

export { Lexer, Linearization, Parser };<|MERGE_RESOLUTION|>--- conflicted
+++ resolved
@@ -12,7 +12,6 @@
  * See the License for the specific language governing permissions and
  * limitations under the License.
  */
-/* eslint no-var: error */
 
 import {
   Ascii85Stream,
@@ -203,18 +202,11 @@
       I = 0x49,
       SPACE = 0x20,
       LF = 0xa,
-<<<<<<< HEAD
-      CR = 0xd;
-    const n = 10,
-      NUL = 0x0;
-    const startPos = stream.pos;
-=======
       CR = 0xd,
       NUL = 0x0;
     const lexer = this.lexer,
       startPos = stream.pos,
       n = 10;
->>>>>>> e389ed62
     let state = 0,
       ch,
       maybeEIPos;
@@ -249,10 +241,6 @@
               // it's binary stuff. Resetting the state.
               state = 0;
               break;
-<<<<<<< HEAD
-            }
-          }
-=======
             }
           }
 
@@ -274,7 +262,6 @@
             );
           }
 
->>>>>>> e389ed62
           if (state === 2) {
             break; // Finished!
           }
@@ -512,21 +499,12 @@
     while (!isCmd(this.buf1, "ID") && !isEOF(this.buf1)) {
       if (!isName(this.buf1)) {
         throw new FormatError("Dictionary key must be a name object");
-<<<<<<< HEAD
       }
       const key = this.buf1.name;
       this.shift();
       if (isEOF(this.buf1)) {
         break;
       }
-=======
-      }
-      const key = this.buf1.name;
-      this.shift();
-      if (isEOF(this.buf1)) {
-        break;
-      }
->>>>>>> e389ed62
       dict.set(key, this.getObj(cipherTransform));
     }
     if (lexer.beginInlineImagePos !== -1) {
@@ -558,7 +536,6 @@
       length = this.findDefaultInlineStreamEnd(stream);
     }
     let imageStream = stream.makeSubStream(startPos, length, dict);
-<<<<<<< HEAD
 
     // Cache all images below the MAX_LENGTH_TO_CACHE threshold by their
     // adler32 checksum.
@@ -567,16 +544,6 @@
       const imageBytes = imageStream.getBytes();
       imageStream.reset();
 
-=======
-
-    // Cache all images below the MAX_LENGTH_TO_CACHE threshold by their
-    // adler32 checksum.
-    let cacheKey;
-    if (length < MAX_LENGTH_TO_CACHE && dictLength < MAX_ADLER32_LENGTH) {
-      const imageBytes = imageStream.getBytes();
-      imageStream.reset();
-
->>>>>>> e389ed62
       const initialStreamPos = stream.pos;
       // Set the stream position to the beginning of the dictionary data...
       stream.pos = lexer.beginInlineImagePos;
@@ -613,7 +580,6 @@
 
     return imageStream;
   }
-<<<<<<< HEAD
 
   _findStreamLength(startPos, signature) {
     const { stream } = this.lexer;
@@ -622,23 +588,12 @@
     const SCAN_BLOCK_LENGTH = 2048;
     const signatureLength = signature.length;
 
-=======
-
-  _findStreamLength(startPos, signature) {
-    const { stream } = this.lexer;
-    stream.pos = startPos;
-
-    const SCAN_BLOCK_LENGTH = 2048;
-    const signatureLength = signature.length;
-
->>>>>>> e389ed62
     while (stream.pos < stream.end) {
       const scanBytes = stream.peekBytes(SCAN_BLOCK_LENGTH);
       const scanLength = scanBytes.length - signatureLength;
 
       if (scanLength <= 0) {
         break;
-<<<<<<< HEAD
       }
       let pos = 0;
       while (pos < scanLength) {
@@ -653,22 +608,6 @@
         }
         pos++;
       }
-=======
-      }
-      let pos = 0;
-      while (pos < scanLength) {
-        let j = 0;
-        while (j < signatureLength && scanBytes[pos + j] === signature[j]) {
-          j++;
-        }
-        if (j >= signatureLength) {
-          // `signature` found.
-          stream.pos += pos;
-          return stream.pos - startPos;
-        }
-        pos++;
-      }
->>>>>>> e389ed62
       stream.pos += scanLength;
     }
     return -1;
@@ -1000,7 +939,6 @@
           divideBy = 1;
         } else {
           // A number can have only one dot.
-<<<<<<< HEAD
           break;
         }
       } else if (ch === /* '-' = */ 0x2d) {
@@ -1018,25 +956,6 @@
           // The 'E' must be the beginning of a new operator.
           break;
         }
-=======
-          break;
-        }
-      } else if (ch === /* '-' = */ 0x2d) {
-        // Ignore minus signs in the middle of numbers to match
-        // Adobe's behavior.
-        warn("Badly formatted number: minus sign in the middle");
-      } else if (ch === /* 'E' = */ 0x45 || ch === /* 'e' = */ 0x65) {
-        // 'E' can be either a scientific notation or the beginning of a new
-        // operator.
-        ch = this.peekChar();
-        if (ch === /* '+' = */ 0x2b || ch === /* '-' = */ 0x2d) {
-          powerValueSign = ch === 0x2d ? -1 : 1;
-          this.nextChar(); // Consume the sign character.
-        } else if (ch < /* '0' = */ 0x30 || ch > /* '9' = */ 0x39) {
-          // The 'E' must be the beginning of a new operator.
-          break;
-        }
->>>>>>> e389ed62
         eNotation = true;
       } else {
         // The last character doesn't belong to us.
@@ -1268,7 +1187,6 @@
     while (true) {
       if (ch < 0) {
         return EOF;
-<<<<<<< HEAD
       }
       if (comment) {
         if (ch === /* LF = */ 0x0a || ch === /* CR = */ 0x0d) {
@@ -1279,18 +1197,6 @@
       } else if (specialChars[ch] !== 1) {
         break;
       }
-=======
-      }
-      if (comment) {
-        if (ch === /* LF = */ 0x0a || ch === /* CR = */ 0x0d) {
-          comment = false;
-        }
-      } else if (ch === /* '%' = */ 0x25) {
-        comment = true;
-      } else if (specialChars[ch] !== 1) {
-        break;
-      }
->>>>>>> e389ed62
       ch = this.nextChar();
     }
 
@@ -1363,32 +1269,6 @@
       const possibleCommand = str + String.fromCharCode(ch);
       if (knownCommandFound && knownCommands[possibleCommand] === undefined) {
         break;
-<<<<<<< HEAD
-      }
-      if (str.length === 128) {
-        throw new FormatError(`Command token too long: ${str.length}`);
-      }
-      str = possibleCommand;
-      knownCommandFound = knownCommands && knownCommands[str] !== undefined;
-    }
-    if (str === "true") {
-      return true;
-    }
-    if (str === "false") {
-      return false;
-    }
-    if (str === "null") {
-      return null;
-    }
-
-    if (str === "BI") {
-      // Keep track of the current stream position, since it's needed in order
-      // to correctly cache inline images; see `Parser.makeInlineImage`.
-      this.beginInlineImagePos = this.stream.pos;
-    }
-
-    return Cmd.get(str);
-=======
       }
       if (str.length === 128) {
         throw new FormatError(`Command token too long: ${str.length}`);
@@ -1435,7 +1315,6 @@
     this.beginInlineImagePos = beginInlineImagePos;
 
     return nextObj;
->>>>>>> e389ed62
   }
 
   skipToNextLine() {
