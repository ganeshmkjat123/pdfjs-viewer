/* Copyright 2012 Mozilla Foundation
 *
 * Licensed under the Apache License, Version 2.0 (the "License");
 * you may not use this file except in compliance with the License.
 * You may obtain a copy of the License at
 *
 *     http://www.apache.org/licenses/LICENSE-2.0
 *
 * Unless required by applicable law or agreed to in writing, software
 * distributed under the License is distributed on an "AS IS" BASIS,
 * WITHOUT WARRANTIES OR CONDITIONS OF ANY KIND, either express or implied.
 * See the License for the specific language governing permissions and
 * limitations under the License.
 */
/* Copyright 1996-2003 Glyph & Cog, LLC
 *
 * The flate stream implementation contained in this file is a JavaScript port
 * of XPDF's implementation, made available under the Apache 2.0 open source
 * license.
 */
<<<<<<< HEAD
=======
/* eslint-disable no-var */
>>>>>>> e389ed62

import { FormatError, stringToBytes, unreachable } from "../shared/util.js";
import { isDict } from "./primitives.js";
import { isWhiteSpace } from "./core_utils.js";

var Stream = (function StreamClosure() {
  // eslint-disable-next-line no-shadow
  function Stream(arrayBuffer, start, length, dict) {
    this.bytes =
      arrayBuffer instanceof Uint8Array
        ? arrayBuffer
        : new Uint8Array(arrayBuffer);
    this.start = start || 0;
    this.pos = this.start;
    this.end = start + length || this.bytes.length;
    this.dict = dict;
  }

  // required methods for a stream. if a particular stream does not
  // implement these, an error should be thrown
  Stream.prototype = {
    get length() {
      return this.end - this.start;
    },
    get isEmpty() {
      return this.length === 0;
    },
    getByte: function Stream_getByte() {
      if (this.pos >= this.end) {
        return -1;
      }
      return this.bytes[this.pos++];
    },
    getUint16: function Stream_getUint16() {
      var b0 = this.getByte();
      var b1 = this.getByte();
      if (b0 === -1 || b1 === -1) {
        return -1;
      }
      return (b0 << 8) + b1;
    },
    getInt32: function Stream_getInt32() {
      var b0 = this.getByte();
      var b1 = this.getByte();
      var b2 = this.getByte();
      var b3 = this.getByte();
      return (b0 << 24) + (b1 << 16) + (b2 << 8) + b3;
    },
    // Returns subarray of original buffer, should only be read.
    getBytes(length, forceClamped = false) {
      var bytes = this.bytes;
      var pos = this.pos;
      var strEnd = this.end;

      if (!length) {
        const subarray = bytes.subarray(pos, strEnd);
        // `this.bytes` is always a `Uint8Array` here.
        return forceClamped ? new Uint8ClampedArray(subarray) : subarray;
      }
      var end = pos + length;
      if (end > strEnd) {
        end = strEnd;
      }
      this.pos = end;
      const subarray = bytes.subarray(pos, end);
      // `this.bytes` is always a `Uint8Array` here.
      return forceClamped ? new Uint8ClampedArray(subarray) : subarray;
    },
    peekByte: function Stream_peekByte() {
      var peekedByte = this.getByte();
      if (peekedByte !== -1) {
        this.pos--;
      }
      return peekedByte;
    },
    peekBytes(length, forceClamped = false) {
      var bytes = this.getBytes(length, forceClamped);
      this.pos -= bytes.length;
      return bytes;
    },

    getByteRange(begin, end) {
      if (begin < 0) {
        begin = 0;
      }
      if (end > this.end) {
        end = this.end;
      }
      return this.bytes.subarray(begin, end);
    },

    skip: function Stream_skip(n) {
      if (!n) {
        n = 1;
      }
      this.pos += n;
    },
    reset: function Stream_reset() {
      this.pos = this.start;
    },
    moveStart: function Stream_moveStart() {
      this.start = this.pos;
    },
    makeSubStream: function Stream_makeSubStream(start, length, dict) {
      return new Stream(this.bytes.buffer, start, length, dict);
    },
  };

  return Stream;
})();

var StringStream = (function StringStreamClosure() {
  // eslint-disable-next-line no-shadow
  function StringStream(str) {
    const bytes = stringToBytes(str);
    Stream.call(this, bytes);
  }

  StringStream.prototype = Stream.prototype;

  return StringStream;
})();

// super class for the decoding streams
var DecodeStream = (function DecodeStreamClosure() {
  // Lots of DecodeStreams are created whose buffers are never used.  For these
  // we share a single empty buffer. This is (a) space-efficient and (b) avoids
  // having special cases that would be required if we used |null| for an empty
  // buffer.
  var emptyBuffer = new Uint8Array(0);

  // eslint-disable-next-line no-shadow
  function DecodeStream(maybeMinBufferLength) {
    this._rawMinBufferLength = maybeMinBufferLength || 0;

    this.pos = 0;
    this.bufferLength = 0;
    this.eof = false;
    this.buffer = emptyBuffer;
    this.minBufferLength = 512;
    if (maybeMinBufferLength) {
      // Compute the first power of two that is as big as maybeMinBufferLength.
      while (this.minBufferLength < maybeMinBufferLength) {
        this.minBufferLength *= 2;
      }
    }
  }

  DecodeStream.prototype = {
    // eslint-disable-next-line getter-return
    get length() {
      unreachable("Should not access DecodeStream.length");
    },

    get isEmpty() {
      while (!this.eof && this.bufferLength === 0) {
        this.readBlock();
      }
      return this.bufferLength === 0;
    },
    ensureBuffer: function DecodeStream_ensureBuffer(requested) {
      var buffer = this.buffer;
      if (requested <= buffer.byteLength) {
        return buffer;
      }
      var size = this.minBufferLength;
      while (size < requested) {
        size *= 2;
      }
      var buffer2 = new Uint8Array(size);
      buffer2.set(buffer);
      return (this.buffer = buffer2);
    },
    getByte: function DecodeStream_getByte() {
      var pos = this.pos;
      while (this.bufferLength <= pos) {
        if (this.eof) {
          return -1;
        }
        this.readBlock();
      }
      return this.buffer[this.pos++];
    },
    getUint16: function DecodeStream_getUint16() {
      var b0 = this.getByte();
      var b1 = this.getByte();
      if (b0 === -1 || b1 === -1) {
        return -1;
      }
      return (b0 << 8) + b1;
    },
    getInt32: function DecodeStream_getInt32() {
      var b0 = this.getByte();
      var b1 = this.getByte();
      var b2 = this.getByte();
      var b3 = this.getByte();
      return (b0 << 24) + (b1 << 16) + (b2 << 8) + b3;
    },
    getBytes(length, forceClamped = false) {
      var end,
        pos = this.pos;

      if (length) {
        this.ensureBuffer(pos + length);
        end = pos + length;

        while (!this.eof && this.bufferLength < end) {
          this.readBlock();
        }
        var bufEnd = this.bufferLength;
        if (end > bufEnd) {
          end = bufEnd;
        }
      } else {
        while (!this.eof) {
          this.readBlock();
        }
        end = this.bufferLength;
      }

      this.pos = end;
      const subarray = this.buffer.subarray(pos, end);
      // `this.buffer` is either a `Uint8Array` or `Uint8ClampedArray` here.
      return forceClamped && !(subarray instanceof Uint8ClampedArray)
        ? new Uint8ClampedArray(subarray)
        : subarray;
    },
    peekByte: function DecodeStream_peekByte() {
      var peekedByte = this.getByte();
      if (peekedByte !== -1) {
        this.pos--;
      }
      return peekedByte;
    },
    peekBytes(length, forceClamped = false) {
      var bytes = this.getBytes(length, forceClamped);
      this.pos -= bytes.length;
      return bytes;
    },
    makeSubStream: function DecodeStream_makeSubStream(start, length, dict) {
      var end = start + length;
      while (this.bufferLength <= end && !this.eof) {
        this.readBlock();
      }
      return new Stream(this.buffer, start, length, dict);
    },

    getByteRange(begin, end) {
      unreachable("Should not call DecodeStream.getByteRange");
    },

    skip: function DecodeStream_skip(n) {
      if (!n) {
        n = 1;
      }
      this.pos += n;
    },
    reset: function DecodeStream_reset() {
      this.pos = 0;
    },
    getBaseStreams: function DecodeStream_getBaseStreams() {
      if (this.str && this.str.getBaseStreams) {
        return this.str.getBaseStreams();
      }
      return [];
    },
  };

  return DecodeStream;
})();

var StreamsSequenceStream = (function StreamsSequenceStreamClosure() {
  // eslint-disable-next-line no-shadow
  function StreamsSequenceStream(streams) {
    this.streams = streams;

    let maybeLength = 0;
    for (let i = 0, ii = streams.length; i < ii; i++) {
      const stream = streams[i];
      if (stream instanceof DecodeStream) {
        maybeLength += stream._rawMinBufferLength;
      } else {
        maybeLength += stream.length;
      }
    }
    DecodeStream.call(this, maybeLength);
  }

  StreamsSequenceStream.prototype = Object.create(DecodeStream.prototype);

  StreamsSequenceStream.prototype.readBlock = function streamSequenceStreamReadBlock() {
    var streams = this.streams;
    if (streams.length === 0) {
      this.eof = true;
      return;
    }
    var stream = streams.shift();
    var chunk = stream.getBytes();
    var bufferLength = this.bufferLength;
    var newLength = bufferLength + chunk.length;
    var buffer = this.ensureBuffer(newLength);
    buffer.set(chunk, bufferLength);
    this.bufferLength = newLength;
  };

  StreamsSequenceStream.prototype.getBaseStreams = function StreamsSequenceStream_getBaseStreams() {
    var baseStreams = [];
    for (var i = 0, ii = this.streams.length; i < ii; i++) {
      var stream = this.streams[i];
      if (stream.getBaseStreams) {
        baseStreams.push(...stream.getBaseStreams());
      }
    }
    return baseStreams;
  };

  return StreamsSequenceStream;
})();

var FlateStream = (function FlateStreamClosure() {
  // prettier-ignore
  var codeLenCodeMap = new Int32Array([
    16, 17, 18, 0, 8, 7, 9, 6, 10, 5, 11, 4, 12, 3, 13, 2, 14, 1, 15
  ]);

  // prettier-ignore
  var lengthDecode = new Int32Array([
    0x00003, 0x00004, 0x00005, 0x00006, 0x00007, 0x00008, 0x00009, 0x0000a,
    0x1000b, 0x1000d, 0x1000f, 0x10011, 0x20013, 0x20017, 0x2001b, 0x2001f,
    0x30023, 0x3002b, 0x30033, 0x3003b, 0x40043, 0x40053, 0x40063, 0x40073,
    0x50083, 0x500a3, 0x500c3, 0x500e3, 0x00102, 0x00102, 0x00102
  ]);

  // prettier-ignore
  var distDecode = new Int32Array([
    0x00001, 0x00002, 0x00003, 0x00004, 0x10005, 0x10007, 0x20009, 0x2000d,
    0x30011, 0x30019, 0x40021, 0x40031, 0x50041, 0x50061, 0x60081, 0x600c1,
    0x70101, 0x70181, 0x80201, 0x80301, 0x90401, 0x90601, 0xa0801, 0xa0c01,
    0xb1001, 0xb1801, 0xc2001, 0xc3001, 0xd4001, 0xd6001
  ]);

  // prettier-ignore
  var fixedLitCodeTab = [new Int32Array([
    0x70100, 0x80050, 0x80010, 0x80118, 0x70110, 0x80070, 0x80030, 0x900c0,
    0x70108, 0x80060, 0x80020, 0x900a0, 0x80000, 0x80080, 0x80040, 0x900e0,
    0x70104, 0x80058, 0x80018, 0x90090, 0x70114, 0x80078, 0x80038, 0x900d0,
    0x7010c, 0x80068, 0x80028, 0x900b0, 0x80008, 0x80088, 0x80048, 0x900f0,
    0x70102, 0x80054, 0x80014, 0x8011c, 0x70112, 0x80074, 0x80034, 0x900c8,
    0x7010a, 0x80064, 0x80024, 0x900a8, 0x80004, 0x80084, 0x80044, 0x900e8,
    0x70106, 0x8005c, 0x8001c, 0x90098, 0x70116, 0x8007c, 0x8003c, 0x900d8,
    0x7010e, 0x8006c, 0x8002c, 0x900b8, 0x8000c, 0x8008c, 0x8004c, 0x900f8,
    0x70101, 0x80052, 0x80012, 0x8011a, 0x70111, 0x80072, 0x80032, 0x900c4,
    0x70109, 0x80062, 0x80022, 0x900a4, 0x80002, 0x80082, 0x80042, 0x900e4,
    0x70105, 0x8005a, 0x8001a, 0x90094, 0x70115, 0x8007a, 0x8003a, 0x900d4,
    0x7010d, 0x8006a, 0x8002a, 0x900b4, 0x8000a, 0x8008a, 0x8004a, 0x900f4,
    0x70103, 0x80056, 0x80016, 0x8011e, 0x70113, 0x80076, 0x80036, 0x900cc,
    0x7010b, 0x80066, 0x80026, 0x900ac, 0x80006, 0x80086, 0x80046, 0x900ec,
    0x70107, 0x8005e, 0x8001e, 0x9009c, 0x70117, 0x8007e, 0x8003e, 0x900dc,
    0x7010f, 0x8006e, 0x8002e, 0x900bc, 0x8000e, 0x8008e, 0x8004e, 0x900fc,
    0x70100, 0x80051, 0x80011, 0x80119, 0x70110, 0x80071, 0x80031, 0x900c2,
    0x70108, 0x80061, 0x80021, 0x900a2, 0x80001, 0x80081, 0x80041, 0x900e2,
    0x70104, 0x80059, 0x80019, 0x90092, 0x70114, 0x80079, 0x80039, 0x900d2,
    0x7010c, 0x80069, 0x80029, 0x900b2, 0x80009, 0x80089, 0x80049, 0x900f2,
    0x70102, 0x80055, 0x80015, 0x8011d, 0x70112, 0x80075, 0x80035, 0x900ca,
    0x7010a, 0x80065, 0x80025, 0x900aa, 0x80005, 0x80085, 0x80045, 0x900ea,
    0x70106, 0x8005d, 0x8001d, 0x9009a, 0x70116, 0x8007d, 0x8003d, 0x900da,
    0x7010e, 0x8006d, 0x8002d, 0x900ba, 0x8000d, 0x8008d, 0x8004d, 0x900fa,
    0x70101, 0x80053, 0x80013, 0x8011b, 0x70111, 0x80073, 0x80033, 0x900c6,
    0x70109, 0x80063, 0x80023, 0x900a6, 0x80003, 0x80083, 0x80043, 0x900e6,
    0x70105, 0x8005b, 0x8001b, 0x90096, 0x70115, 0x8007b, 0x8003b, 0x900d6,
    0x7010d, 0x8006b, 0x8002b, 0x900b6, 0x8000b, 0x8008b, 0x8004b, 0x900f6,
    0x70103, 0x80057, 0x80017, 0x8011f, 0x70113, 0x80077, 0x80037, 0x900ce,
    0x7010b, 0x80067, 0x80027, 0x900ae, 0x80007, 0x80087, 0x80047, 0x900ee,
    0x70107, 0x8005f, 0x8001f, 0x9009e, 0x70117, 0x8007f, 0x8003f, 0x900de,
    0x7010f, 0x8006f, 0x8002f, 0x900be, 0x8000f, 0x8008f, 0x8004f, 0x900fe,
    0x70100, 0x80050, 0x80010, 0x80118, 0x70110, 0x80070, 0x80030, 0x900c1,
    0x70108, 0x80060, 0x80020, 0x900a1, 0x80000, 0x80080, 0x80040, 0x900e1,
    0x70104, 0x80058, 0x80018, 0x90091, 0x70114, 0x80078, 0x80038, 0x900d1,
    0x7010c, 0x80068, 0x80028, 0x900b1, 0x80008, 0x80088, 0x80048, 0x900f1,
    0x70102, 0x80054, 0x80014, 0x8011c, 0x70112, 0x80074, 0x80034, 0x900c9,
    0x7010a, 0x80064, 0x80024, 0x900a9, 0x80004, 0x80084, 0x80044, 0x900e9,
    0x70106, 0x8005c, 0x8001c, 0x90099, 0x70116, 0x8007c, 0x8003c, 0x900d9,
    0x7010e, 0x8006c, 0x8002c, 0x900b9, 0x8000c, 0x8008c, 0x8004c, 0x900f9,
    0x70101, 0x80052, 0x80012, 0x8011a, 0x70111, 0x80072, 0x80032, 0x900c5,
    0x70109, 0x80062, 0x80022, 0x900a5, 0x80002, 0x80082, 0x80042, 0x900e5,
    0x70105, 0x8005a, 0x8001a, 0x90095, 0x70115, 0x8007a, 0x8003a, 0x900d5,
    0x7010d, 0x8006a, 0x8002a, 0x900b5, 0x8000a, 0x8008a, 0x8004a, 0x900f5,
    0x70103, 0x80056, 0x80016, 0x8011e, 0x70113, 0x80076, 0x80036, 0x900cd,
    0x7010b, 0x80066, 0x80026, 0x900ad, 0x80006, 0x80086, 0x80046, 0x900ed,
    0x70107, 0x8005e, 0x8001e, 0x9009d, 0x70117, 0x8007e, 0x8003e, 0x900dd,
    0x7010f, 0x8006e, 0x8002e, 0x900bd, 0x8000e, 0x8008e, 0x8004e, 0x900fd,
    0x70100, 0x80051, 0x80011, 0x80119, 0x70110, 0x80071, 0x80031, 0x900c3,
    0x70108, 0x80061, 0x80021, 0x900a3, 0x80001, 0x80081, 0x80041, 0x900e3,
    0x70104, 0x80059, 0x80019, 0x90093, 0x70114, 0x80079, 0x80039, 0x900d3,
    0x7010c, 0x80069, 0x80029, 0x900b3, 0x80009, 0x80089, 0x80049, 0x900f3,
    0x70102, 0x80055, 0x80015, 0x8011d, 0x70112, 0x80075, 0x80035, 0x900cb,
    0x7010a, 0x80065, 0x80025, 0x900ab, 0x80005, 0x80085, 0x80045, 0x900eb,
    0x70106, 0x8005d, 0x8001d, 0x9009b, 0x70116, 0x8007d, 0x8003d, 0x900db,
    0x7010e, 0x8006d, 0x8002d, 0x900bb, 0x8000d, 0x8008d, 0x8004d, 0x900fb,
    0x70101, 0x80053, 0x80013, 0x8011b, 0x70111, 0x80073, 0x80033, 0x900c7,
    0x70109, 0x80063, 0x80023, 0x900a7, 0x80003, 0x80083, 0x80043, 0x900e7,
    0x70105, 0x8005b, 0x8001b, 0x90097, 0x70115, 0x8007b, 0x8003b, 0x900d7,
    0x7010d, 0x8006b, 0x8002b, 0x900b7, 0x8000b, 0x8008b, 0x8004b, 0x900f7,
    0x70103, 0x80057, 0x80017, 0x8011f, 0x70113, 0x80077, 0x80037, 0x900cf,
    0x7010b, 0x80067, 0x80027, 0x900af, 0x80007, 0x80087, 0x80047, 0x900ef,
    0x70107, 0x8005f, 0x8001f, 0x9009f, 0x70117, 0x8007f, 0x8003f, 0x900df,
    0x7010f, 0x8006f, 0x8002f, 0x900bf, 0x8000f, 0x8008f, 0x8004f, 0x900ff
  ]), 9];

  // prettier-ignore
  var fixedDistCodeTab = [new Int32Array([
    0x50000, 0x50010, 0x50008, 0x50018, 0x50004, 0x50014, 0x5000c, 0x5001c,
    0x50002, 0x50012, 0x5000a, 0x5001a, 0x50006, 0x50016, 0x5000e, 0x00000,
    0x50001, 0x50011, 0x50009, 0x50019, 0x50005, 0x50015, 0x5000d, 0x5001d,
    0x50003, 0x50013, 0x5000b, 0x5001b, 0x50007, 0x50017, 0x5000f, 0x00000
  ]), 5];

  // eslint-disable-next-line no-shadow
  function FlateStream(str, maybeLength) {
    this.str = str;
    this.dict = str.dict;

    var cmf = str.getByte();
    var flg = str.getByte();
    if (cmf === -1 || flg === -1) {
      throw new FormatError(`Invalid header in flate stream: ${cmf}, ${flg}`);
    }
    if ((cmf & 0x0f) !== 0x08) {
      throw new FormatError(
        `Unknown compression method in flate stream: ${cmf}, ${flg}`
      );
    }
    if (((cmf << 8) + flg) % 31 !== 0) {
      throw new FormatError(`Bad FCHECK in flate stream: ${cmf}, ${flg}`);
    }
    if (flg & 0x20) {
      throw new FormatError(`FDICT bit set in flate stream: ${cmf}, ${flg}`);
    }

    this.codeSize = 0;
    this.codeBuf = 0;

    DecodeStream.call(this, maybeLength);
  }

  FlateStream.prototype = Object.create(DecodeStream.prototype);

  FlateStream.prototype.getBits = function FlateStream_getBits(bits) {
    var str = this.str;
    var codeSize = this.codeSize;
    var codeBuf = this.codeBuf;

    var b;
    while (codeSize < bits) {
      if ((b = str.getByte()) === -1) {
        throw new FormatError("Bad encoding in flate stream");
      }
      codeBuf |= b << codeSize;
      codeSize += 8;
    }
    b = codeBuf & ((1 << bits) - 1);
    this.codeBuf = codeBuf >> bits;
    this.codeSize = codeSize -= bits;

    return b;
  };

  FlateStream.prototype.getCode = function FlateStream_getCode(table) {
    var str = this.str;
    var codes = table[0];
    var maxLen = table[1];
    var codeSize = this.codeSize;
    var codeBuf = this.codeBuf;

    var b;
    while (codeSize < maxLen) {
      if ((b = str.getByte()) === -1) {
        // premature end of stream. code might however still be valid.
        // codeSize < codeLen check below guards against incomplete codeVal.
        break;
      }
      codeBuf |= b << codeSize;
      codeSize += 8;
    }
    var code = codes[codeBuf & ((1 << maxLen) - 1)];
    var codeLen = code >> 16;
    var codeVal = code & 0xffff;
    if (codeLen < 1 || codeSize < codeLen) {
      throw new FormatError("Bad encoding in flate stream");
    }
    this.codeBuf = codeBuf >> codeLen;
    this.codeSize = codeSize - codeLen;
    return codeVal;
  };

  FlateStream.prototype.generateHuffmanTable = function flateStreamGenerateHuffmanTable(
    lengths
  ) {
    var n = lengths.length;

    // find max code length
    var maxLen = 0;
    var i;
    for (i = 0; i < n; ++i) {
      if (lengths[i] > maxLen) {
        maxLen = lengths[i];
      }
    }

    // build the table
    var size = 1 << maxLen;
    var codes = new Int32Array(size);
    for (
      var len = 1, code = 0, skip = 2;
      len <= maxLen;
      ++len, code <<= 1, skip <<= 1
    ) {
      for (var val = 0; val < n; ++val) {
        if (lengths[val] === len) {
          // bit-reverse the code
          var code2 = 0;
          var t = code;
          for (i = 0; i < len; ++i) {
            code2 = (code2 << 1) | (t & 1);
            t >>= 1;
          }

          // fill the table entries
          for (i = code2; i < size; i += skip) {
            codes[i] = (len << 16) | val;
          }
          ++code;
        }
      }
    }

    return [codes, maxLen];
  };

  FlateStream.prototype.readBlock = function FlateStream_readBlock() {
    var buffer, len;
    var str = this.str;
    // read block header
    var hdr = this.getBits(3);
    if (hdr & 1) {
      this.eof = true;
    }
    hdr >>= 1;

    if (hdr === 0) {
      // uncompressed block
      var b;

      if ((b = str.getByte()) === -1) {
        throw new FormatError("Bad block header in flate stream");
      }
      var blockLen = b;
      if ((b = str.getByte()) === -1) {
        throw new FormatError("Bad block header in flate stream");
      }
      blockLen |= b << 8;
      if ((b = str.getByte()) === -1) {
        throw new FormatError("Bad block header in flate stream");
      }
      var check = b;
      if ((b = str.getByte()) === -1) {
        throw new FormatError("Bad block header in flate stream");
      }
      check |= b << 8;
      if (check !== (~blockLen & 0xffff) && (blockLen !== 0 || check !== 0)) {
        // Ignoring error for bad "empty" block (see issue 1277)
        throw new FormatError("Bad uncompressed block length in flate stream");
      }

      this.codeBuf = 0;
      this.codeSize = 0;

      const bufferLength = this.bufferLength,
        end = bufferLength + blockLen;
      buffer = this.ensureBuffer(end);
      this.bufferLength = end;

      if (blockLen === 0) {
        if (str.peekByte() === -1) {
          this.eof = true;
        }
      } else {
        const block = str.getBytes(blockLen);
        buffer.set(block, bufferLength);
        if (block.length < blockLen) {
          this.eof = true;
        }
      }
      return;
    }

    var litCodeTable;
    var distCodeTable;
    if (hdr === 1) {
      // compressed block, fixed codes
      litCodeTable = fixedLitCodeTab;
      distCodeTable = fixedDistCodeTab;
    } else if (hdr === 2) {
      // compressed block, dynamic codes
      var numLitCodes = this.getBits(5) + 257;
      var numDistCodes = this.getBits(5) + 1;
      var numCodeLenCodes = this.getBits(4) + 4;

      // build the code lengths code table
      var codeLenCodeLengths = new Uint8Array(codeLenCodeMap.length);

      var i;
      for (i = 0; i < numCodeLenCodes; ++i) {
        codeLenCodeLengths[codeLenCodeMap[i]] = this.getBits(3);
      }
      var codeLenCodeTab = this.generateHuffmanTable(codeLenCodeLengths);

      // build the literal and distance code tables
      len = 0;
      i = 0;
      var codes = numLitCodes + numDistCodes;
      var codeLengths = new Uint8Array(codes);
      var bitsLength, bitsOffset, what;
      while (i < codes) {
        var code = this.getCode(codeLenCodeTab);
        if (code === 16) {
          bitsLength = 2;
          bitsOffset = 3;
          what = len;
        } else if (code === 17) {
          bitsLength = 3;
          bitsOffset = 3;
          what = len = 0;
        } else if (code === 18) {
          bitsLength = 7;
          bitsOffset = 11;
          what = len = 0;
        } else {
          codeLengths[i++] = len = code;
          continue;
        }

        var repeatLength = this.getBits(bitsLength) + bitsOffset;
        while (repeatLength-- > 0) {
          codeLengths[i++] = what;
        }
      }

      litCodeTable = this.generateHuffmanTable(
        codeLengths.subarray(0, numLitCodes)
      );
      distCodeTable = this.generateHuffmanTable(
        codeLengths.subarray(numLitCodes, codes)
      );
    } else {
      throw new FormatError("Unknown block type in flate stream");
    }

    buffer = this.buffer;
    var limit = buffer ? buffer.length : 0;
    var pos = this.bufferLength;
    while (true) {
      var code1 = this.getCode(litCodeTable);
      if (code1 < 256) {
        if (pos + 1 >= limit) {
          buffer = this.ensureBuffer(pos + 1);
          limit = buffer.length;
        }
        buffer[pos++] = code1;
        continue;
      }
      if (code1 === 256) {
        this.bufferLength = pos;
        return;
      }
      code1 -= 257;
      code1 = lengthDecode[code1];
      var code2 = code1 >> 16;
      if (code2 > 0) {
        code2 = this.getBits(code2);
      }
      len = (code1 & 0xffff) + code2;
      code1 = this.getCode(distCodeTable);
      code1 = distDecode[code1];
      code2 = code1 >> 16;
      if (code2 > 0) {
        code2 = this.getBits(code2);
      }
      var dist = (code1 & 0xffff) + code2;
      if (pos + len >= limit) {
        buffer = this.ensureBuffer(pos + len);
        limit = buffer.length;
      }
      for (var k = 0; k < len; ++k, ++pos) {
        buffer[pos] = buffer[pos - dist];
      }
    }
  };

  return FlateStream;
})();

var PredictorStream = (function PredictorStreamClosure() {
  // eslint-disable-next-line no-shadow
  function PredictorStream(str, maybeLength, params) {
    if (!isDict(params)) {
      return str; // no prediction
    }
    var predictor = (this.predictor = params.get("Predictor") || 1);

    if (predictor <= 1) {
      return str; // no prediction
    }
    if (predictor !== 2 && (predictor < 10 || predictor > 15)) {
      throw new FormatError(`Unsupported predictor: ${predictor}`);
    }

    if (predictor === 2) {
      this.readBlock = this.readBlockTiff;
    } else {
      this.readBlock = this.readBlockPng;
    }

    this.str = str;
    this.dict = str.dict;

    var colors = (this.colors = params.get("Colors") || 1);
    var bits = (this.bits = params.get("BitsPerComponent") || 8);
    var columns = (this.columns = params.get("Columns") || 1);

    this.pixBytes = (colors * bits + 7) >> 3;
    this.rowBytes = (columns * colors * bits + 7) >> 3;

    DecodeStream.call(this, maybeLength);
    return this;
  }

  PredictorStream.prototype = Object.create(DecodeStream.prototype);

  PredictorStream.prototype.readBlockTiff = function predictorStreamReadBlockTiff() {
    var rowBytes = this.rowBytes;

    var bufferLength = this.bufferLength;
    var buffer = this.ensureBuffer(bufferLength + rowBytes);

    var bits = this.bits;
    var colors = this.colors;

    var rawBytes = this.str.getBytes(rowBytes);
    this.eof = !rawBytes.length;
    if (this.eof) {
      return;
    }

    var inbuf = 0,
      outbuf = 0;
    var inbits = 0,
      outbits = 0;
    var pos = bufferLength;
    var i;

    if (bits === 1 && colors === 1) {
      // Optimized version of the loop in the "else"-branch
      // for 1 bit-per-component and 1 color TIFF images.
      for (i = 0; i < rowBytes; ++i) {
        var c = rawBytes[i] ^ inbuf;
        c ^= c >> 1;
        c ^= c >> 2;
        c ^= c >> 4;
        inbuf = (c & 1) << 7;
        buffer[pos++] = c;
      }
    } else if (bits === 8) {
      for (i = 0; i < colors; ++i) {
        buffer[pos++] = rawBytes[i];
      }
      for (; i < rowBytes; ++i) {
        buffer[pos] = buffer[pos - colors] + rawBytes[i];
        pos++;
      }
    } else if (bits === 16) {
      var bytesPerPixel = colors * 2;
      for (i = 0; i < bytesPerPixel; ++i) {
        buffer[pos++] = rawBytes[i];
      }
      for (; i < rowBytes; i += 2) {
        var sum =
          ((rawBytes[i] & 0xff) << 8) +
          (rawBytes[i + 1] & 0xff) +
          ((buffer[pos - bytesPerPixel] & 0xff) << 8) +
          (buffer[pos - bytesPerPixel + 1] & 0xff);
        buffer[pos++] = (sum >> 8) & 0xff;
        buffer[pos++] = sum & 0xff;
      }
    } else {
      var compArray = new Uint8Array(colors + 1);
      var bitMask = (1 << bits) - 1;
      var j = 0,
        k = bufferLength;
      var columns = this.columns;
      for (i = 0; i < columns; ++i) {
        for (var kk = 0; kk < colors; ++kk) {
          if (inbits < bits) {
            inbuf = (inbuf << 8) | (rawBytes[j++] & 0xff);
            inbits += 8;
          }
          compArray[kk] =
            (compArray[kk] + (inbuf >> (inbits - bits))) & bitMask;
          inbits -= bits;
          outbuf = (outbuf << bits) | compArray[kk];
          outbits += bits;
          if (outbits >= 8) {
            buffer[k++] = (outbuf >> (outbits - 8)) & 0xff;
            outbits -= 8;
          }
        }
      }
      if (outbits > 0) {
        buffer[k++] =
          (outbuf << (8 - outbits)) + (inbuf & ((1 << (8 - outbits)) - 1));
      }
    }
    this.bufferLength += rowBytes;
  };

  PredictorStream.prototype.readBlockPng = function predictorStreamReadBlockPng() {
    var rowBytes = this.rowBytes;
    var pixBytes = this.pixBytes;

    var predictor = this.str.getByte();
    var rawBytes = this.str.getBytes(rowBytes);
    this.eof = !rawBytes.length;
    if (this.eof) {
      return;
    }

    var bufferLength = this.bufferLength;
    var buffer = this.ensureBuffer(bufferLength + rowBytes);

    var prevRow = buffer.subarray(bufferLength - rowBytes, bufferLength);
    if (prevRow.length === 0) {
      prevRow = new Uint8Array(rowBytes);
    }

    var i,
      j = bufferLength,
      up,
      c;
    switch (predictor) {
      case 0:
        for (i = 0; i < rowBytes; ++i) {
          buffer[j++] = rawBytes[i];
        }
        break;
      case 1:
        for (i = 0; i < pixBytes; ++i) {
          buffer[j++] = rawBytes[i];
        }
        for (; i < rowBytes; ++i) {
          buffer[j] = (buffer[j - pixBytes] + rawBytes[i]) & 0xff;
          j++;
        }
        break;
      case 2:
        for (i = 0; i < rowBytes; ++i) {
          buffer[j++] = (prevRow[i] + rawBytes[i]) & 0xff;
        }
        break;
      case 3:
        for (i = 0; i < pixBytes; ++i) {
          buffer[j++] = (prevRow[i] >> 1) + rawBytes[i];
        }
        for (; i < rowBytes; ++i) {
          buffer[j] =
            (((prevRow[i] + buffer[j - pixBytes]) >> 1) + rawBytes[i]) & 0xff;
          j++;
        }
        break;
      case 4:
        // we need to save the up left pixels values. the simplest way
        // is to create a new buffer
        for (i = 0; i < pixBytes; ++i) {
          up = prevRow[i];
          c = rawBytes[i];
          buffer[j++] = up + c;
        }
        for (; i < rowBytes; ++i) {
          up = prevRow[i];
          var upLeft = prevRow[i - pixBytes];
          var left = buffer[j - pixBytes];
          var p = left + up - upLeft;

          var pa = p - left;
          if (pa < 0) {
            pa = -pa;
          }
          var pb = p - up;
          if (pb < 0) {
            pb = -pb;
          }
          var pc = p - upLeft;
          if (pc < 0) {
            pc = -pc;
          }

          c = rawBytes[i];
          if (pa <= pb && pa <= pc) {
            buffer[j++] = left + c;
          } else if (pb <= pc) {
            buffer[j++] = up + c;
          } else {
            buffer[j++] = upLeft + c;
          }
        }
        break;
      default:
        throw new FormatError(`Unsupported predictor: ${predictor}`);
    }
    this.bufferLength += rowBytes;
  };

  return PredictorStream;
})();

var DecryptStream = (function DecryptStreamClosure() {
  // eslint-disable-next-line no-shadow
  function DecryptStream(str, maybeLength, decrypt) {
    this.str = str;
    this.dict = str.dict;
    this.decrypt = decrypt;
    this.nextChunk = null;
    this.initialized = false;

    DecodeStream.call(this, maybeLength);
  }

  var chunkSize = 512;

  DecryptStream.prototype = Object.create(DecodeStream.prototype);

  DecryptStream.prototype.readBlock = function DecryptStream_readBlock() {
    var chunk;
    if (this.initialized) {
      chunk = this.nextChunk;
    } else {
      chunk = this.str.getBytes(chunkSize);
      this.initialized = true;
    }
    if (!chunk || chunk.length === 0) {
      this.eof = true;
      return;
    }
    this.nextChunk = this.str.getBytes(chunkSize);
    var hasMoreData = this.nextChunk && this.nextChunk.length > 0;

    var decrypt = this.decrypt;
    chunk = decrypt(chunk, !hasMoreData);

    var bufferLength = this.bufferLength;
    var i,
      n = chunk.length;
    var buffer = this.ensureBuffer(bufferLength + n);
    for (i = 0; i < n; i++) {
      buffer[bufferLength++] = chunk[i];
    }
    this.bufferLength = bufferLength;
  };

  return DecryptStream;
})();

var Ascii85Stream = (function Ascii85StreamClosure() {
  // eslint-disable-next-line no-shadow
  function Ascii85Stream(str, maybeLength) {
    this.str = str;
    this.dict = str.dict;
    this.input = new Uint8Array(5);

    // Most streams increase in size when decoded, but Ascii85 streams
    // typically shrink by ~20%.
    if (maybeLength) {
      maybeLength = 0.8 * maybeLength;
    }
    DecodeStream.call(this, maybeLength);
  }

  Ascii85Stream.prototype = Object.create(DecodeStream.prototype);

  Ascii85Stream.prototype.readBlock = function Ascii85Stream_readBlock() {
    var TILDA_CHAR = 0x7e; // '~'
    var Z_LOWER_CHAR = 0x7a; // 'z'
    var EOF = -1;

    var str = this.str;

    var c = str.getByte();
    while (isWhiteSpace(c)) {
      c = str.getByte();
    }

    if (c === EOF || c === TILDA_CHAR) {
      this.eof = true;
      return;
    }

    var bufferLength = this.bufferLength,
      buffer;
    var i;

    // special code for z
    if (c === Z_LOWER_CHAR) {
      buffer = this.ensureBuffer(bufferLength + 4);
      for (i = 0; i < 4; ++i) {
        buffer[bufferLength + i] = 0;
      }
      this.bufferLength += 4;
    } else {
      var input = this.input;
      input[0] = c;
      for (i = 1; i < 5; ++i) {
        c = str.getByte();
        while (isWhiteSpace(c)) {
          c = str.getByte();
        }

        input[i] = c;

        if (c === EOF || c === TILDA_CHAR) {
          break;
        }
      }
      buffer = this.ensureBuffer(bufferLength + i - 1);
      this.bufferLength += i - 1;

      // partial ending;
      if (i < 5) {
        for (; i < 5; ++i) {
          input[i] = 0x21 + 84;
        }
        this.eof = true;
      }
      var t = 0;
      for (i = 0; i < 5; ++i) {
        t = t * 85 + (input[i] - 0x21);
      }

      for (i = 3; i >= 0; --i) {
        buffer[bufferLength + i] = t & 0xff;
        t >>= 8;
      }
    }
  };

  return Ascii85Stream;
})();

var AsciiHexStream = (function AsciiHexStreamClosure() {
  // eslint-disable-next-line no-shadow
  function AsciiHexStream(str, maybeLength) {
    this.str = str;
    this.dict = str.dict;

    this.firstDigit = -1;

    // Most streams increase in size when decoded, but AsciiHex streams shrink
    // by 50%.
    if (maybeLength) {
      maybeLength = 0.5 * maybeLength;
    }
    DecodeStream.call(this, maybeLength);
  }

  AsciiHexStream.prototype = Object.create(DecodeStream.prototype);

  AsciiHexStream.prototype.readBlock = function AsciiHexStream_readBlock() {
    var UPSTREAM_BLOCK_SIZE = 8000;
    var bytes = this.str.getBytes(UPSTREAM_BLOCK_SIZE);
    if (!bytes.length) {
      this.eof = true;
      return;
    }

    var maxDecodeLength = (bytes.length + 1) >> 1;
    var buffer = this.ensureBuffer(this.bufferLength + maxDecodeLength);
    var bufferLength = this.bufferLength;

    var firstDigit = this.firstDigit;
    for (var i = 0, ii = bytes.length; i < ii; i++) {
      var ch = bytes[i],
        digit;
      if (ch >= /* '0' = */ 0x30 && ch <= /* '9' = */ 0x39) {
        digit = ch & 0x0f;
      } else if (
        (ch >= /* 'A' = */ 0x41 && ch <= /* 'Z' = */ 0x46) ||
        (ch >= /* 'a' = */ 0x61 && ch <= /* 'z' = */ 0x66)
      ) {
        digit = (ch & 0x0f) + 9;
      } else if (ch === /* '>' = */ 0x3e) {
        this.eof = true;
        break;
      } else {
        // Probably whitespace, ignoring.
        continue;
      }
      if (firstDigit < 0) {
        firstDigit = digit;
      } else {
        buffer[bufferLength++] = (firstDigit << 4) | digit;
        firstDigit = -1;
      }
    }
    if (firstDigit >= 0 && this.eof) {
      // incomplete byte
      buffer[bufferLength++] = firstDigit << 4;
      firstDigit = -1;
    }
    this.firstDigit = firstDigit;
    this.bufferLength = bufferLength;
  };

  return AsciiHexStream;
})();

var RunLengthStream = (function RunLengthStreamClosure() {
  // eslint-disable-next-line no-shadow
  function RunLengthStream(str, maybeLength) {
    this.str = str;
    this.dict = str.dict;

    DecodeStream.call(this, maybeLength);
  }

  RunLengthStream.prototype = Object.create(DecodeStream.prototype);

  RunLengthStream.prototype.readBlock = function RunLengthStream_readBlock() {
    // The repeatHeader has following format. The first byte defines type of run
    // and amount of bytes to repeat/copy: n = 0 through 127 - copy next n bytes
    // (in addition to the second byte from the header), n = 129 through 255 -
    // duplicate the second byte from the header (257 - n) times, n = 128 - end.
    var repeatHeader = this.str.getBytes(2);
    if (!repeatHeader || repeatHeader.length < 2 || repeatHeader[0] === 128) {
      this.eof = true;
      return;
    }

    var buffer;
    var bufferLength = this.bufferLength;
    var n = repeatHeader[0];
    if (n < 128) {
      // copy n bytes
      buffer = this.ensureBuffer(bufferLength + n + 1);
      buffer[bufferLength++] = repeatHeader[1];
      if (n > 0) {
        var source = this.str.getBytes(n);
        buffer.set(source, bufferLength);
        bufferLength += n;
      }
    } else {
      n = 257 - n;
      var b = repeatHeader[1];
      buffer = this.ensureBuffer(bufferLength + n + 1);
      for (var i = 0; i < n; i++) {
        buffer[bufferLength++] = b;
      }
    }
    this.bufferLength = bufferLength;
  };

  return RunLengthStream;
})();

var LZWStream = (function LZWStreamClosure() {
  // eslint-disable-next-line no-shadow
  function LZWStream(str, maybeLength, earlyChange) {
    this.str = str;
    this.dict = str.dict;
    this.cachedData = 0;
    this.bitsCached = 0;

    var maxLzwDictionarySize = 4096;
    var lzwState = {
      earlyChange,
      codeLength: 9,
      nextCode: 258,
      dictionaryValues: new Uint8Array(maxLzwDictionarySize),
      dictionaryLengths: new Uint16Array(maxLzwDictionarySize),
      dictionaryPrevCodes: new Uint16Array(maxLzwDictionarySize),
      currentSequence: new Uint8Array(maxLzwDictionarySize),
      currentSequenceLength: 0,
    };
    for (var i = 0; i < 256; ++i) {
      lzwState.dictionaryValues[i] = i;
      lzwState.dictionaryLengths[i] = 1;
    }
    this.lzwState = lzwState;

    DecodeStream.call(this, maybeLength);
  }

  LZWStream.prototype = Object.create(DecodeStream.prototype);

  LZWStream.prototype.readBits = function LZWStream_readBits(n) {
    var bitsCached = this.bitsCached;
    var cachedData = this.cachedData;
    while (bitsCached < n) {
      var c = this.str.getByte();
      if (c === -1) {
        this.eof = true;
        return null;
      }
      cachedData = (cachedData << 8) | c;
      bitsCached += 8;
    }
    this.bitsCached = bitsCached -= n;
    this.cachedData = cachedData;
    this.lastCode = null;
    return (cachedData >>> bitsCached) & ((1 << n) - 1);
  };

  LZWStream.prototype.readBlock = function LZWStream_readBlock() {
    var blockSize = 512;
    var estimatedDecodedSize = blockSize * 2,
      decodedSizeDelta = blockSize;
    var i, j, q;

    var lzwState = this.lzwState;
    if (!lzwState) {
      return; // eof was found
    }

    var earlyChange = lzwState.earlyChange;
    var nextCode = lzwState.nextCode;
    var dictionaryValues = lzwState.dictionaryValues;
    var dictionaryLengths = lzwState.dictionaryLengths;
    var dictionaryPrevCodes = lzwState.dictionaryPrevCodes;
    var codeLength = lzwState.codeLength;
    var prevCode = lzwState.prevCode;
    var currentSequence = lzwState.currentSequence;
    var currentSequenceLength = lzwState.currentSequenceLength;

    var decodedLength = 0;
    var currentBufferLength = this.bufferLength;
    var buffer = this.ensureBuffer(this.bufferLength + estimatedDecodedSize);

    for (i = 0; i < blockSize; i++) {
      var code = this.readBits(codeLength);
      var hasPrev = currentSequenceLength > 0;
      if (code < 256) {
        currentSequence[0] = code;
        currentSequenceLength = 1;
      } else if (code >= 258) {
        if (code < nextCode) {
          currentSequenceLength = dictionaryLengths[code];
          for (j = currentSequenceLength - 1, q = code; j >= 0; j--) {
            currentSequence[j] = dictionaryValues[q];
            q = dictionaryPrevCodes[q];
          }
        } else {
          currentSequence[currentSequenceLength++] = currentSequence[0];
        }
      } else if (code === 256) {
        codeLength = 9;
        nextCode = 258;
        currentSequenceLength = 0;
        continue;
      } else {
        this.eof = true;
        delete this.lzwState;
        break;
      }

      if (hasPrev) {
        dictionaryPrevCodes[nextCode] = prevCode;
        dictionaryLengths[nextCode] = dictionaryLengths[prevCode] + 1;
        dictionaryValues[nextCode] = currentSequence[0];
        nextCode++;
        codeLength =
          (nextCode + earlyChange) & (nextCode + earlyChange - 1)
            ? codeLength
            : Math.min(
                Math.log(nextCode + earlyChange) / 0.6931471805599453 + 1,
                12
              ) | 0;
      }
      prevCode = code;

      decodedLength += currentSequenceLength;
      if (estimatedDecodedSize < decodedLength) {
        do {
          estimatedDecodedSize += decodedSizeDelta;
        } while (estimatedDecodedSize < decodedLength);
        buffer = this.ensureBuffer(this.bufferLength + estimatedDecodedSize);
      }
      for (j = 0; j < currentSequenceLength; j++) {
        buffer[currentBufferLength++] = currentSequence[j];
      }
    }
    lzwState.nextCode = nextCode;
    lzwState.codeLength = codeLength;
    lzwState.prevCode = prevCode;
    lzwState.currentSequenceLength = currentSequenceLength;

    this.bufferLength = currentBufferLength;
  };

  return LZWStream;
})();

var NullStream = (function NullStreamClosure() {
  // eslint-disable-next-line no-shadow
  function NullStream() {
    Stream.call(this, new Uint8Array(0));
  }

  NullStream.prototype = Stream.prototype;

  return NullStream;
})();

export {
  Ascii85Stream,
  AsciiHexStream,
  DecryptStream,
  DecodeStream,
  FlateStream,
  NullStream,
  PredictorStream,
  RunLengthStream,
  Stream,
  StreamsSequenceStream,
  StringStream,
  LZWStream,
};<|MERGE_RESOLUTION|>--- conflicted
+++ resolved
@@ -18,10 +18,7 @@
  * of XPDF's implementation, made available under the Apache 2.0 open source
  * license.
  */
-<<<<<<< HEAD
-=======
 /* eslint-disable no-var */
->>>>>>> e389ed62
 
 import { FormatError, stringToBytes, unreachable } from "../shared/util.js";
 import { isDict } from "./primitives.js";
