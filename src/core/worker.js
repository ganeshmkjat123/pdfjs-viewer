/* Copyright 2012 Mozilla Foundation
 *
 * Licensed under the Apache License, Version 2.0 (the "License");
 * you may not use this file except in compliance with the License.
 * You may obtain a copy of the License at
 *
 *     http://www.apache.org/licenses/LICENSE-2.0
 *
 * Unless required by applicable law or agreed to in writing, software
 * distributed under the License is distributed on an "AS IS" BASIS,
 * WITHOUT WARRANTIES OR CONDITIONS OF ANY KIND, either express or implied.
 * See the License for the specific language governing permissions and
 * limitations under the License.
 */

import {
  AbortException,
  arrayByteLength,
  arraysToBytes,
  createPromiseCapability,
  getVerbosityLevel,
  info,
  InvalidPDFException,
  MissingPDFException,
  PasswordException,
  setVerbosityLevel,
  UnexpectedResponseException,
  UnknownErrorException,
  UNSUPPORTED_FEATURES,
  VerbosityLevel,
  warn,
} from "../shared/util.js";
import { clearPrimitiveCaches, Ref } from "./primitives.js";
import { LocalPdfManager, NetworkPdfManager } from "./pdf_manager.js";
import { isNodeJS } from "../shared/is_node.js";
import { MessageHandler } from "../shared/message_handler.js";
import { PDFWorkerStream } from "./worker_stream.js";
import { XRefParseException } from "./core_utils.js";

var WorkerTask = (function WorkerTaskClosure() {
  function WorkerTask(name) {
    this.name = name;
    this.terminated = false;
    this._capability = createPromiseCapability();
  }

  WorkerTask.prototype = {
    get finished() {
      return this._capability.promise;
    },

    finish() {
      this._capability.resolve();
    },

    terminate() {
      this.terminated = true;
    },

    ensureNotTerminated() {
      if (this.terminated) {
        throw new Error("Worker task was terminated");
      }
    },
  };

  return WorkerTask;
})();

var WorkerMessageHandler = {
  setup(handler, port) {
    var testMessageProcessed = false;
    handler.on("test", function wphSetupTest(data) {
      if (testMessageProcessed) {
        return; // we already processed 'test' message once
      }
      testMessageProcessed = true;

      // check if Uint8Array can be sent to worker
      if (!(data instanceof Uint8Array)) {
        handler.send("test", null);
        return;
      }
      // making sure postMessage transfers are working
      const supportTransfers = data[0] === 255;
      handler.postMessageTransfers = supportTransfers;

      handler.send("test", { supportTransfers });
    });

    handler.on("configure", function wphConfigure(data) {
      setVerbosityLevel(data.verbosity);
    });

    handler.on("GetDocRequest", function wphSetupDoc(data) {
      return WorkerMessageHandler.createDocumentHandler(data, port);
    });
  },
  createDocumentHandler(docParams, port) {
    // This context is actually holds references on pdfManager and handler,
    // until the latter is destroyed.
    var pdfManager;
    var terminated = false;
    var cancelXHRs = null;
    var WorkerTasks = [];
    const verbosity = getVerbosityLevel();

    const apiVersion = docParams.apiVersion;
    const workerVersion =
      typeof PDFJSDev !== "undefined" && !PDFJSDev.test("TESTING")
        ? PDFJSDev.eval("BUNDLE_VERSION")
        : null;
    if (apiVersion !== workerVersion) {
      throw new Error(
        `The API version "${apiVersion}" does not match ` +
          `the Worker version "${workerVersion}".`
      );
    }

    if (typeof PDFJSDev === "undefined" || PDFJSDev.test("GENERIC")) {
      // Fail early, and predictably, rather than having (some) fonts fail to
      // load/render with slightly cryptic error messages in environments where
      // the `Array.prototype` has been *incorrectly* extended.
      //
      // PLEASE NOTE: We do *not* want to slow down font parsing by adding
      //              `hasOwnProperty` checks all over the code-base.
      const enumerableProperties = [];
      for (const property in []) {
        enumerableProperties.push(property);
      }
      if (enumerableProperties.length) {
        throw new Error(
          "The `Array.prototype` contains unexpected enumerable properties: " +
            enumerableProperties.join(", ") +
            "; thus breaking e.g. `for...in` iteration of `Array`s."
        );
      }
    }

    var docId = docParams.docId;
    var docBaseUrl = docParams.docBaseUrl;
    var workerHandlerName = docParams.docId + "_worker";
    var handler = new MessageHandler(workerHandlerName, docId, port);

    // Ensure that postMessage transfers are always correctly enabled/disabled,
    // to prevent "DataCloneError" in browsers without transfers support.
    handler.postMessageTransfers = docParams.postMessageTransfers;

    function ensureNotTerminated() {
      if (terminated) {
        throw new Error("Worker was terminated");
      }
    }

    function startWorkerTask(task) {
      WorkerTasks.push(task);
    }

    function finishWorkerTask(task) {
      task.finish();
      var i = WorkerTasks.indexOf(task);
      WorkerTasks.splice(i, 1);
    }

    async function loadDocument(recoveryMode) {
      await pdfManager.ensureDoc("checkHeader");
      await pdfManager.ensureDoc("parseStartXRef");
      await pdfManager.ensureDoc("parse", [recoveryMode]);

      if (!recoveryMode) {
        // Check that at least the first page can be successfully loaded,
        // since otherwise the XRef table is definitely not valid.
        await pdfManager.ensureDoc("checkFirstPage");
      }

      const [numPages, fingerprint] = await Promise.all([
        pdfManager.ensureDoc("numPages"),
        pdfManager.ensureDoc("fingerprint"),
      ]);
      return { numPages, fingerprint };
    }

    function getPdfManager(data, evaluatorOptions) {
      var pdfManagerCapability = createPromiseCapability();
      var pdfManager;

      var source = data.source;
      if (source.data) {
        try {
          pdfManager = new LocalPdfManager(
            docId,
            source.data,
            source.password,
            evaluatorOptions,
            docBaseUrl
          );
          pdfManagerCapability.resolve(pdfManager);
        } catch (ex) {
          pdfManagerCapability.reject(ex);
        }
        return pdfManagerCapability.promise;
      }

      var pdfStream,
        cachedChunks = [];
      try {
        pdfStream = new PDFWorkerStream(handler);
      } catch (ex) {
        pdfManagerCapability.reject(ex);
        return pdfManagerCapability.promise;
      }

      var fullRequest = pdfStream.getFullReader();
      fullRequest.headersReady
        .then(function() {
          if (!fullRequest.isRangeSupported) {
            return;
          }

          // We don't need auto-fetch when streaming is enabled.
          var disableAutoFetch =
            source.disableAutoFetch || fullRequest.isStreamingSupported;
          pdfManager = new NetworkPdfManager(
            docId,
            pdfStream,
            {
              msgHandler: handler,
              password: source.password,
              length: fullRequest.contentLength,
              disableAutoFetch,
              rangeChunkSize: source.rangeChunkSize,
            },
            evaluatorOptions,
            docBaseUrl
          );
          // There may be a chance that `pdfManager` is not initialized
          // for first few runs of `readchunk` block of code. Be sure
          // to send all cached chunks, if any, to chunked_stream via
          // pdf_manager.
          for (let i = 0; i < cachedChunks.length; i++) {
            pdfManager.sendProgressiveData(cachedChunks[i]);
          }

          cachedChunks = [];
          pdfManagerCapability.resolve(pdfManager);
          cancelXHRs = null;
        })
        .catch(function(reason) {
          pdfManagerCapability.reject(reason);
          cancelXHRs = null;
        });

      var loaded = 0;
      var flushChunks = function() {
        var pdfFile = arraysToBytes(cachedChunks);
        if (source.length && pdfFile.length !== source.length) {
          warn("reported HTTP length is different from actual");
        }
        // the data is array, instantiating directly from it
        try {
          pdfManager = new LocalPdfManager(
            docId,
            pdfFile,
            source.password,
            evaluatorOptions,
            docBaseUrl
          );
          pdfManagerCapability.resolve(pdfManager);
        } catch (ex) {
          pdfManagerCapability.reject(ex);
        }
        cachedChunks = [];
      };
      var readPromise = new Promise(function(resolve, reject) {
        var readChunk = function(chunk) {
          try {
            ensureNotTerminated();
            if (chunk.done) {
              if (!pdfManager) {
                flushChunks();
              }
              cancelXHRs = null;
              return;
            }

            var data = chunk.value;
            loaded += arrayByteLength(data);
            if (!fullRequest.isStreamingSupported) {
              handler.send("DocProgress", {
                loaded,
                total: Math.max(loaded, fullRequest.contentLength || 0),
              });
            }

            if (pdfManager) {
              pdfManager.sendProgressiveData(data);
            } else {
              cachedChunks.push(data);
            }

            fullRequest.read().then(readChunk, reject);
          } catch (e) {
            reject(e);
          }
        };
        fullRequest.read().then(readChunk, reject);
      });
      readPromise.catch(function(e) {
        pdfManagerCapability.reject(e);
        cancelXHRs = null;
      });

      cancelXHRs = function(reason) {
        pdfStream.cancelAllRequests(reason);
      };

      return pdfManagerCapability.promise;
    }

    function setupDoc(data) {
      function onSuccess(doc) {
        ensureNotTerminated();
        handler.send("GetDoc", { pdfInfo: doc });
      }

      function onFailure(ex) {
        ensureNotTerminated();

        if (ex instanceof PasswordException) {
          var task = new WorkerTask(`PasswordException: response ${ex.code}`);
          startWorkerTask(task);

          handler
            .sendWithPromise("PasswordRequest", ex)
            .then(function(data) {
              finishWorkerTask(task);
              pdfManager.updatePassword(data.password);
              pdfManagerReady();
            })
            .catch(function() {
              finishWorkerTask(task);
              handler.send("DocException", ex);
            });
        } else if (
          ex instanceof InvalidPDFException ||
          ex instanceof MissingPDFException ||
          ex instanceof UnexpectedResponseException ||
          ex instanceof UnknownErrorException
        ) {
          handler.send("DocException", ex);
        } else {
          handler.send(
            "DocException",
            new UnknownErrorException(ex.message, ex.toString())
          );
        }
      }

      function pdfManagerReady() {
        ensureNotTerminated();

        loadDocument(false).then(
          onSuccess,
          function loadFailure(ex) {
            ensureNotTerminated();

            // Try again with recoveryMode == true
            if (!(ex instanceof XRefParseException)) {
              onFailure(ex);
              return;
            }
            pdfManager.requestLoadedStream();
            pdfManager.onLoadedStream().then(function() {
              ensureNotTerminated();

              loadDocument(true).then(onSuccess, onFailure);
            });
          },
          onFailure
        );
      }

      ensureNotTerminated();

      var evaluatorOptions = {
        forceDataSchema: data.disableCreateObjectURL,
        maxImageSize: data.maxImageSize,
        disableFontFace: data.disableFontFace,
        nativeImageDecoderSupport: data.nativeImageDecoderSupport,
        ignoreErrors: data.ignoreErrors,
        isEvalSupported: data.isEvalSupported,
      };

      getPdfManager(data, evaluatorOptions)
        .then(function(newPdfManager) {
          if (terminated) {
            // We were in a process of setting up the manager, but it got
            // terminated in the middle.
            newPdfManager.terminate(
              new AbortException("Worker was terminated.")
            );
            throw new Error("Worker was terminated");
          }
          pdfManager = newPdfManager;

          pdfManager.onLoadedStream().then(function(stream) {
            handler.send("DataLoaded", { length: stream.bytes.byteLength });
          });
        })
        .then(pdfManagerReady, onFailure);
    }

    handler.on("GetPage", function wphSetupGetPage(data) {
      return pdfManager.getPage(data.pageIndex).then(function(page) {
        return Promise.all([
          pdfManager.ensure(page, "rotate"),
          pdfManager.ensure(page, "ref"),
          pdfManager.ensure(page, "userUnit"),
          pdfManager.ensure(page, "view"),
        ]).then(function([rotate, ref, userUnit, view]) {
          return {
            rotate,
            ref,
            userUnit,
            view,
          };
        });
      });
    });

    handler.on("GetPageIndex", function wphSetupGetPageIndex(data) {
      var ref = Ref.get(data.ref.num, data.ref.gen);
      var catalog = pdfManager.pdfDocument.catalog;
      return catalog.getPageIndex(ref);
    });

    handler.on("GetDestinations", function wphSetupGetDestinations(data) {
      return pdfManager.ensureCatalog("destinations");
    });

    handler.on("GetDestination", function wphSetupGetDestination(data) {
      return pdfManager.ensureCatalog("getDestination", [data.id]);
    });

    handler.on("GetPageLabels", function wphSetupGetPageLabels(data) {
      return pdfManager.ensureCatalog("pageLabels");
    });

    handler.on("GetPageLayout", function wphSetupGetPageLayout(data) {
      return pdfManager.ensureCatalog("pageLayout");
    });

    handler.on("GetPageMode", function wphSetupGetPageMode(data) {
      return pdfManager.ensureCatalog("pageMode");
    });

    handler.on("GetViewerPreferences", function(data) {
      return pdfManager.ensureCatalog("viewerPreferences");
    });

    handler.on("GetOpenAction", function(data) {
      return pdfManager.ensureCatalog("openAction");
    });

    handler.on("GetAttachments", function wphSetupGetAttachments(data) {
      return pdfManager.ensureCatalog("attachments");
    });

    handler.on("GetJavaScript", function wphSetupGetJavaScript(data) {
      return pdfManager.ensureCatalog("javaScript");
    });

    handler.on("GetOutline", function wphSetupGetOutline(data) {
      return pdfManager.ensureCatalog("documentOutline");
    });

    handler.on("GetPermissions", function(data) {
      return pdfManager.ensureCatalog("permissions");
    });

    handler.on("GetMetadata", function wphSetupGetMetadata(data) {
      return Promise.all([
        pdfManager.ensureDoc("documentInfo"),
        pdfManager.ensureCatalog("metadata"),
      ]);
    });

    handler.on("GetData", function wphSetupGetData(data) {
      pdfManager.requestLoadedStream();
      return pdfManager.onLoadedStream().then(function(stream) {
        return stream.bytes;
      });
    });

    handler.on("GetStats", function wphSetupGetStats(data) {
      return pdfManager.pdfDocument.xref.stats;
    });

    handler.on("GetAnnotations", function({ pageIndex, intent }) {
      return pdfManager.getPage(pageIndex).then(function(page) {
        return page.getAnnotationsData(intent);
      });
    });

<<<<<<< HEAD
    handler.on('GetOperatorList', function wphSetupRenderPage(data, sink) {
      var pageIndex = data.pageIndex;
      pdfManager.getPage(pageIndex).then(function(page) {
        var task = new WorkerTask(`GetOperatorList: page ${pageIndex}`);
        startWorkerTask(task);

        // NOTE: Keep this condition in sync with the `info` helper function.
        const start = (verbosity >= VerbosityLevel.INFOS ? Date.now() : 0);

        // Pre compile the pdf page and fetch the fonts/images.
        page.getOperatorList({
          handler,
          sink,
          task,
          intent: data.intent,
          renderInteractiveForms: data.renderInteractiveForms,
          annotationsNotRendered: data.annotationsNotRendered,
        }).then(function(operatorListInfo) {
          finishWorkerTask(task);

          if (start) {
            info(`page=${pageIndex + 1} - getOperatorList: time=` +
                 `${Date.now() - start}ms, len=${operatorListInfo.length}`);
          }
          sink.close();
        }, function(reason) {
          finishWorkerTask(task);
          if (task.terminated) {
            return; // ignoring errors from the terminated thread
          }
          // For compatibility with older behavior, generating unknown
          // unsupported feature notification on errors.
          handler.send('UnsupportedFeature',
                       { featureId: UNSUPPORTED_FEATURES.unknown, });

          sink.error(reason);
=======
    handler.on(
      "GetOperatorList",
      function wphSetupRenderPage(data, sink) {
        var pageIndex = data.pageIndex;
        pdfManager.getPage(pageIndex).then(function(page) {
          var task = new WorkerTask(`GetOperatorList: page ${pageIndex}`);
          startWorkerTask(task);
>>>>>>> cee250af

          // NOTE: Keep this condition in sync with the `info` helper function.
          const start = verbosity >= VerbosityLevel.INFOS ? Date.now() : 0;

          // Pre compile the pdf page and fetch the fonts/images.
          page
            .getOperatorList({
              handler,
              sink,
              task,
              intent: data.intent,
              renderInteractiveForms: data.renderInteractiveForms,
            })
            .then(
              function(operatorListInfo) {
                finishWorkerTask(task);

                if (start) {
                  info(
                    `page=${pageIndex + 1} - getOperatorList: time=` +
                      `${Date.now() - start}ms, len=${operatorListInfo.length}`
                  );
                }
                sink.close();
              },
              function(reason) {
                finishWorkerTask(task);
                if (task.terminated) {
                  return; // ignoring errors from the terminated thread
                }
                // For compatibility with older behavior, generating unknown
                // unsupported feature notification on errors.
                handler.send("UnsupportedFeature", {
                  featureId: UNSUPPORTED_FEATURES.unknown,
                });

                sink.error(reason);

                // TODO: Should `reason` be re-thrown here (currently that
                //       casues "Uncaught exception: ..." messages in the
                //       console)?
              }
            );
        });
      },
      this
    );

    handler.on("GetTextContent", function wphExtractText(data, sink) {
      var pageIndex = data.pageIndex;
      sink.onPull = function(desiredSize) {};
      sink.onCancel = function(reason) {};

      pdfManager.getPage(pageIndex).then(function(page) {
        var task = new WorkerTask("GetTextContent: page " + pageIndex);
        startWorkerTask(task);

        // NOTE: Keep this condition in sync with the `info` helper function.
        const start = verbosity >= VerbosityLevel.INFOS ? Date.now() : 0;

        page
          .extractTextContent({
            handler,
            task,
            sink,
            normalizeWhitespace: data.normalizeWhitespace,
            combineTextItems: data.combineTextItems,
          })
          .then(
            function() {
              finishWorkerTask(task);

              if (start) {
                info(
                  `page=${pageIndex + 1} - getTextContent: time=` +
                    `${Date.now() - start}ms`
                );
              }
              sink.close();
            },
            function(reason) {
              finishWorkerTask(task);
              if (task.terminated) {
                return; // ignoring errors from the terminated thread
              }
              sink.error(reason);

              // TODO: Should `reason` be re-thrown here (currently that casues
              //       "Uncaught exception: ..." messages in the console)?
            }
          );
      });
    });

    handler.on("FontFallback", function(data) {
      return pdfManager.fontFallback(data.id, handler);
    });

    handler.on("Cleanup", function wphCleanup(data) {
      return pdfManager.cleanup();
    });

    handler.on("Terminate", function wphTerminate(data) {
      terminated = true;

      const waitOn = [];
      if (pdfManager) {
        pdfManager.terminate(new AbortException("Worker was terminated."));

        const cleanupPromise = pdfManager.cleanup();
        waitOn.push(cleanupPromise);

        pdfManager = null;
      } else {
        clearPrimitiveCaches();
      }
      if (cancelXHRs) {
        cancelXHRs(new AbortException("Worker was terminated."));
      }

      WorkerTasks.forEach(function(task) {
        waitOn.push(task.finished);
        task.terminate();
      });

      return Promise.all(waitOn).then(function() {
        // Notice that even if we destroying handler, resolved response promise
        // must be sent back.
        handler.destroy();
        handler = null;
      });
    });

    handler.on("Ready", function wphReady(data) {
      setupDoc(docParams);
      docParams = null; // we don't need docParams anymore -- saving memory.
    });
    return workerHandlerName;
  },
  initializeFromPort(port) {
    var handler = new MessageHandler("worker", "main", port);
    WorkerMessageHandler.setup(handler, port);
    handler.send("ready", null);
  },
};

function isMessagePort(maybePort) {
  return (
    typeof maybePort.postMessage === "function" && "onmessage" in maybePort
  );
}

// Worker thread (and not node.js)?
if (
  typeof window === "undefined" &&
  !isNodeJS &&
  typeof self !== "undefined" &&
  isMessagePort(self)
) {
  WorkerMessageHandler.initializeFromPort(self);
}

export { WorkerTask, WorkerMessageHandler };<|MERGE_RESOLUTION|>--- conflicted
+++ resolved
@@ -502,44 +502,6 @@
       });
     });
 
-<<<<<<< HEAD
-    handler.on('GetOperatorList', function wphSetupRenderPage(data, sink) {
-      var pageIndex = data.pageIndex;
-      pdfManager.getPage(pageIndex).then(function(page) {
-        var task = new WorkerTask(`GetOperatorList: page ${pageIndex}`);
-        startWorkerTask(task);
-
-        // NOTE: Keep this condition in sync with the `info` helper function.
-        const start = (verbosity >= VerbosityLevel.INFOS ? Date.now() : 0);
-
-        // Pre compile the pdf page and fetch the fonts/images.
-        page.getOperatorList({
-          handler,
-          sink,
-          task,
-          intent: data.intent,
-          renderInteractiveForms: data.renderInteractiveForms,
-          annotationsNotRendered: data.annotationsNotRendered,
-        }).then(function(operatorListInfo) {
-          finishWorkerTask(task);
-
-          if (start) {
-            info(`page=${pageIndex + 1} - getOperatorList: time=` +
-                 `${Date.now() - start}ms, len=${operatorListInfo.length}`);
-          }
-          sink.close();
-        }, function(reason) {
-          finishWorkerTask(task);
-          if (task.terminated) {
-            return; // ignoring errors from the terminated thread
-          }
-          // For compatibility with older behavior, generating unknown
-          // unsupported feature notification on errors.
-          handler.send('UnsupportedFeature',
-                       { featureId: UNSUPPORTED_FEATURES.unknown, });
-
-          sink.error(reason);
-=======
     handler.on(
       "GetOperatorList",
       function wphSetupRenderPage(data, sink) {
@@ -547,7 +509,6 @@
         pdfManager.getPage(pageIndex).then(function(page) {
           var task = new WorkerTask(`GetOperatorList: page ${pageIndex}`);
           startWorkerTask(task);
->>>>>>> cee250af
 
           // NOTE: Keep this condition in sync with the `info` helper function.
           const start = verbosity >= VerbosityLevel.INFOS ? Date.now() : 0;
@@ -560,6 +521,7 @@
               task,
               intent: data.intent,
               renderInteractiveForms: data.renderInteractiveForms,
+              annotationsNotRendered: data.annotationsNotRendered,
             })
             .then(
               function(operatorListInfo) {
