--- conflicted
+++ resolved
@@ -902,42 +902,6 @@
    * @returns {HTMLSectionElement}
    */
   render() {
-<<<<<<< HEAD
-    this.container.className = "buttonWidgetAnnotation radioButton ";
-
-    if (!this.data.readOnly) {
-      this.container.title = this.data.alternativeText;
-    }
-
-    const element = document.createElement("input");
-    element.name = encodeURIComponent(this.data.fieldName);
-    element.setAttribute(
-      "annotation-name",
-      encodeURIComponent(
-        this.data.fieldName + "_" + (this.data.buttonValue || "")
-      )
-    );
-    element.disabled = this.data.readOnly;
-    element.type = "radio";
-    if (this.data.fieldValue === this.data.buttonValue) {
-      element.setAttribute("checked", true);
-    }
-
-    element.radioButtonType = this.data.radioButtonType;
-
-    if (this.data.radioButtonType === AnnotationCheckboxType.CIRCLE) {
-      element.style.width = this.container.style.width = this.container.style.height;
-      this.container.borderRadius = "50%";
-    }
-
-    if (this.data.borderStyle.style === AnnotationBorderStyleType.INSET) {
-      element.className = "inset";
-    }
-
-    if (this.data.borderStyle.style === AnnotationBorderStyleType.BEVELED) {
-      element.className = "beveled";
-    }
-=======
     this.container.className = "buttonWidgetAnnotation radioButton";
     const storage = this.annotationStorage;
     const data = this.data;
@@ -950,9 +914,33 @@
     const element = document.createElement("input");
     element.disabled = data.readOnly;
     element.type = "radio";
-    element.name = data.fieldName;
+    if (!this.data.readOnly) {
+      this.container.title = this.data.alternativeText;
+    }
+
+    element.name = encodeURIComponent(this.data.fieldName);
+    element.setAttribute(
+      "annotation-name",
+      encodeURIComponent(
+        this.data.fieldName + "_" + (this.data.buttonValue || "")
+      )
+    );
     if (value) {
       element.setAttribute("checked", true);
+    }
+    element.radioButtonType = this.data.radioButtonType;
+
+    if (this.data.radioButtonType === AnnotationCheckboxType.CIRCLE) {
+      element.style.width = this.container.style.width = this.container.style.height;
+      this.container.borderRadius = "50%";
+    }
+
+    if (this.data.borderStyle.style === AnnotationBorderStyleType.INSET) {
+      element.className = "inset";
+    }
+
+    if (this.data.borderStyle.style === AnnotationBorderStyleType.BEVELED) {
+      element.className = "beveled";
     }
 
     element.addEventListener("change", function (event) {
@@ -967,7 +955,6 @@
       }
       storage.setValue(id, event.target.checked);
     });
->>>>>>> 00a8b42e
 
     this.container.appendChild(element);
 
