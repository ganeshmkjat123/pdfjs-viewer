/* Copyright 2014 Mozilla Foundation
 *
 * Licensed under the Apache License, Version 2.0 (the "License");
 * you may not use this file except in compliance with the License.
 * You may obtain a copy of the License at
 *
 *     http://www.apache.org/licenses/LICENSE-2.0
 *
 * Unless required by applicable law or agreed to in writing, software
 * distributed under the License is distributed on an "AS IS" BASIS,
 * WITHOUT WARRANTIES OR CONDITIONS OF ANY KIND, either express or implied.
 * See the License for the specific language governing permissions and
 * limitations under the License.
 */

/** @typedef {import("./api").PDFPageProxy} PDFPageProxy */
/** @typedef {import("./display_utils").PageViewport} PageViewport */
/** @typedef {import("./interfaces").IDownloadManager} IDownloadManager */
/** @typedef {import("../../web/interfaces").IPDFLinkService} IPDFLinkService */

import {
  AnnotationBorderStyleType,
  AnnotationType,
  assert,
  LINE_FACTOR,
  shadow,
  unreachable,
  Util,
  warn,
} from "../shared/util.js";
import {
  DOMSVGFactory,
  getFilenameFromUrl,
  PDFDateString,
} from "./display_utils.js";
import { AnnotationStorage } from "./annotation_storage.js";
import { ColorConverters } from "../shared/scripting_utils.js";
import { XfaLayer } from "./xfa_layer.js";

const DEFAULT_TAB_INDEX = 1000;
<<<<<<< HEAD
const UNRENDERED_ANNOTATIONS = [AnnotationType.TEXT, AnnotationType.HIGHLIGHT];
=======
const DEFAULT_FONT_SIZE = 9;
>>>>>>> 19539676
const GetElementsByNameSet = new WeakSet();

function getRectDims(rect) {
  return {
    width: rect[2] - rect[0],
    height: rect[3] - rect[1],
  };
}

/**
 * @typedef {Object} AnnotationElementParameters
 * @property {Object} data
 * @property {HTMLDivElement} layer
 * @property {PDFPageProxy} page
 * @property {PageViewport} viewport
 * @property {IPDFLinkService} linkService
 * @property {IDownloadManager} downloadManager
 * @property {AnnotationStorage} [annotationStorage]
 * @property {string} [imageResourcesPath] - Path for image resources, mainly
 *   for annotation icons. Include trailing slash.
 * @property {boolean} renderForms
 * @property {Object} svgFactory
 * @property {boolean} [enableScripting]
 * @property {boolean} [hasJSActions]
 * @property {Object} [fieldObjects]
 * @property {Object} [mouseState]
 */

class AnnotationElementFactory {
  /**
   * @param {AnnotationElementParameters} parameters
   * @returns {AnnotationElement}
   */
  static create(parameters) {
    const subtype = parameters.data.annotationType;

    switch (subtype) {
      case AnnotationType.LINK:
        return new LinkAnnotationElement(parameters);

      case AnnotationType.TEXT:
        return new TextAnnotationElement(parameters);

      case AnnotationType.WIDGET:
        const fieldType = parameters.data.fieldType;

        switch (fieldType) {
          case "Tx":
            return new TextWidgetAnnotationElement(parameters);
          case "Btn":
            if (parameters.data.radioButton) {
              return new RadioButtonWidgetAnnotationElement(parameters);
            } else if (parameters.data.checkBox) {
              return new CheckboxWidgetAnnotationElement(parameters);
            }
            return new PushButtonWidgetAnnotationElement(parameters);
          case "Ch":
            return new ChoiceWidgetAnnotationElement(parameters);
        }
        return new WidgetAnnotationElement(parameters);

      case AnnotationType.POPUP:
        return new PopupAnnotationElement(parameters);

      case AnnotationType.FREETEXT:
        return new FreeTextAnnotationElement(parameters);

      case AnnotationType.LINE:
        return new LineAnnotationElement(parameters);

      case AnnotationType.SQUARE:
        return new SquareAnnotationElement(parameters);

      case AnnotationType.CIRCLE:
        return new CircleAnnotationElement(parameters);

      case AnnotationType.POLYLINE:
        return new PolylineAnnotationElement(parameters);

      case AnnotationType.CARET:
        return new CaretAnnotationElement(parameters);

      case AnnotationType.INK:
        return new InkAnnotationElement(parameters);

      case AnnotationType.POLYGON:
        return new PolygonAnnotationElement(parameters);

      case AnnotationType.HIGHLIGHT:
        return new HighlightAnnotationElement(parameters);

      case AnnotationType.UNDERLINE:
        return new UnderlineAnnotationElement(parameters);

      case AnnotationType.SQUIGGLY:
        return new SquigglyAnnotationElement(parameters);

      case AnnotationType.STRIKEOUT:
        return new StrikeOutAnnotationElement(parameters);

      case AnnotationType.STAMP:
        return new StampAnnotationElement(parameters);

      case AnnotationType.FILEATTACHMENT:
        return new FileAttachmentAnnotationElement(parameters);

      default:
        return new AnnotationElement(parameters);
    }
  }
}

class AnnotationElement {
  constructor(
    parameters,
    {
      isRenderable = false,
      ignoreBorder = false,
      createQuadrilaterals = false,
    } = {}
  ) {
    this.isRenderable = isRenderable;
    this.data = parameters.data;
    this.layer = parameters.layer;
    this.page = parameters.page;
    this.viewport = parameters.viewport;
    this.linkService = parameters.linkService;
    this.downloadManager = parameters.downloadManager;
    this.imageResourcesPath = parameters.imageResourcesPath;
    this.renderForms = parameters.renderForms;
    this.svgFactory = parameters.svgFactory;
    this.annotationStorage = parameters.annotationStorage;
    this.enableScripting = parameters.enableScripting;
    this.hasJSActions = parameters.hasJSActions;
    this._fieldObjects = parameters.fieldObjects;
    this._mouseState = parameters.mouseState;

    if (isRenderable) {
      this.container = this._createContainer(ignoreBorder);
    }
    if (createQuadrilaterals) {
      this.quadrilaterals = this._createQuadrilaterals(ignoreBorder);
    }
  }

  /**
   * Create an empty container for the annotation's HTML element.
   *
   * @private
   * @param {boolean} ignoreBorder
   * @memberof AnnotationElement
   * @returns {HTMLSectionElement}
   */
  _createContainer(ignoreBorder = false) {
    const data = this.data,
      page = this.page,
      viewport = this.viewport;
    const container = document.createElement("section");
    let { width, height } = getRectDims(data.rect);

    container.setAttribute("data-annotation-id", data.id);

    // Do *not* modify `data.rect`, since that will corrupt the annotation
    // position on subsequent calls to `_createContainer` (see issue 6804).
    const rect = Util.normalizeRect([
      data.rect[0],
      page.view[3] - data.rect[1] + page.view[1],
      data.rect[2],
      page.view[3] - data.rect[3] + page.view[1],
    ]);

    if (data.hasOwnCanvas) {
      const transform = viewport.transform.slice();
      const [scaleX, scaleY] = Util.singularValueDecompose2dScale(transform);
      width = Math.ceil(width * scaleX);
      height = Math.ceil(height * scaleY);
      rect[0] *= scaleX;
      rect[1] *= scaleY;
      // Reset the scale part of the transform matrix (which must be diagonal
      // or anti-diagonal) in order to avoid to rescale the canvas.
      // The canvas for the annotation is correctly scaled when it is drawn
      // (see `beginAnnotation` in canvas.js).
      for (let i = 0; i < 4; i++) {
        transform[i] = Math.sign(transform[i]);
      }
      container.style.transform = `matrix(${transform.join(",")})`;
    } else {
      container.style.transform = `matrix(${viewport.transform.join(",")})`;
    }

    container.style.transformOrigin = `${-rect[0]}px ${-rect[1]}px`;

    if (!ignoreBorder && data.borderStyle.width > 0) {
      container.style.borderWidth = `${data.borderStyle.width}px`;
      if (data.borderStyle.style !== AnnotationBorderStyleType.UNDERLINE) {
        // Underline styles only have a bottom border, so we do not need
        // to adjust for all borders. This yields a similar result as
        // Adobe Acrobat/Reader.
        width -= 2 * data.borderStyle.width;
        height -= 2 * data.borderStyle.width;
      }

      const horizontalRadius = data.borderStyle.horizontalCornerRadius;
      const verticalRadius = data.borderStyle.verticalCornerRadius;
      if (horizontalRadius > 0 || verticalRadius > 0) {
        const radius = `${horizontalRadius}px / ${verticalRadius}px`;
        container.style.borderRadius = radius;
      }

      switch (data.borderStyle.style) {
        case AnnotationBorderStyleType.SOLID:
          container.style.borderStyle = "solid";
          break;

        case AnnotationBorderStyleType.DASHED:
          container.style.borderStyle = "dashed";
          break;

        case AnnotationBorderStyleType.BEVELED:
          warn("Unimplemented border style: beveled");
          break;

        case AnnotationBorderStyleType.INSET:
          warn("Unimplemented border style: inset");
          break;

        case AnnotationBorderStyleType.UNDERLINE:
          container.style.borderBottomStyle = "solid";
          break;

        default:
          break;
      }

      const borderColor = data.borderColor || null;
      if (borderColor) {
        container.style.borderColor = Util.makeHexColor(
          borderColor[0] | 0,
          borderColor[1] | 0,
          borderColor[2] | 0
        );
      } else {
        // Transparent (invisible) border, so do not draw it at all.
        container.style.borderWidth = 0;
      }
    }

    container.style.left = `${rect[0]}px`;
    container.style.top = `${rect[1]}px`;

    if (data.hasOwnCanvas) {
      container.style.width = container.style.height = "auto";
    } else {
      container.style.width = `${width}px`;
      container.style.height = `${height}px`;
    }
    return container;
  }

  get _commonActions() {
    const setColor = (jsName, styleName, event) => {
      const color = event.detail[jsName];
      event.target.style[styleName] = ColorConverters[`${color[0]}_HTML`](
        color.slice(1)
      );
    };

    return shadow(this, "_commonActions", {
      display: event => {
        const hidden = event.detail.display % 2 === 1;
        event.target.style.visibility = hidden ? "hidden" : "visible";
        this.annotationStorage.setValue(this.data.id, {
          hidden,
          print: event.detail.display === 0 || event.detail.display === 3,
        });
      },
      print: event => {
        this.annotationStorage.setValue(this.data.id, {
          print: event.detail.print,
        });
      },
      hidden: event => {
        event.target.style.visibility = event.detail.hidden
          ? "hidden"
          : "visible";
        this.annotationStorage.setValue(this.data.id, {
          hidden: event.detail.hidden,
        });
      },
      focus: event => {
        setTimeout(() => event.target.focus({ preventScroll: false }), 0);
      },
      userName: event => {
        // tooltip
        event.target.title = event.detail.userName;
      },
      readonly: event => {
        if (event.detail.readonly) {
          event.target.setAttribute("readonly", "");
        } else {
          event.target.removeAttribute("readonly");
        }
      },
      required: event => {
        if (event.detail.required) {
          event.target.setAttribute("required", "");
        } else {
          event.target.removeAttribute("required");
        }
      },
      bgColor: event => {
        setColor("bgColor", "backgroundColor", event);
      },
      fillColor: event => {
        setColor("fillColor", "backgroundColor", event);
      },
      fgColor: event => {
        setColor("fgColor", "color", event);
      },
      textColor: event => {
        setColor("textColor", "color", event);
      },
      borderColor: event => {
        setColor("borderColor", "borderColor", event);
      },
      strokeColor: event => {
        setColor("strokeColor", "borderColor", event);
      },
    });
  }

  _dispatchEventFromSandbox(actions, jsEvent) {
    const commonActions = this._commonActions;
    for (const name of Object.keys(jsEvent.detail)) {
      const action = actions[name] || commonActions[name];
      if (action) {
        action(jsEvent);
      }
    }
  }

  _setDefaultPropertiesFromJS(element) {
    if (!this.enableScripting) {
      return;
    }

    // Some properties may have been updated thanks to JS.
    const storedData = this.annotationStorage.getRawValue(this.data.id);
    if (!storedData) {
      return;
    }

    const commonActions = this._commonActions;
    for (const [actionName, detail] of Object.entries(storedData)) {
      const action = commonActions[actionName];
      if (action) {
        action({ detail, target: element });
        // The action has been consumed: no need to keep it.
        delete storedData[actionName];
      }
    }
  }

  /**
   * Create quadrilaterals from the annotation's quadpoints.
   *
   * @private
   * @param {boolean} ignoreBorder
   * @memberof AnnotationElement
   * @returns {Array<HTMLSectionElement>}
   */
  _createQuadrilaterals(ignoreBorder = false) {
    if (!this.data.quadPoints) {
      return null;
    }

    const quadrilaterals = [];
    const savedRect = this.data.rect;
    for (const quadPoint of this.data.quadPoints) {
      this.data.rect = [
        quadPoint[2].x,
        quadPoint[2].y,
        quadPoint[1].x,
        quadPoint[1].y,
      ];
      quadrilaterals.push(this._createContainer(ignoreBorder));
    }
    this.data.rect = savedRect;
    return quadrilaterals;
  }

  /**
   * Create a popup for the annotation's HTML element. This is used for
   * annotations that do not have a Popup entry in the dictionary, but
   * are of a type that works with popups (such as Highlight annotations).
   *
   * @private
   * @param {HTMLDivElement|HTMLImageElement|null} trigger
   * @param {Object} data
   * @memberof AnnotationElement
   */
  _createPopup(trigger, data) {
    let container = this.container;
    if (this.quadrilaterals) {
      trigger = trigger || this.quadrilaterals;
      container = this.quadrilaterals[0];
    }

    // If no trigger element is specified, create it.
    if (!trigger) {
      trigger = document.createElement("div");
      trigger.style.height = container.style.height;
      trigger.style.width = container.style.width;
      container.appendChild(trigger);
    }

    const popupElement = new PopupElement({
      container,
      trigger,
      color: data.color,
      titleObj: data.titleObj,
      modificationDate: data.modificationDate,
      contentsObj: data.contentsObj,
      richText: data.richText,
      hideWrapper: true,
    });
    const popup = popupElement.render();

    // Position the popup next to the annotation's container.
    popup.style.left = container.style.width;

    container.appendChild(popup);
  }

  /**
   * Render the quadrilaterals of the annotation.
   *
   * @private
   * @param {string} className
   * @memberof AnnotationElement
   * @returns {Array<HTMLSectionElement>}
   */
  _renderQuadrilaterals(className) {
    if (
      typeof PDFJSDev === "undefined" ||
      PDFJSDev.test("!PRODUCTION || TESTING")
    ) {
      assert(this.quadrilaterals, "Missing quadrilaterals during rendering");
    }

    for (const quadrilateral of this.quadrilaterals) {
      quadrilateral.className = className;
    }
    return this.quadrilaterals;
  }

  /**
   * Render the annotation's HTML element(s).
   *
   * @public
   * @memberof AnnotationElement
   * @returns {HTMLSectionElement|Array<HTMLSectionElement>}
   */
  render() {
    unreachable("Abstract method `AnnotationElement.render` called");
  }

  /**
   * @private
   * @returns {Array}
   */
  _getElementsByName(name, skipId = null) {
    const fields = [];

    if (this._fieldObjects) {
      const fieldObj = this._fieldObjects[name];
      if (fieldObj) {
        for (const { page, id, exportValues } of fieldObj) {
          if (page === -1) {
            continue;
          }
          if (id === skipId) {
            continue;
          }
          const exportValue =
            typeof exportValues === "string" ? exportValues : null;

          const domElement = document.getElementById(id);
          if (domElement && !GetElementsByNameSet.has(domElement)) {
            warn(`_getElementsByName - element not allowed: ${id}`);
            continue;
          }
          fields.push({ id, exportValue, domElement });
        }
      }
      return fields;
    }
    // Fallback to a regular DOM lookup, to ensure that the standalone
    // viewer components won't break.
    for (const domElement of document.getElementsByName(name)) {
      const { id, exportValue } = domElement;
      if (id === skipId) {
        continue;
      }
      if (!GetElementsByNameSet.has(domElement)) {
        continue;
      }
      fields.push({ id, exportValue, domElement });
    }
    return fields;
  }

  static get platform() {
    const platform = typeof navigator !== "undefined" ? navigator.platform : "";

    return shadow(this, "platform", {
      isWin: platform.includes("Win"),
      isMac: platform.includes("Mac"),
    });
  }
}

class LinkAnnotationElement extends AnnotationElement {
  constructor(parameters, options = null) {
    super(parameters, {
      isRenderable: true,
      ignoreBorder: !!options?.ignoreBorder,
      createQuadrilaterals: true,
    });
    this.isTooltipOnly = parameters.data.isTooltipOnly;
  }

  render() {
    const { data, linkService } = this;
    const link = document.createElement("a");
    let isBound = false;

    if (data.url) {
      linkService.addLinkAttributes(link, data.url, data.newWindow);
      isBound = true;
    } else if (data.action) {
      this._bindNamedAction(link, data.action);
      isBound = true;
    } else if (data.dest) {
      this._bindLink(link, data.dest);
      isBound = true;
    } else {
      if (
        data.actions &&
        (data.actions.Action ||
          data.actions["Mouse Up"] ||
          data.actions["Mouse Down"]) &&
        this.enableScripting &&
        this.hasJSActions
      ) {
        this._bindJSAction(link, data);
        isBound = true;
      }

      if (data.resetForm) {
        this._bindResetFormAction(link, data.resetForm);
        isBound = true;
      } else if (this.isTooltipOnly && !isBound) {
        this._bindLink(link, "");
        isBound = true;
      }
    }

    if (this.quadrilaterals) {
      return this._renderQuadrilaterals("linkAnnotation").map(
        (quadrilateral, index) => {
          const linkElement = index === 0 ? link : link.cloneNode();
          quadrilateral.appendChild(linkElement);
          return quadrilateral;
        }
      );
    }

    this.container.className = "linkAnnotation";
    if (isBound) {
      this.container.appendChild(link);
    }

    return this.container;
  }

  /**
   * Bind internal links to the link element.
   *
   * @private
   * @param {Object} link
   * @param {Object} destination
   * @memberof LinkAnnotationElement
   */
  _bindLink(link, destination) {
    link.href = this.linkService.getDestinationHash(destination);
    link.onclick = () => {
      if (destination) {
        this.linkService.goToDestination(destination);
      }
      return false;
    };
    if (destination || destination === /* isTooltipOnly = */ "") {
      link.className = "internalLink";
    }
  }

  /**
   * Bind named actions to the link element.
   *
   * @private
   * @param {Object} link
   * @param {Object} action
   * @memberof LinkAnnotationElement
   */
  _bindNamedAction(link, action) {
    link.href = this.linkService.getAnchorUrl("");
    link.onclick = () => {
      this.linkService.executeNamedAction(action);
      return false;
    };
    link.className = "internalLink";
  }

  /**
   * Bind JS actions to the link element.
   *
   * @private
   * @param {Object} link
   * @param {Object} data
   * @memberof LinkAnnotationElement
   */
  _bindJSAction(link, data) {
    link.href = this.linkService.getAnchorUrl("");
    const map = new Map([
      ["Action", "onclick"],
      ["Mouse Up", "onmouseup"],
      ["Mouse Down", "onmousedown"],
    ]);
    for (const name of Object.keys(data.actions)) {
      const jsName = map.get(name);
      if (!jsName) {
        continue;
      }
      link[jsName] = () => {
        this.linkService.eventBus?.dispatch("dispatcheventinsandbox", {
          source: this,
          detail: {
            id: data.id,
            name,
          },
        });
        return false;
      };
    }

    if (!link.onclick) {
      link.onclick = () => false;
    }
    link.className = "internalLink";
  }

  _bindResetFormAction(link, resetForm) {
    const otherClickAction = link.onclick;
    if (!otherClickAction) {
      link.href = this.linkService.getAnchorUrl("");
    }
    link.className = "internalLink";

    if (!this._fieldObjects) {
      warn(
        `_bindResetFormAction - "resetForm" action not supported, ` +
          "ensure that the `fieldObjects` parameter is provided."
      );
      if (!otherClickAction) {
        link.onclick = () => false;
      }
      return;
    }

    link.onclick = () => {
      if (otherClickAction) {
        otherClickAction();
      }

      const {
        fields: resetFormFields,
        refs: resetFormRefs,
        include,
      } = resetForm;

      const allFields = [];
      if (resetFormFields.length !== 0 || resetFormRefs.length !== 0) {
        const fieldIds = new Set(resetFormRefs);
        for (const fieldName of resetFormFields) {
          const fields = this._fieldObjects[fieldName] || [];
          for (const { id } of fields) {
            fieldIds.add(id);
          }
        }
        for (const fields of Object.values(this._fieldObjects)) {
          for (const field of fields) {
            if (fieldIds.has(field.id) === include) {
              allFields.push(field);
            }
          }
        }
      } else {
        for (const fields of Object.values(this._fieldObjects)) {
          allFields.push(...fields);
        }
      }

      const storage = this.annotationStorage;
      const allIds = [];
      for (const field of allFields) {
        const { id } = field;
        allIds.push(id);
        switch (field.type) {
          case "text": {
            const value = field.defaultValue || "";
            storage.setValue(id, { value });
            break;
          }
          case "checkbox":
          case "radiobutton": {
            const value = field.defaultValue === field.exportValues;
            storage.setValue(id, { value });
            break;
          }
          case "combobox":
          case "listbox": {
            const value = field.defaultValue || "";
            storage.setValue(id, { value });
            break;
          }
          default:
            continue;
        }
        const domElement = document.getElementById(id);
        if (!domElement || !GetElementsByNameSet.has(domElement)) {
          continue;
        }
        domElement.dispatchEvent(new Event("resetform"));
      }

      if (this.enableScripting) {
        // Update the values in the sandbox.
        this.linkService.eventBus?.dispatch("dispatcheventinsandbox", {
          source: this,
          detail: {
            id: "app",
            ids: allIds,
            name: "ResetForm",
          },
        });
      }

      return false;
    };
  }
}

class TextAnnotationElement extends AnnotationElement {
  constructor(parameters) {
    const isRenderable = !!(
      parameters.data.hasPopup ||
      parameters.data.titleObj?.str ||
      parameters.data.contentsObj?.str ||
      parameters.data.richText?.str
    );
    super(parameters, { isRenderable });
  }

  render() {
    this.container.className = "textAnnotation";

    const image = document.createElement("img");
    image.style.height = this.container.style.height;
    image.style.width = this.container.style.width;
    image.src =
      this.imageResourcesPath +
      "annotation-" +
      this.data.name.toLowerCase() +
      ".svg";
    image.alt = "[{{type}} Annotation]";
    image.dataset.l10nId = "text_annotation_type";
    image.dataset.l10nArgs = JSON.stringify({ type: this.data.name });

    if (!this.data.hasPopup) {
      this._createPopup(image, this.data);
    }

    this.container.appendChild(image);
    return this.container;
  }
}

class WidgetAnnotationElement extends AnnotationElement {
  render() {
    // Show only the container for unsupported field types.
    if (this.data.alternativeText) {
      this.container.title = this.data.alternativeText;
    }

    return this.container;
  }

  _getKeyModifier(event) {
    const { isWin, isMac } = AnnotationElement.platform;
    return (isWin && event.ctrlKey) || (isMac && event.metaKey);
  }

  _setEventListener(element, baseName, eventName, valueGetter) {
    if (baseName.includes("mouse")) {
      // Mouse events
      element.addEventListener(baseName, event => {
        this.linkService.eventBus?.dispatch("dispatcheventinsandbox", {
          source: this,
          detail: {
            id: this.data.id,
            name: eventName,
            value: valueGetter(event),
            shift: event.shiftKey,
            modifier: this._getKeyModifier(event),
          },
        });
      });
    } else {
      // Non mouse event
      element.addEventListener(baseName, event => {
        this.linkService.eventBus?.dispatch("dispatcheventinsandbox", {
          source: this,
          detail: {
            id: this.data.id,
            name: eventName,
            value: valueGetter(event),
          },
        });
      });
    }
  }

  _setEventListeners(element, names, getter) {
    for (const [baseName, eventName] of names) {
      if (eventName === "Action" || this.data.actions?.[eventName]) {
        this._setEventListener(element, baseName, eventName, getter);
      }
    }
  }

  _setBackgroundColor(element) {
    const color = this.data.backgroundColor || null;
    element.style.backgroundColor =
      color === null
        ? "transparent"
        : Util.makeHexColor(color[0], color[1], color[2]);
  }

  /**
   * Apply text styles to the text in the element.
   *
   * @private
   * @param {HTMLDivElement} element
   * @memberof TextWidgetAnnotationElement
   */
  _setTextStyle(element) {
    const TEXT_ALIGNMENT = ["left", "center", "right"];
    const { fontColor } = this.data.defaultAppearanceData;
    const fontSize =
      this.data.defaultAppearanceData.fontSize || DEFAULT_FONT_SIZE;

    const style = element.style;

    // TODO: If the font-size is zero, calculate it based on the height and
    //       width of the element.
    // Not setting `style.fontSize` will use the default font-size for now.

    // We don't use the font, as specified in the PDF document, for the <input>
    // element. Hence using the original `fontSize` could look bad, which is why
    // it's instead based on the field height.
    // If the height is "big" then it could lead to a too big font size
    // so in this case use the one we've in the pdf (hence the min).
    if (this.data.multiLine) {
      const height = Math.abs(this.data.rect[3] - this.data.rect[1]);
      const numberOfLines = Math.round(height / (LINE_FACTOR * fontSize)) || 1;
      const lineHeight = height / numberOfLines;
      style.fontSize = `${Math.min(
        fontSize,
        Math.round(lineHeight / LINE_FACTOR)
      )}px`;
    } else {
      const height = Math.abs(this.data.rect[3] - this.data.rect[1]);
      style.fontSize = `${Math.min(
        fontSize,
        Math.round(height / LINE_FACTOR)
      )}px`;
    }

    style.color = Util.makeHexColor(fontColor[0], fontColor[1], fontColor[2]);

    if (this.data.textAlignment !== null) {
      style.textAlign = TEXT_ALIGNMENT[this.data.textAlignment];
    }
  }
}

class TextWidgetAnnotationElement extends WidgetAnnotationElement {
  constructor(parameters) {
    const isRenderable =
      parameters.renderForms ||
      (!parameters.data.hasAppearance && !!parameters.data.fieldValue);
    super(parameters, { isRenderable });
  }

  setPropertyOnSiblings(base, key, value, keyInStorage) {
    const storage = this.annotationStorage;
    for (const element of this._getElementsByName(
      base.name,
      /* skipId = */ base.id
    )) {
      if (element.domElement) {
        element.domElement[key] = value;
      }
      storage.setValue(element.id, { [keyInStorage]: value });
    }
  }

  render() {
    const storage = this.annotationStorage;
    const id = this.data.id;

    this.container.className = "textWidgetAnnotation";

    let element = null;
    if (this.renderForms) {
      // NOTE: We cannot set the values using `element.value` below, since it
      //       prevents the AnnotationLayer rasterizer in `test/driver.js`
      //       from parsing the elements correctly for the reference tests.
      const storedData = storage.getValue(id, {
        value: this.data.fieldValue,
      });
      const textContent = storedData.formattedValue || storedData.value || "";
      const elementData = {
        userValue: null,
        formattedValue: null,
        valueOnFocus: "",
      };

      if (this.data.multiLine) {
        element = document.createElement("textarea");
        element.textContent = textContent;
        if (this.data.doNotScroll) {
          element.style.overflowY = "hidden";
        }
      } else {
        element = document.createElement("input");
        element.type = "text";
        element.setAttribute("value", textContent);
        if (this.data.doNotScroll) {
          element.style.overflowX = "hidden";
        }
      }
      GetElementsByNameSet.add(element);
      element.disabled = this.data.readOnly;
      element.name = this.data.fieldName;
      element.tabIndex = DEFAULT_TAB_INDEX;

      elementData.userValue = textContent;
      element.setAttribute("id", id);

      element.addEventListener("input", event => {
        storage.setValue(id, { value: event.target.value });
        this.setPropertyOnSiblings(
          element,
          "value",
          event.target.value,
          "value"
        );
      });

      element.addEventListener("resetform", event => {
        const defaultValue = this.data.defaultFieldValue ?? "";
        element.value = elementData.userValue = defaultValue;
        elementData.formattedValue = null;
      });

      let blurListener = event => {
        const { formattedValue } = elementData;
        if (formattedValue !== null && formattedValue !== undefined) {
          event.target.value = formattedValue;
        }
        // Reset the cursor position to the start of the field (issue 12359).
        event.target.scrollLeft = 0;
      };

      if (this.enableScripting && this.hasJSActions) {
        element.addEventListener("focus", event => {
          if (elementData.userValue) {
            event.target.value = elementData.userValue;
          }
          elementData.valueOnFocus = event.target.value;
        });

        element.addEventListener("updatefromsandbox", jsEvent => {
          const actions = {
            value(event) {
              elementData.userValue = event.detail.value ?? "";
              storage.setValue(id, { value: elementData.userValue.toString() });
              event.target.value = elementData.userValue;
            },
            formattedValue(event) {
              const { formattedValue } = event.detail;
              elementData.formattedValue = formattedValue;
              if (
                formattedValue !== null &&
                formattedValue !== undefined &&
                event.target !== document.activeElement
              ) {
                // Input hasn't the focus so display formatted string
                event.target.value = formattedValue;
              }
              storage.setValue(id, {
                formattedValue,
              });
            },
            selRange(event) {
              event.target.setSelectionRange(...event.detail.selRange);
            },
          };
          this._dispatchEventFromSandbox(actions, jsEvent);
        });

        // Even if the field hasn't any actions
        // leaving it can still trigger some actions with Calculate
        element.addEventListener("keydown", event => {
          // if the key is one of Escape, Enter or Tab
          // then the data are committed
          let commitKey = -1;
          if (event.key === "Escape") {
            commitKey = 0;
          } else if (event.key === "Enter") {
            commitKey = 2;
          } else if (event.key === "Tab") {
            commitKey = 3;
          }
          if (commitKey === -1) {
            return;
          }
          const { value } = event.target;
          if (elementData.valueOnFocus === value) {
            return;
          }
          // Save the entered value
          elementData.userValue = value;
          this.linkService.eventBus?.dispatch("dispatcheventinsandbox", {
            source: this,
            detail: {
              id,
              name: "Keystroke",
              value,
              willCommit: true,
              commitKey,
              selStart: event.target.selectionStart,
              selEnd: event.target.selectionEnd,
            },
          });
        });
        const _blurListener = blurListener;
        blurListener = null;
        element.addEventListener("blur", event => {
          const { value } = event.target;
          elementData.userValue = value;
          if (this._mouseState.isDown && elementData.valueOnFocus !== value) {
            // Focus out using the mouse: data are committed
            this.linkService.eventBus?.dispatch("dispatcheventinsandbox", {
              source: this,
              detail: {
                id,
                name: "Keystroke",
                value,
                willCommit: true,
                commitKey: 1,
                selStart: event.target.selectionStart,
                selEnd: event.target.selectionEnd,
              },
            });
          }
          _blurListener(event);
        });

        if (this.data.actions?.Keystroke) {
          element.addEventListener("beforeinput", event => {
            const { data, target } = event;
            const { value, selectionStart, selectionEnd } = target;

            let selStart = selectionStart,
              selEnd = selectionEnd;

            switch (event.inputType) {
              // https://rawgit.com/w3c/input-events/v1/index.html#interface-InputEvent-Attributes
              case "deleteWordBackward": {
                const match = value
                  .substring(0, selectionStart)
                  .match(/\w*[^\w]*$/);
                if (match) {
                  selStart -= match[0].length;
                }
                break;
              }
              case "deleteWordForward": {
                const match = value
                  .substring(selectionStart)
                  .match(/^[^\w]*\w*/);
                if (match) {
                  selEnd += match[0].length;
                }
                break;
              }
              case "deleteContentBackward":
                if (selectionStart === selectionEnd) {
                  selStart -= 1;
                }
                break;
              case "deleteContentForward":
                if (selectionStart === selectionEnd) {
                  selEnd += 1;
                }
                break;
            }

            // We handle the event ourselves.
            event.preventDefault();
            this.linkService.eventBus?.dispatch("dispatcheventinsandbox", {
              source: this,
              detail: {
                id,
                name: "Keystroke",
                value,
                change: data || "",
                willCommit: false,
                selStart,
                selEnd,
              },
            });
          });
        }

        this._setEventListeners(
          element,
          [
            ["focus", "Focus"],
            ["blur", "Blur"],
            ["mousedown", "Mouse Down"],
            ["mouseenter", "Mouse Enter"],
            ["mouseleave", "Mouse Exit"],
            ["mouseup", "Mouse Up"],
          ],
          event => event.target.value
        );
      }

      if (blurListener) {
        element.addEventListener("blur", blurListener);
      }

      if (this.data.maxLen !== null) {
        element.maxLength = this.data.maxLen;
      }

      if (this.data.comb) {
        const fieldWidth = this.data.rect[2] - this.data.rect[0];
        const combWidth = fieldWidth / this.data.maxLen;

        element.classList.add("comb");
        element.style.letterSpacing = `calc(${combWidth}px - 1ch)`;
      }
    } else {
      element = document.createElement("div");
      element.textContent = this.data.fieldValue;
      element.style.verticalAlign = "middle";
      element.style.display = "table-cell";
    }

    this._setTextStyle(element);
    this._setBackgroundColor(element);
    this._setDefaultPropertiesFromJS(element);

    this.container.appendChild(element);
    return this.container;
  }
}

class CheckboxWidgetAnnotationElement extends WidgetAnnotationElement {
  constructor(parameters) {
    super(parameters, { isRenderable: parameters.renderForms });
  }

  render() {
    const storage = this.annotationStorage;
    const data = this.data;
    const id = data.id;
    let value = storage.getValue(id, {
      value: data.exportValue === data.fieldValue,
    }).value;
    if (typeof value === "string") {
      // The value has been changed through js and set in annotationStorage.
      value = value !== "Off";
      storage.setValue(id, { value });
    }

    this.container.className = "buttonWidgetAnnotation checkBox";

    const element = document.createElement("input");
    GetElementsByNameSet.add(element);
    element.disabled = data.readOnly;
    element.type = "checkbox";
    element.name = data.fieldName;
    if (value) {
      element.setAttribute("checked", true);
    }
    element.setAttribute("id", id);
    element.setAttribute("exportValue", data.exportValue);
    element.tabIndex = DEFAULT_TAB_INDEX;

    element.addEventListener("change", event => {
      const { name, checked } = event.target;
      for (const checkbox of this._getElementsByName(name, /* skipId = */ id)) {
        const curChecked = checked && checkbox.exportValue === data.exportValue;
        if (checkbox.domElement) {
          checkbox.domElement.checked = curChecked;
        }
        storage.setValue(checkbox.id, { value: curChecked });
      }
      storage.setValue(id, { value: checked });
    });

    element.addEventListener("resetform", event => {
      const defaultValue = data.defaultFieldValue || "Off";
      event.target.checked = defaultValue === data.exportValue;
    });

    if (this.enableScripting && this.hasJSActions) {
      element.addEventListener("updatefromsandbox", jsEvent => {
        const actions = {
          value(event) {
            event.target.checked = event.detail.value !== "Off";
            storage.setValue(id, { value: event.target.checked });
          },
        };
        this._dispatchEventFromSandbox(actions, jsEvent);
      });

      this._setEventListeners(
        element,
        [
          ["change", "Validate"],
          ["change", "Action"],
          ["focus", "Focus"],
          ["blur", "Blur"],
          ["mousedown", "Mouse Down"],
          ["mouseenter", "Mouse Enter"],
          ["mouseleave", "Mouse Exit"],
          ["mouseup", "Mouse Up"],
        ],
        event => event.target.checked
      );
    }

    this._setBackgroundColor(element);
    this._setDefaultPropertiesFromJS(element);

    this.container.appendChild(element);
    return this.container;
  }
}

class RadioButtonWidgetAnnotationElement extends WidgetAnnotationElement {
  constructor(parameters) {
    super(parameters, { isRenderable: parameters.renderForms });
  }

  render() {
    this.container.className = "buttonWidgetAnnotation radioButton";
    const storage = this.annotationStorage;
    const data = this.data;
    const id = data.id;
    let value = storage.getValue(id, {
      value: data.fieldValue === data.buttonValue,
    }).value;
    if (typeof value === "string") {
      // The value has been changed through js and set in annotationStorage.
      value = value !== data.buttonValue;
      storage.setValue(id, { value });
    }

    const element = document.createElement("input");
    GetElementsByNameSet.add(element);
    element.disabled = data.readOnly;
    element.type = "radio";
    element.name = data.fieldName;
    if (value) {
      element.setAttribute("checked", true);
    }
    element.setAttribute("id", id);
    element.tabIndex = DEFAULT_TAB_INDEX;

    element.addEventListener("change", event => {
      const { name, checked } = event.target;
      for (const radio of this._getElementsByName(name, /* skipId = */ id)) {
        storage.setValue(radio.id, { value: false });
      }
      storage.setValue(id, { value: checked });
    });

    element.addEventListener("resetform", event => {
      const defaultValue = data.defaultFieldValue;
      event.target.checked =
        defaultValue !== null &&
        defaultValue !== undefined &&
        defaultValue === data.buttonValue;
    });

    if (this.enableScripting && this.hasJSActions) {
      const pdfButtonValue = data.buttonValue;
      element.addEventListener("updatefromsandbox", jsEvent => {
        const actions = {
          value: event => {
            const checked = pdfButtonValue === event.detail.value;
            for (const radio of this._getElementsByName(event.target.name)) {
              const curChecked = checked && radio.id === id;
              if (radio.domElement) {
                radio.domElement.checked = curChecked;
              }
              storage.setValue(radio.id, { value: curChecked });
            }
          },
        };
        this._dispatchEventFromSandbox(actions, jsEvent);
      });

      this._setEventListeners(
        element,
        [
          ["change", "Validate"],
          ["change", "Action"],
          ["focus", "Focus"],
          ["blur", "Blur"],
          ["mousedown", "Mouse Down"],
          ["mouseenter", "Mouse Enter"],
          ["mouseleave", "Mouse Exit"],
          ["mouseup", "Mouse Up"],
        ],
        event => event.target.checked
      );
    }

    this._setBackgroundColor(element);
    this._setDefaultPropertiesFromJS(element);

    this.container.appendChild(element);
    return this.container;
  }
}

class PushButtonWidgetAnnotationElement extends LinkAnnotationElement {
  constructor(parameters) {
    super(parameters, { ignoreBorder: parameters.data.hasAppearance });
  }

  render() {
    // The rendering and functionality of a push button widget annotation is
    // equal to that of a link annotation, but may have more functionality, such
    // as performing actions on form fields (resetting, submitting, et cetera).
    const container = super.render();
    container.className = "buttonWidgetAnnotation pushButton";

    if (this.data.alternativeText) {
      container.title = this.data.alternativeText;
    }

    this._setDefaultPropertiesFromJS(container);

    return container;
  }
}

class ChoiceWidgetAnnotationElement extends WidgetAnnotationElement {
  constructor(parameters) {
    super(parameters, { isRenderable: parameters.renderForms });
  }

  render() {
    this.container.className = "choiceWidgetAnnotation";
    const storage = this.annotationStorage;
    const id = this.data.id;

    const storedData = storage.getValue(id, {
      value: this.data.fieldValue,
    });

    const fontSize =
      this.data.defaultAppearanceData.fontSize || DEFAULT_FONT_SIZE;
    const fontSizeStyle = `calc(${fontSize}px * var(--zoom-factor))`;

    const selectElement = document.createElement("select");
    GetElementsByNameSet.add(selectElement);
    selectElement.disabled = this.data.readOnly;
    selectElement.name = this.data.fieldName;
    selectElement.setAttribute("id", id);
    selectElement.tabIndex = DEFAULT_TAB_INDEX;

    if (!this.data.combo) {
      // List boxes have a size and (optionally) multiple selection.
      selectElement.size = this.data.options.length;
      if (this.data.multiSelect) {
        selectElement.multiple = true;
      }
    }

    selectElement.addEventListener("resetform", event => {
      const defaultValue = this.data.defaultFieldValue;
      for (const option of selectElement.options) {
        option.selected = option.value === defaultValue;
      }
    });

    // Insert the options into the choice field.
    for (const option of this.data.options) {
      const optionElement = document.createElement("option");
      optionElement.textContent = option.displayValue;
      optionElement.value = option.exportValue;
      if (this.data.combo) {
        optionElement.style.fontSize = fontSizeStyle;
      }
      if (storedData.value.includes(option.exportValue)) {
        optionElement.setAttribute("selected", true);
      }
      selectElement.appendChild(optionElement);
    }

    const getValue = (event, isExport) => {
      const name = isExport ? "value" : "textContent";
      const options = event.target.options;
      if (!event.target.multiple) {
        return options.selectedIndex === -1
          ? null
          : options[options.selectedIndex][name];
      }
      return Array.prototype.filter
        .call(options, option => option.selected)
        .map(option => option[name]);
    };

    const getItems = event => {
      const options = event.target.options;
      return Array.prototype.map.call(options, option => {
        return { displayValue: option.textContent, exportValue: option.value };
      });
    };

    if (this.enableScripting && this.hasJSActions) {
      selectElement.addEventListener("updatefromsandbox", jsEvent => {
        const actions = {
          value(event) {
            const value = event.detail.value;
            const values = new Set(Array.isArray(value) ? value : [value]);
            for (const option of selectElement.options) {
              option.selected = values.has(option.value);
            }
            storage.setValue(id, {
              value: getValue(event, /* isExport */ true),
            });
          },
          multipleSelection(event) {
            selectElement.multiple = true;
          },
          remove(event) {
            const options = selectElement.options;
            const index = event.detail.remove;
            options[index].selected = false;
            selectElement.remove(index);
            if (options.length > 0) {
              const i = Array.prototype.findIndex.call(
                options,
                option => option.selected
              );
              if (i === -1) {
                options[0].selected = true;
              }
            }
            storage.setValue(id, {
              value: getValue(event, /* isExport */ true),
              items: getItems(event),
            });
          },
          clear(event) {
            while (selectElement.length !== 0) {
              selectElement.remove(0);
            }
            storage.setValue(id, { value: null, items: [] });
          },
          insert(event) {
            const { index, displayValue, exportValue } = event.detail.insert;
            const optionElement = document.createElement("option");
            optionElement.textContent = displayValue;
            optionElement.value = exportValue;
            selectElement.insertBefore(
              optionElement,
              selectElement.children[index]
            );
            storage.setValue(id, {
              value: getValue(event, /* isExport */ true),
              items: getItems(event),
            });
          },
          items(event) {
            const { items } = event.detail;
            while (selectElement.length !== 0) {
              selectElement.remove(0);
            }
            for (const item of items) {
              const { displayValue, exportValue } = item;
              const optionElement = document.createElement("option");
              optionElement.textContent = displayValue;
              optionElement.value = exportValue;
              selectElement.appendChild(optionElement);
            }
            if (selectElement.options.length > 0) {
              selectElement.options[0].selected = true;
            }
            storage.setValue(id, {
              value: getValue(event, /* isExport */ true),
              items: getItems(event),
            });
          },
          indices(event) {
            const indices = new Set(event.detail.indices);
            for (const option of event.target.options) {
              option.selected = indices.has(option.index);
            }
            storage.setValue(id, {
              value: getValue(event, /* isExport */ true),
            });
          },
          editable(event) {
            event.target.disabled = !event.detail.editable;
          },
        };
        this._dispatchEventFromSandbox(actions, jsEvent);
      });

      selectElement.addEventListener("input", event => {
        const exportValue = getValue(event, /* isExport */ true);
        const value = getValue(event, /* isExport */ false);
        storage.setValue(id, { value: exportValue });

        this.linkService.eventBus?.dispatch("dispatcheventinsandbox", {
          source: this,
          detail: {
            id,
            name: "Keystroke",
            value,
            changeEx: exportValue,
            willCommit: true,
            commitKey: 1,
            keyDown: false,
          },
        });
      });

      this._setEventListeners(
        selectElement,
        [
          ["focus", "Focus"],
          ["blur", "Blur"],
          ["mousedown", "Mouse Down"],
          ["mouseenter", "Mouse Enter"],
          ["mouseleave", "Mouse Exit"],
          ["mouseup", "Mouse Up"],
          ["input", "Action"],
        ],
        event => event.target.checked
      );
    } else {
      selectElement.addEventListener("input", function (event) {
        storage.setValue(id, { value: getValue(event, /* isExport */ true) });
      });
    }

    if (this.data.combo) {
      this._setTextStyle(selectElement);
    } else {
      // Just use the default font size...
      // it's a bit hard to guess what is a good size.
    }
    this._setBackgroundColor(selectElement);
    this._setDefaultPropertiesFromJS(selectElement);

    this.container.appendChild(selectElement);
    return this.container;
  }
}

class PopupAnnotationElement extends AnnotationElement {
  constructor(parameters) {
    const isRenderable = !!(
      parameters.data.titleObj?.str ||
      parameters.data.contentsObj?.str ||
      parameters.data.richText?.str
    );
    super(parameters, { isRenderable });
  }

  render() {
    // Do not render popup annotations for parent elements with these types as
    // they create the popups themselves (because of custom trigger divs).
    const IGNORE_TYPES = [
      "Line",
      "Square",
      "Circle",
      "PolyLine",
      "Polygon",
      "Ink",
    ];

    this.container.className = "popupAnnotation";

    if (IGNORE_TYPES.includes(this.data.parentType)) {
      return this.container;
    }

    const selector = `[data-annotation-id="${this.data.parentId}"]`;
    const parentElements = this.layer.querySelectorAll(selector);
    if (parentElements.length === 0) {
      return this.container;
    }

    const popup = new PopupElement({
      container: this.container,
      trigger: Array.from(parentElements),
      color: this.data.color,
      titleObj: this.data.titleObj,
      modificationDate: this.data.modificationDate,
      contentsObj: this.data.contentsObj,
      richText: this.data.richText,
    });

    // Position the popup next to the parent annotation's container.
    // PDF viewers ignore a popup annotation's rectangle.
    const page = this.page;
    const rect = Util.normalizeRect([
      this.data.parentRect[0],
      page.view[3] - this.data.parentRect[1] + page.view[1],
      this.data.parentRect[2],
      page.view[3] - this.data.parentRect[3] + page.view[1],
    ]);
    const popupLeft =
      rect[0] + this.data.parentRect[2] - this.data.parentRect[0];
    const popupTop = rect[1];

    this.container.style.transformOrigin = `${-popupLeft}px ${-popupTop}px`;
    this.container.style.left = `${popupLeft}px`;
    this.container.style.top = `${popupTop}px`;

    this.container.appendChild(popup.render());
    return this.container;
  }
}

class PopupElement {
  constructor(parameters) {
    this.container = parameters.container;
    this.trigger = parameters.trigger;
    this.color = parameters.color;
    this.titleObj = parameters.titleObj;
    this.modificationDate = parameters.modificationDate;
    this.contentsObj = parameters.contentsObj;
    this.richText = parameters.richText;
    this.hideWrapper = parameters.hideWrapper || false;

    this.pinned = false;
  }

  render() {
    const BACKGROUND_ENLIGHT = 0.7;

    const wrapper = document.createElement("div");
    wrapper.className = "popupWrapper";

    // For Popup annotations we hide the entire section because it contains
    // only the popup. However, for Text annotations without a separate Popup
    // annotation, we cannot hide the entire container as the image would
    // disappear too. In that special case, hiding the wrapper suffices.
    this.hideElement = this.hideWrapper ? wrapper : this.container;
    this.hideElement.hidden = true;

    const popup = document.createElement("div");
    popup.className = "popup";

    const color = this.color;
    if (color) {
      // Enlighten the color.
      const r = BACKGROUND_ENLIGHT * (255 - color[0]) + color[0];
      const g = BACKGROUND_ENLIGHT * (255 - color[1]) + color[1];
      const b = BACKGROUND_ENLIGHT * (255 - color[2]) + color[2];
      popup.style.backgroundColor = Util.makeHexColor(r | 0, g | 0, b | 0);
    }

    const title = document.createElement("h1");
    title.dir = this.titleObj.dir;
    title.textContent = this.titleObj.str;
    popup.appendChild(title);

    // The modification date is shown in the popup instead of the creation
    // date if it is available and can be parsed correctly, which is
    // consistent with other viewers such as Adobe Acrobat.
    const dateObject = PDFDateString.toDateObject(this.modificationDate);
    if (dateObject) {
      const modificationDate = document.createElement("span");
      modificationDate.className = "popupDate";
      modificationDate.textContent = "{{date}}, {{time}}";
      modificationDate.dataset.l10nId = "annotation_date_string";
      modificationDate.dataset.l10nArgs = JSON.stringify({
        date: dateObject.toLocaleDateString(),
        time: dateObject.toLocaleTimeString(),
      });
      popup.appendChild(modificationDate);
    }

    if (
      this.richText?.str &&
      (!this.contentsObj?.str || this.contentsObj.str === this.richText.str)
    ) {
      XfaLayer.render({
        xfaHtml: this.richText.html,
        intent: "richText",
        div: popup,
      });
      popup.lastChild.className = "richText popupContent";
    } else {
      const contents = this._formatContents(this.contentsObj);
      popup.appendChild(contents);
    }

    if (!Array.isArray(this.trigger)) {
      this.trigger = [this.trigger];
    }

    // Attach the event listeners to the trigger element.
    for (const element of this.trigger) {
      element.addEventListener("click", this._toggle.bind(this));
      element.addEventListener("mouseover", this._show.bind(this, false));
      element.addEventListener("mouseout", this._hide.bind(this, false));
    }
    popup.addEventListener("click", this._hide.bind(this, true));

    wrapper.appendChild(popup);
    return wrapper;
  }

  /**
   * Format the contents of the popup by adding newlines where necessary.
   *
   * @private
   * @param {Object<string, string>} contentsObj
   * @memberof PopupElement
   * @returns {HTMLParagraphElement}
   */
  _formatContents({ str, dir }) {
    const p = document.createElement("p");
    p.className = "popupContent";
    p.dir = dir;
    const lines = str.split(/(?:\r\n?|\n)/);
    for (let i = 0, ii = lines.length; i < ii; ++i) {
      const line = lines[i];
      p.appendChild(document.createTextNode(line));
      if (i < ii - 1) {
        p.appendChild(document.createElement("br"));
      }
    }
    return p;
  }

  /**
   * Toggle the visibility of the popup.
   *
   * @private
   * @memberof PopupElement
   */
  _toggle() {
    if (this.pinned) {
      this._hide(true);
    } else {
      this._show(true);
    }
  }

  /**
   * Show the popup.
   *
   * @private
   * @param {boolean} pin
   * @memberof PopupElement
   */
  _show(pin = false) {
    if (pin) {
      this.pinned = true;
    }
    if (this.hideElement.hidden) {
      this.hideElement.hidden = false;
      this.container.style.zIndex += 1;
    }
  }

  /**
   * Hide the popup.
   *
   * @private
   * @param {boolean} unpin
   * @memberof PopupElement
   */
  _hide(unpin = true) {
    if (unpin) {
      this.pinned = false;
    }
    if (!this.hideElement.hidden && !this.pinned) {
      this.hideElement.hidden = true;
      this.container.style.zIndex -= 1;
    }
  }
}

class FreeTextAnnotationElement extends AnnotationElement {
  constructor(parameters) {
    const isRenderable = !!(
      parameters.data.hasPopup ||
      parameters.data.titleObj?.str ||
      parameters.data.contentsObj?.str ||
      parameters.data.richText?.str
    );
    super(parameters, { isRenderable, ignoreBorder: true });
  }

  render() {
    this.container.className = "freeTextAnnotation";

    if (!this.data.hasPopup) {
      this._createPopup(null, this.data);
    }
    return this.container;
  }
}

class LineAnnotationElement extends AnnotationElement {
  constructor(parameters) {
    const isRenderable = !!(
      parameters.data.hasPopup ||
      parameters.data.titleObj?.str ||
      parameters.data.contentsObj?.str ||
      parameters.data.richText?.str
    );
    super(parameters, { isRenderable, ignoreBorder: true });
  }

  render() {
    this.container.className = "lineAnnotation";

    // Create an invisible line with the same starting and ending coordinates
    // that acts as the trigger for the popup. Only the line itself should
    // trigger the popup, not the entire container.
    const data = this.data;
    const { width, height } = getRectDims(data.rect);
    const svg = this.svgFactory.create(width, height);

    // PDF coordinates are calculated from a bottom left origin, so transform
    // the line coordinates to a top left origin for the SVG element.
    const line = this.svgFactory.createElement("svg:line");
    line.setAttribute("x1", data.rect[2] - data.lineCoordinates[0]);
    line.setAttribute("y1", data.rect[3] - data.lineCoordinates[1]);
    line.setAttribute("x2", data.rect[2] - data.lineCoordinates[2]);
    line.setAttribute("y2", data.rect[3] - data.lineCoordinates[3]);
    // Ensure that the 'stroke-width' is always non-zero, since otherwise it
    // won't be possible to open/close the popup (note e.g. issue 11122).
    line.setAttribute("stroke-width", data.borderStyle.width || 1);
    line.setAttribute("stroke", "transparent");
    line.setAttribute("fill", "transparent");

    svg.appendChild(line);
    this.container.append(svg);

    // Create the popup ourselves so that we can bind it to the line instead
    // of to the entire container (which is the default).
    this._createPopup(line, data);

    return this.container;
  }
}

class SquareAnnotationElement extends AnnotationElement {
  constructor(parameters) {
    const isRenderable = !!(
      parameters.data.hasPopup ||
      parameters.data.titleObj?.str ||
      parameters.data.contentsObj?.str ||
      parameters.data.richText?.str
    );
    super(parameters, { isRenderable, ignoreBorder: true });
  }

  render() {
    this.container.className = "squareAnnotation";

    // Create an invisible square with the same rectangle that acts as the
    // trigger for the popup. Only the square itself should trigger the
    // popup, not the entire container.
    const data = this.data;
    const { width, height } = getRectDims(data.rect);
    const svg = this.svgFactory.create(width, height);

    // The browser draws half of the borders inside the square and half of
    // the borders outside the square by default. This behavior cannot be
    // changed programmatically, so correct for that here.
    const borderWidth = data.borderStyle.width;
    const square = this.svgFactory.createElement("svg:rect");
    square.setAttribute("x", borderWidth / 2);
    square.setAttribute("y", borderWidth / 2);
    square.setAttribute("width", width - borderWidth);
    square.setAttribute("height", height - borderWidth);
    // Ensure that the 'stroke-width' is always non-zero, since otherwise it
    // won't be possible to open/close the popup (note e.g. issue 11122).
    square.setAttribute("stroke-width", borderWidth || 1);
    square.setAttribute("stroke", "transparent");
    square.setAttribute("fill", "transparent");

    svg.appendChild(square);
    this.container.append(svg);

    // Create the popup ourselves so that we can bind it to the square instead
    // of to the entire container (which is the default).
    this._createPopup(square, data);

    return this.container;
  }
}

class CircleAnnotationElement extends AnnotationElement {
  constructor(parameters) {
    const isRenderable = !!(
      parameters.data.hasPopup ||
      parameters.data.titleObj?.str ||
      parameters.data.contentsObj?.str ||
      parameters.data.richText?.str
    );
    super(parameters, { isRenderable, ignoreBorder: true });
  }

  render() {
    this.container.className = "circleAnnotation";

    // Create an invisible circle with the same ellipse that acts as the
    // trigger for the popup. Only the circle itself should trigger the
    // popup, not the entire container.
    const data = this.data;
    const { width, height } = getRectDims(data.rect);
    const svg = this.svgFactory.create(width, height);

    // The browser draws half of the borders inside the circle and half of
    // the borders outside the circle by default. This behavior cannot be
    // changed programmatically, so correct for that here.
    const borderWidth = data.borderStyle.width;
    const circle = this.svgFactory.createElement("svg:ellipse");
    circle.setAttribute("cx", width / 2);
    circle.setAttribute("cy", height / 2);
    circle.setAttribute("rx", width / 2 - borderWidth / 2);
    circle.setAttribute("ry", height / 2 - borderWidth / 2);
    // Ensure that the 'stroke-width' is always non-zero, since otherwise it
    // won't be possible to open/close the popup (note e.g. issue 11122).
    circle.setAttribute("stroke-width", borderWidth || 1);
    circle.setAttribute("stroke", "transparent");
    circle.setAttribute("fill", "transparent");

    svg.appendChild(circle);
    this.container.append(svg);

    // Create the popup ourselves so that we can bind it to the circle instead
    // of to the entire container (which is the default).
    this._createPopup(circle, data);

    return this.container;
  }
}

class PolylineAnnotationElement extends AnnotationElement {
  constructor(parameters) {
    const isRenderable = !!(
      parameters.data.hasPopup ||
      parameters.data.titleObj?.str ||
      parameters.data.contentsObj?.str ||
      parameters.data.richText?.str
    );
    super(parameters, { isRenderable, ignoreBorder: true });

    this.containerClassName = "polylineAnnotation";
    this.svgElementName = "svg:polyline";
  }

  render() {
    this.container.className = this.containerClassName;

    // Create an invisible polyline with the same points that acts as the
    // trigger for the popup. Only the polyline itself should trigger the
    // popup, not the entire container.
    const data = this.data;
    const { width, height } = getRectDims(data.rect);
    const svg = this.svgFactory.create(width, height);

    // Convert the vertices array to a single points string that the SVG
    // polyline element expects ("x1,y1 x2,y2 ..."). PDF coordinates are
    // calculated from a bottom left origin, so transform the polyline
    // coordinates to a top left origin for the SVG element.
    let points = [];
    for (const coordinate of data.vertices) {
      const x = coordinate.x - data.rect[0];
      const y = data.rect[3] - coordinate.y;
      points.push(x + "," + y);
    }
    points = points.join(" ");

    const polyline = this.svgFactory.createElement(this.svgElementName);
    polyline.setAttribute("points", points);
    // Ensure that the 'stroke-width' is always non-zero, since otherwise it
    // won't be possible to open/close the popup (note e.g. issue 11122).
    polyline.setAttribute("stroke-width", data.borderStyle.width || 1);
    polyline.setAttribute("stroke", "transparent");
    polyline.setAttribute("fill", "transparent");

    svg.appendChild(polyline);
    this.container.append(svg);

    // Create the popup ourselves so that we can bind it to the polyline
    // instead of to the entire container (which is the default).
    this._createPopup(polyline, data);

    return this.container;
  }
}

class PolygonAnnotationElement extends PolylineAnnotationElement {
  constructor(parameters) {
    // Polygons are specific forms of polylines, so reuse their logic.
    super(parameters);

    this.containerClassName = "polygonAnnotation";
    this.svgElementName = "svg:polygon";
  }
}

class CaretAnnotationElement extends AnnotationElement {
  constructor(parameters) {
    const isRenderable = !!(
      parameters.data.hasPopup ||
      parameters.data.titleObj?.str ||
      parameters.data.contentsObj?.str ||
      parameters.data.richText?.str
    );
    super(parameters, { isRenderable, ignoreBorder: true });
  }

  render() {
    this.container.className = "caretAnnotation";

    if (!this.data.hasPopup) {
      this._createPopup(null, this.data);
    }
    return this.container;
  }
}

class InkAnnotationElement extends AnnotationElement {
  constructor(parameters) {
    const isRenderable = !!(
      parameters.data.hasPopup ||
      parameters.data.titleObj?.str ||
      parameters.data.contentsObj?.str ||
      parameters.data.richText?.str
    );
    super(parameters, { isRenderable, ignoreBorder: true });

    this.containerClassName = "inkAnnotation";

    // Use the polyline SVG element since it allows us to use coordinates
    // directly and to draw both straight lines and curves.
    this.svgElementName = "svg:polyline";
  }

  render() {
    this.container.className = this.containerClassName;

    // Create an invisible polyline with the same points that acts as the
    // trigger for the popup.
    const data = this.data;
    const { width, height } = getRectDims(data.rect);
    const svg = this.svgFactory.create(width, height);

    for (const inkList of data.inkLists) {
      // Convert the ink list to a single points string that the SVG
      // polyline element expects ("x1,y1 x2,y2 ..."). PDF coordinates are
      // calculated from a bottom left origin, so transform the polyline
      // coordinates to a top left origin for the SVG element.
      let points = [];
      for (const coordinate of inkList) {
        const x = coordinate.x - data.rect[0];
        const y = data.rect[3] - coordinate.y;
        points.push(`${x},${y}`);
      }
      points = points.join(" ");

      const polyline = this.svgFactory.createElement(this.svgElementName);
      polyline.setAttribute("points", points);
      // Ensure that the 'stroke-width' is always non-zero, since otherwise it
      // won't be possible to open/close the popup (note e.g. issue 11122).
      polyline.setAttribute("stroke-width", data.borderStyle.width || 1);
      polyline.setAttribute("stroke", "transparent");
      polyline.setAttribute("fill", "transparent");

      // Create the popup ourselves so that we can bind it to the polyline
      // instead of to the entire container (which is the default).
      this._createPopup(polyline, data);

      svg.appendChild(polyline);
    }

    this.container.append(svg);
    return this.container;
  }
}

class HighlightAnnotationElement extends AnnotationElement {
  constructor(parameters) {
    const isRenderable = !!(
      parameters.data.hasPopup ||
      parameters.data.titleObj?.str ||
      parameters.data.contentsObj?.str ||
      parameters.data.richText?.str
    );
    super(parameters, {
      isRenderable,
      ignoreBorder: true,
      createQuadrilaterals: true,
    });
  }

  render() {
    if (!this.data.hasPopup) {
      this._createPopup(null, this.data);
    }

    if (this.quadrilaterals) {
      return this._renderQuadrilaterals("highlightAnnotation");
    }

    this.container.className = "highlightAnnotation";
    return this.container;
  }
}

class UnderlineAnnotationElement extends AnnotationElement {
  constructor(parameters) {
    const isRenderable = !!(
      parameters.data.hasPopup ||
      parameters.data.titleObj?.str ||
      parameters.data.contentsObj?.str ||
      parameters.data.richText?.str
    );
    super(parameters, {
      isRenderable,
      ignoreBorder: true,
      createQuadrilaterals: true,
    });
  }

  render() {
    if (!this.data.hasPopup) {
      this._createPopup(null, this.data);
    }

    if (this.quadrilaterals) {
      return this._renderQuadrilaterals("underlineAnnotation");
    }

    this.container.className = "underlineAnnotation";
    return this.container;
  }
}

class SquigglyAnnotationElement extends AnnotationElement {
  constructor(parameters) {
    const isRenderable = !!(
      parameters.data.hasPopup ||
      parameters.data.titleObj?.str ||
      parameters.data.contentsObj?.str ||
      parameters.data.richText?.str
    );
    super(parameters, {
      isRenderable,
      ignoreBorder: true,
      createQuadrilaterals: true,
    });
  }

  render() {
    if (!this.data.hasPopup) {
      this._createPopup(null, this.data);
    }

    if (this.quadrilaterals) {
      return this._renderQuadrilaterals("squigglyAnnotation");
    }

    this.container.className = "squigglyAnnotation";
    return this.container;
  }
}

class StrikeOutAnnotationElement extends AnnotationElement {
  constructor(parameters) {
    const isRenderable = !!(
      parameters.data.hasPopup ||
      parameters.data.titleObj?.str ||
      parameters.data.contentsObj?.str ||
      parameters.data.richText?.str
    );
    super(parameters, {
      isRenderable,
      ignoreBorder: true,
      createQuadrilaterals: true,
    });
  }

  render() {
    if (!this.data.hasPopup) {
      this._createPopup(null, this.data);
    }

    if (this.quadrilaterals) {
      return this._renderQuadrilaterals("strikeoutAnnotation");
    }

    this.container.className = "strikeoutAnnotation";
    return this.container;
  }
}

class StampAnnotationElement extends AnnotationElement {
  constructor(parameters) {
    const isRenderable = !!(
      parameters.data.hasPopup ||
      parameters.data.titleObj?.str ||
      parameters.data.contentsObj?.str ||
      parameters.data.richText?.str
    );
    super(parameters, { isRenderable, ignoreBorder: true });
  }

  render() {
    this.container.className = "stampAnnotation";

    if (!this.data.hasPopup) {
      this._createPopup(null, this.data);
    }
    return this.container;
  }
}

class FileAttachmentAnnotationElement extends AnnotationElement {
  constructor(parameters) {
    super(parameters, { isRenderable: true });

    const { filename, content } = this.data.file;
    this.filename = getFilenameFromUrl(filename);
    this.content = content;

    this.linkService.eventBus?.dispatch("fileattachmentannotation", {
      source: this,
      filename,
      content,
    });
  }

  render() {
    this.container.className = "fileAttachmentAnnotation";

    const trigger = document.createElement("div");
    trigger.style.height = this.container.style.height;
    trigger.style.width = this.container.style.width;
    trigger.addEventListener("dblclick", this._download.bind(this));

    if (
      !this.data.hasPopup &&
      (this.data.titleObj?.str ||
        this.data.contentsObj?.str ||
        this.data.richText)
    ) {
      this._createPopup(trigger, this.data);
    }

    this.container.appendChild(trigger);
    return this.container;
  }

  /**
   * Download the file attachment associated with this annotation.
   *
   * @private
   * @memberof FileAttachmentAnnotationElement
   */
  _download() {
    this.downloadManager?.openOrDownloadData(
      this.container,
      this.content,
      this.filename
    );
  }
}

/**
 * @typedef {Object} AnnotationLayerParameters
 * @property {PageViewport} viewport
 * @property {HTMLDivElement} div
 * @property {Array} annotations
 * @property {PDFPageProxy} page
 * @property {IPDFLinkService} linkService
 * @property {IDownloadManager} downloadManager
 * @property {string} [imageResourcesPath] - Path for image resources, mainly
 *   for annotation icons. Include trailing slash.
 * @property {boolean} renderForms
 * @property {boolean} [enableScripting] - Enable embedded script execution.
 * @property {boolean} [hasJSActions] - Some fields have JS actions.
 *   The default value is `false`.
 * @property {Map<string, HTMLCanvasElement>} [annotationCanvasMap]
 */

class AnnotationLayer {
  /**
   * Render a new annotation layer with all annotation elements.
   *
   * @public
   * @param {AnnotationLayerParameters} parameters
   * @memberof AnnotationLayer
   */
  static render(parameters) {
    const sortedAnnotations = [],
      popupAnnotations = [];
    // Ensure that Popup annotations are handled last, since they're dependant
    // upon the parent annotation having already been rendered (please refer to
    // the `PopupAnnotationElement.render` method); fixes issue 11362.
    for (const data of parameters.annotations) {
      if (!data || UNRENDERED_ANNOTATIONS.includes(data.annotationType)) {
        continue;
      }
      const { width, height } = getRectDims(data.rect);
      if (width <= 0 || height <= 0) {
        continue;
      }
      if (data.annotationType === AnnotationType.POPUP) {
        popupAnnotations.push(data);
        continue;
      }
      sortedAnnotations.push(data);
    }
    if (popupAnnotations.length) {
      sortedAnnotations.push(...popupAnnotations);
    }

    const div = parameters.div;

    for (const data of sortedAnnotations) {
      const element = AnnotationElementFactory.create({
        data,
        layer: div,
        page: parameters.page,
        viewport: parameters.viewport,
        linkService: parameters.linkService,
        downloadManager: parameters.downloadManager,
        imageResourcesPath: parameters.imageResourcesPath || "",
        renderForms: parameters.renderForms !== false,
        svgFactory: new DOMSVGFactory(),
        annotationStorage:
          parameters.annotationStorage || new AnnotationStorage(),
        enableScripting: parameters.enableScripting,
        hasJSActions: parameters.hasJSActions,
        fieldObjects: parameters.fieldObjects,
        mouseState: parameters.mouseState || { isDown: false },
      });
      if (element.isRenderable) {
        const rendered = element.render();
        if (data.hidden) {
          rendered.style.visibility = "hidden";
        }
        if (Array.isArray(rendered)) {
          for (const renderedElement of rendered) {
            div.appendChild(renderedElement);
          }
        } else {
          if (element instanceof PopupAnnotationElement) {
            // Popup annotation elements should not be on top of other
            // annotation elements to prevent interfering with mouse events.
            div.prepend(rendered);
          } else {
            div.appendChild(rendered);
          }
        }
      }
    }

    this.#setAnnotationCanvasMap(div, parameters.annotationCanvasMap);
  }

  /**
   * Update the annotation elements on existing annotation layer.
   *
   * @public
   * @param {AnnotationLayerParameters} parameters
   * @memberof AnnotationLayer
   */
  static update(parameters) {
    const { page, viewport, annotations, annotationCanvasMap, div } =
      parameters;
    const transform = viewport.transform;
    const matrix = `matrix(${transform.join(",")})`;

    let scale, ownMatrix;
    for (const data of annotations) {
      const elements = div.querySelectorAll(
        `[data-annotation-id="${data.id}"]`
      );
      if (elements) {
        for (const element of elements) {
          if (data.hasOwnCanvas) {
            const rect = Util.normalizeRect([
              data.rect[0],
              page.view[3] - data.rect[1] + page.view[1],
              data.rect[2],
              page.view[3] - data.rect[3] + page.view[1],
            ]);

            if (!ownMatrix) {
              // When an annotation has its own canvas, then
              // the scale has been already applied to the canvas,
              // so we musn't scale it twice.
              scale = Math.abs(transform[0] || transform[1]);
              const ownTransform = transform.slice();
              for (let i = 0; i < 4; i++) {
                ownTransform[i] = Math.sign(ownTransform[i]);
              }
              ownMatrix = `matrix(${ownTransform.join(",")})`;
            }

            const left = rect[0] * scale;
            const top = rect[1] * scale;
            element.style.left = `${left}px`;
            element.style.top = `${top}px`;
            element.style.transformOrigin = `${-left}px ${-top}px`;
            element.style.transform = ownMatrix;
          } else {
            element.style.transform = matrix;
          }
        }
      }
    }

    this.#setAnnotationCanvasMap(div, annotationCanvasMap);
    div.hidden = false;
  }

  static #setAnnotationCanvasMap(div, annotationCanvasMap) {
    if (!annotationCanvasMap) {
      return;
    }
    for (const [id, canvas] of annotationCanvasMap) {
      const element = div.querySelector(`[data-annotation-id="${id}"]`);
      if (!element) {
        continue;
      }

      const { firstChild } = element;
      if (!firstChild) {
        element.appendChild(canvas);
      } else if (firstChild.nodeName === "CANVAS") {
        element.replaceChild(canvas, firstChild);
      } else {
        element.insertBefore(canvas, firstChild);
      }
    }
    annotationCanvasMap.clear();
  }
}

export { AnnotationLayer };<|MERGE_RESOLUTION|>--- conflicted
+++ resolved
@@ -38,11 +38,8 @@
 import { XfaLayer } from "./xfa_layer.js";
 
 const DEFAULT_TAB_INDEX = 1000;
-<<<<<<< HEAD
 const UNRENDERED_ANNOTATIONS = [AnnotationType.TEXT, AnnotationType.HIGHLIGHT];
-=======
 const DEFAULT_FONT_SIZE = 9;
->>>>>>> 19539676
 const GetElementsByNameSet = new WeakSet();
 
 function getRectDims(rect) {
