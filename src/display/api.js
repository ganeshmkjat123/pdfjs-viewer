/* Copyright 2012 Mozilla Foundation
 *
 * Licensed under the Apache License, Version 2.0 (the "License");
 * you may not use this file except in compliance with the License.
 * You may obtain a copy of the License at
 *
 *     http://www.apache.org/licenses/LICENSE-2.0
 *
 * Unless required by applicable law or agreed to in writing, software
 * distributed under the License is distributed on an "AS IS" BASIS,
 * WITHOUT WARRANTIES OR CONDITIONS OF ANY KIND, either express or implied.
 * See the License for the specific language governing permissions and
 * limitations under the License.
 */

/**
 * @module pdfjsLib
 */

import {
  AbortException,
  assert,
  createPromiseCapability,
  getVerbosityLevel,
  info,
  InvalidPDFException,
  isArrayBuffer,
  isSameOrigin,
  MissingPDFException,
  PasswordException,
  setVerbosityLevel,
  shadow,
  stringToBytes,
  UnexpectedResponseException,
  UnknownErrorException,
  unreachable,
  warn,
} from "../shared/util.js";
import {
  deprecated,
  DOMCanvasFactory,
  DOMCMapReaderFactory,
  loadScript,
  PageViewport,
  RenderingCancelledException,
  StatTimer,
} from "./display_utils.js";
import { FontFaceObject, FontLoader } from "./font_loader.js";
import { NodeCanvasFactory, NodeCMapReaderFactory } from "./node_utils.js";
import { AnnotationStorage } from "./annotation_storage.js";
import { apiCompatibilityParams } from "./api_compatibility.js";
import { CanvasGraphics } from "./canvas.js";
import { GlobalWorkerOptions } from "./worker_options.js";
import { isNodeJS } from "../shared/is_node.js";
import { MessageHandler } from "../shared/message_handler.js";
import { Metadata } from "./metadata.js";
import { OptionalContentConfig } from "./optional_content_config.js";
import { PDFDataTransportStream } from "./transport_stream.js";
import { WebGLContext } from "./webgl.js";

const DEFAULT_RANGE_CHUNK_SIZE = 65536; // 2^16 = 65536
const RENDERING_CANCELLED_TIMEOUT = 100; // ms

const DefaultCanvasFactory =
  (typeof PDFJSDev === "undefined" || PDFJSDev.test("GENERIC")) && isNodeJS
    ? NodeCanvasFactory
    : DOMCanvasFactory;
const DefaultCMapReaderFactory =
  (typeof PDFJSDev === "undefined" || PDFJSDev.test("GENERIC")) && isNodeJS
    ? NodeCMapReaderFactory
    : DOMCMapReaderFactory;

function errorHasKnownResponseCode(error) {
  if (
    error &&
    (error.status === 404 ||
      error.status === 401 ||
      error.status === 403 ||
      error.status === 500 ||
      error.status === 416)
  ) {
    return true;
  }
  return false;
}

<<<<<<< HEAD
function errorHasKnownResponseCode(error) {
  if (
    error && (
      error.status === 404 ||
      error.status === 401 ||
      error.status === 403 ||
      error.status === 500 ||
      error.status === 416
    )
  ) {
    return true;
  }
  return false;
}

/** @type IPDFStream */
var PDFNetworkStream;
=======
/**
 * @typedef {function} IPDFStreamFactory
 * @param {DocumentInitParameters} params - The document initialization
 *   parameters. The "url" key is always present.
 * @returns {Promise} A promise, which is resolved with an instance of
 *   {IPDFStream}.
 * @ignore
 */

/**
 * @type IPDFStreamFactory
 * @private
 */
let createPDFNetworkStream;
>>>>>>> c6ae9db4

/**
 * Sets the function that instantiates an {IPDFStream} as an alternative PDF
 * data transport.
 *
 * @param {IPDFStreamFactory} pdfNetworkStreamFactory - The factory function
 *   that takes document initialization parameters (including a "url") and
 *   returns a promise which is resolved with an instance of {IPDFStream}.
 * @ignore
 */
function setPDFNetworkStreamFactory(pdfNetworkStreamFactory) {
  createPDFNetworkStream = pdfNetworkStreamFactory;
}

/**
 * @typedef { Int8Array | Uint8Array | Uint8ClampedArray |
 *            Int16Array | Uint16Array |
 *            Int32Array | Uint32Array | Float32Array |
 *            Float64Array
 * } TypedArray
 */

/**
 * Document initialization / loading parameters object.
 *
 * @typedef {Object} DocumentInitParameters
 * @property {string} [url] - The URL of the PDF.
 * @property {TypedArray|Array<number>|string} [data] - Binary PDF data. Use
 *    typed arrays (Uint8Array) to improve the memory usage. If PDF data is
 *    BASE64-encoded, use `atob()` to convert it to a binary string first.
 * @property {Object} [httpHeaders] - Basic authentication headers.
 * @property {boolean} [withCredentials] - Indicates whether or not
 *   cross-site Access-Control requests should be made using credentials such
 *   as cookies or authorization headers. The default is `false`.
 * @property {string} [password] - For decrypting password-protected PDFs.
 * @property {TypedArray} [initialData] - A typed array with the first portion
 *   or all of the pdf data. Used by the extension since some data is already
 *   loaded before the switch to range requests.
 * @property {number} [length] - The PDF file length. It's used for progress
 *   reports and range requests operations.
 * @property {PDFDataRangeTransport} [range] - Allows for using a custom range
 *   transport implementation.
 * @property {number} [rangeChunkSize] - Specify maximum number of bytes fetched
 *   per range request. The default value is {@link DEFAULT_RANGE_CHUNK_SIZE}.
 * @property {PDFWorker} [worker] - The worker that will be used for loading and
 *   parsing the PDF data.
 * @property {number} [verbosity] - Controls the logging level; the constants
 *   from {@link VerbosityLevel} should be used.
 * @property {string} [docBaseUrl] - The base URL of the document, used when
 *   attempting to recover valid absolute URLs for annotations, and outline
 *   items, that (incorrectly) only specify relative URLs.
 * @property {string} [cMapUrl] - The URL where the predefined Adobe CMaps are
 *   located. Include the trailing slash.
 * @property {boolean} [cMapPacked] - Specifies if the Adobe CMaps are binary
 *   packed or not.
 * @property {Object} [CMapReaderFactory] - The factory that will be used when
 *   reading built-in CMap files. Providing a custom factory is useful for
 *   environments without Fetch API or `XMLHttpRequest` support, such as
 *   Node.js. The default value is {DOMCMapReaderFactory}.
 * @property {boolean} [stopAtErrors] - Reject certain promises, e.g.
 *   `getOperatorList`, `getTextContent`, and `RenderTask`, when the associated
 *   PDF data cannot be successfully parsed, instead of attempting to recover
 *   whatever possible of the data. The default value is `false`.
 * @property {number} [maxImageSize] - The maximum allowed image size in total
 *   pixels, i.e. width * height. Images above this value will not be rendered.
 *   Use -1 for no limit, which is also the default value.
 * @property {number} [maxImageSizeToStore] - The maximum allowed image size to
 *   store in pixels, i.e. width * height. Images above this value will not be
 *   rendered.
 *   Use -1 for no limit, which is also the default value.
 * @property {boolean} [isEvalSupported] - Determines if we can evaluate strings
 *   as JavaScript. Primarily used to improve performance of font rendering, and
 *   when parsing PDF functions. The default value is `true`.
 * @property {boolean} [disableFontFace] - By default fonts are converted to
 *   OpenType fonts and loaded via `@font-face` rules. If disabled, fonts will
 *   be rendered using a built-in font renderer that constructs the glyphs with
 *   primitive path commands. The default value is `false`.
 * @property {boolean} [fontExtraProperties] - Include additional properties,
 *   which are unused during rendering of PDF documents, when exporting the
 *   parsed font data from the worker-thread. This may be useful for debugging
 *   purposes (and backwards compatibility), but note that it will lead to
 *   increased memory usage. The default value is `false`.
 * @property {HTMLDocument} [ownerDocument] - Specify an explicit document
 *   context to create elements with and to load resources, such as fonts,
 *   into. Defaults to the current document.
 * @property {boolean} [disableRange] - Disable range request loading of PDF
 *   files. When enabled, and if the server supports partial content requests,
 *   then the PDF will be fetched in chunks. The default value is `false`.
 * @property {boolean} [disableStream] - Disable streaming of PDF file data.
 *   By default PDF.js attempts to load PDF files in chunks. The default value
 *   is `false`.
 * @property {boolean} [disableAutoFetch] - Disable pre-fetching of PDF file
 *   data. When range requests are enabled PDF.js will automatically keep
 *   fetching more data even if it isn't needed to display the current page.
 *   The default value is `false`.
 *
 *   NOTE: It is also necessary to disable streaming, see above, in order for
 *   disabling of pre-fetching to work correctly.
 * @property {boolean} [pdfBug] - Enables special hooks for debugging PDF.js
 *   (see `web/debugger.js`). The default value is `false`.
 */

/**
 * @typedef {Object} PDFDocumentStats
 * @property {Object<string, boolean>} streamTypes - Used stream types in the
 *   document (an item is set to true if specific stream ID was used in the
 *   document).
 * @property {Object<string, boolean>} fontTypes - Used font types in the
 *   document (an item is set to true if specific font ID was used in the
 *   document).
 */

/**
 * This is the main entry point for loading a PDF and interacting with it.
 *
 * NOTE: If a URL is used to fetch the PDF data a standard Fetch API call (or
 * XHR as fallback) is used, which means it must follow same origin rules,
 * e.g. no cross-domain requests without CORS.
 *
 * @param {string|TypedArray|DocumentInitParameters|PDFDataRangeTransport} src -
 *   Can be a URL to where a PDF file is located, a typed array (Uint8Array)
 *   already populated with data or parameter object.
 * @returns {PDFDocumentLoadingTask}
 */
function getDocument(src) {
  const task = new PDFDocumentLoadingTask();

  let source;
  if (typeof src === "string") {
    source = { url: src };
  } else if (isArrayBuffer(src)) {
    source = { data: src };
  } else if (src instanceof PDFDataRangeTransport) {
    source = { range: src };
  } else {
    if (typeof src !== "object") {
      throw new Error(
        "Invalid parameter in getDocument, " +
          "need either Uint8Array, string or a parameter object"
      );
    }
    if (!src.url && !src.data && !src.range) {
      throw new Error(
        "Invalid parameter object: need either .data, .range or .url"
      );
    }
    source = src;
  }
  const params = Object.create(null);
  let rangeTransport = null,
    worker = null;

  for (const key in source) {
    if (key === "url" && typeof window !== "undefined") {
      // The full path is required in the 'url' field.
      params[key] = new URL(source[key], window.location).href;
      continue;
    } else if (key === "range") {
      rangeTransport = source[key];
      continue;
    } else if (key === "worker") {
      worker = source[key];
      continue;
    } else if (key === "data" && !(source[key] instanceof Uint8Array)) {
      // Converting string or array-like data to Uint8Array.
      const pdfBytes = source[key];
      if (typeof pdfBytes === "string") {
        params[key] = stringToBytes(pdfBytes);
      } else if (
        typeof pdfBytes === "object" &&
        pdfBytes !== null &&
        !isNaN(pdfBytes.length)
      ) {
        params[key] = new Uint8Array(pdfBytes);
      } else if (isArrayBuffer(pdfBytes)) {
        params[key] = new Uint8Array(pdfBytes);
      } else {
        throw new Error(
          "Invalid PDF binary data: either typed array, " +
            "string or array-like object is expected in the " +
            "data property."
        );
      }
      continue;
    }
    params[key] = source[key];
  }

  params.rangeChunkSize = params.rangeChunkSize || DEFAULT_RANGE_CHUNK_SIZE;
  params.CMapReaderFactory =
    params.CMapReaderFactory || DefaultCMapReaderFactory;
  params.ignoreErrors = params.stopAtErrors !== true;
  params.fontExtraProperties = params.fontExtraProperties === true;
  params.pdfBug = params.pdfBug === true;

  if (!Number.isInteger(params.maxImageSize)) {
    params.maxImageSize = -1;
  }
  if (typeof params.isEvalSupported !== "boolean") {
    params.isEvalSupported = true;
  }
  if (typeof params.disableFontFace !== "boolean") {
    params.disableFontFace = apiCompatibilityParams.disableFontFace || false;
  }
  if (typeof params.ownerDocument === "undefined") {
    params.ownerDocument = globalThis.document;
  }

  if (typeof params.disableRange !== "boolean") {
    params.disableRange = false;
  }
  if (typeof params.disableStream !== "boolean") {
    params.disableStream = false;
  }
  if (typeof params.disableAutoFetch !== "boolean") {
    params.disableAutoFetch = false;
  }

  // Set the main-thread verbosity level.
  setVerbosityLevel(params.verbosity);

  if (!worker) {
    const workerParams = {
      verbosity: params.verbosity,
      port: GlobalWorkerOptions.workerPort,
    };
    // Worker was not provided -- creating and owning our own. If message port
    // is specified in global worker options, using it.
    worker = workerParams.port
      ? PDFWorker.fromPort(workerParams)
      : new PDFWorker(workerParams);
    task._worker = worker;
  }
  const docId = task.docId;
  worker.promise
    .then(function () {
      if (task.destroyed) {
        throw new Error("Loading aborted");
      }

      const workerIdPromise = _fetchDocument(
        worker,
        params,
        rangeTransport,
        docId
      );
      const networkStreamPromise = new Promise(function (resolve) {
        let networkStream;
        if (rangeTransport) {
          networkStream = new PDFDataTransportStream(
            {
              length: params.length,
              initialData: params.initialData,
              progressiveDone: params.progressiveDone,
              disableRange: params.disableRange,
              disableStream: params.disableStream,
            },
            rangeTransport
          );
        } else if (!params.data) {
          networkStream = createPDFNetworkStream({
            url: params.url,
            length: params.length,
            httpHeaders: params.httpHeaders,
            withCredentials: params.withCredentials,
            rangeChunkSize: params.rangeChunkSize,
            disableRange: params.disableRange,
            disableStream: params.disableStream,
          });
        }
        resolve(networkStream);
      });

      return Promise.all([workerIdPromise, networkStreamPromise]).then(
        function ([workerId, networkStream]) {
          if (task.destroyed) {
            throw new Error("Loading aborted");
          }

          const messageHandler = new MessageHandler(
            docId,
            workerId,
            worker.port
          );
          messageHandler.postMessageTransfers = worker.postMessageTransfers;
          const transport = new WorkerTransport(
            messageHandler,
            task,
            networkStream,
            params
          );
          task._transport = transport;
          messageHandler.send("Ready", null);
        }
      );
    })
    .catch(task._capability.reject);

  return task;
}

/**
 * Starts fetching of specified PDF document/data.
 *
 * @param {PDFWorker} worker
 * @param {Object} source
 * @param {PDFDataRangeTransport} pdfDataRangeTransport
 * @param {string} docId - Unique document ID, used in `MessageHandler`.
 * @returns {Promise} A promise that is resolved when the worker ID of the
 *   `MessageHandler` is known.
 * @private
 */
function _fetchDocument(worker, source, pdfDataRangeTransport, docId) {
  if (worker.destroyed) {
    return Promise.reject(new Error("Worker was destroyed"));
  }

  if (pdfDataRangeTransport) {
    source.length = pdfDataRangeTransport.length;
    source.initialData = pdfDataRangeTransport.initialData;
    source.progressiveDone = pdfDataRangeTransport.progressiveDone;
  }
<<<<<<< HEAD
  return worker.messageHandler.sendWithPromise('GetDocRequest', {
    docId,
    apiVersion,
    source: {
      data: source.data,
      url: source.url,
      contentLength: source.contentLength,
      password: source.password,
      disableAutoFetch: source.disableAutoFetch,
      rangeChunkSize: source.rangeChunkSize,
      length: source.length,
    },
    maxImageSize: getDefaultSetting('maxImageSize'),
    disableFontFace: getDefaultSetting('disableFontFace'),
    disableCreateObjectURL: getDefaultSetting('disableCreateObjectURL'),
    postMessageTransfers: getDefaultSetting('postMessageTransfers') &&
                          !isPostMessageTransfersDisabled,
    docBaseUrl: source.docBaseUrl,
    nativeImageDecoderSupport: source.nativeImageDecoderSupport,
    ignoreErrors: source.ignoreErrors,
    isEvalSupported: getDefaultSetting('isEvalSupported'),
  }).then(function (workerId) {
    if (worker.destroyed) {
      throw new Error('Worker was destroyed');
    }
    return workerId;
  });
=======
  return worker.messageHandler
    .sendWithPromise("GetDocRequest", {
      docId,
      apiVersion:
        typeof PDFJSDev !== "undefined" && !PDFJSDev.test("TESTING")
          ? PDFJSDev.eval("BUNDLE_VERSION")
          : null,
      // Only send the required properties, and *not* the entire object.
      source: {
        data: source.data,
        url: source.url,
        contentLength: source.contentLength,
        password: source.password,
        disableAutoFetch: source.disableAutoFetch,
        rangeChunkSize: source.rangeChunkSize,
        length: source.length,
      },
      maxImageSize: source.maxImageSize,
      disableFontFace: source.disableFontFace,
      postMessageTransfers: worker.postMessageTransfers,
      docBaseUrl: source.docBaseUrl,
      ignoreErrors: source.ignoreErrors,
      isEvalSupported: source.isEvalSupported,
      fontExtraProperties: source.fontExtraProperties,
    })
    .then(function (workerId) {
      if (worker.destroyed) {
        throw new Error("Worker was destroyed");
      }
      return workerId;
    });
>>>>>>> c6ae9db4
}

/**
 * The loading task controls the operations required to load a PDF document
 * (such as network requests) and provides a way to listen for completion,
 * after which individual pages can be rendered.
 *
 * @typedef {Object} PDFDocumentLoadingTask
 * @property {string} docId - Unique identifier for the document loading task.
 * @property {boolean} destroyed - Whether the loading task is destroyed or not.
 * @property {function} [onPassword] - Callback to request a password if a wrong
 *   or no password was provided. The callback receives two parameters: a
 *   function that should be called with the new password, and a reason (see
 *   {@link PasswordResponses}).
 * @property {function} [onProgress] - Callback to be able to monitor the
 *   loading progress of the PDF file (necessary to implement e.g. a loading
 *   bar). The callback receives an {Object} with the properties `loaded`
 *   ({number}) and `total` ({number}) that indicate how many bytes are loaded.
 * @property {function} [onUnsupportedFeature] - Callback for when an
 *   unsupported feature is used in the PDF document. The callback receives an
 *   {@link UNSUPPORTED_FEATURES} argument.
 * @property {Promise<PDFDocumentProxy>} promise - Promise for document loading
 *   task completion.
 * @property {function} destroy - Abort all network requests and destroy
 *   the worker. Returns a promise that is resolved when destruction is
 *   completed.
 */

/**
 * @type {any}
 * @ignore
 */
const PDFDocumentLoadingTask = (function PDFDocumentLoadingTaskClosure() {
  let nextDocumentId = 0;

  /**
   * The loading task controls the operations required to load a PDF document
   * (such as network requests) and provides a way to listen for completion,
   * after which individual pages can be rendered.
   */
  // eslint-disable-next-line no-shadow
  class PDFDocumentLoadingTask {
    constructor() {
      this._capability = createPromiseCapability();
      this._transport = null;
      this._worker = null;

      /**
       * Unique identifier for the document loading task.
       * @type {string}
       */
      this.docId = "d" + nextDocumentId++;

      /**
       * Whether the loading task is destroyed or not.
       * @type {boolean}
       */
      this.destroyed = false;

      /**
       * Callback to request a password if a wrong or no password was provided.
       * The callback receives two parameters: a function that should be called
       * with the new password, and a reason (see {@link PasswordResponses}).
       * @type {function}
       */
      this.onPassword = null;

      /**
       * Callback to be able to monitor the loading progress of the PDF file
       * (necessary to implement e.g. a loading bar). The callback receives
       * an {Object} with the properties `loaded` ({number}) and `total`
       * ({number}) that indicate how many bytes are loaded.
       * @type {function}
       */
      this.onProgress = null;

      /**
       * Callback for when an unsupported feature is used in the PDF document.
       * The callback receives an {@link UNSUPPORTED_FEATURES} argument.
       * @type {function}
       */
      this.onUnsupportedFeature = null;
    }

    /**
     * Promise for document loading task completion.
     * @type {Promise<PDFDocumentProxy>}
     */
    get promise() {
      return this._capability.promise;
    }

    /**
     * @returns {Promise<void>} A promise that is resolved when destruction is
     *   completed.
     */
    destroy() {
      this.destroyed = true;

      const transportDestroyed = !this._transport
        ? Promise.resolve()
        : this._transport.destroy();
      return transportDestroyed.then(() => {
        this._transport = null;
        if (this._worker) {
          this._worker.destroy();
          this._worker = null;
        }
      });
    }
  }
  return PDFDocumentLoadingTask;
})();

/**
 * Abstract class to support range requests file loading.
 */
class PDFDataRangeTransport {
  /**
   * @param {number} length
   * @param {Uint8Array} initialData
   * @param {boolean} [progressiveDone]
   */
  constructor(length, initialData, progressiveDone = false) {
    this.length = length;
    this.initialData = initialData;
    this.progressiveDone = progressiveDone;

    this._rangeListeners = [];
    this._progressListeners = [];
    this._progressiveReadListeners = [];
    this._progressiveDoneListeners = [];
    this._readyCapability = createPromiseCapability();
  }

  addRangeListener(listener) {
    this._rangeListeners.push(listener);
  }

  addProgressListener(listener) {
    this._progressListeners.push(listener);
  }

  addProgressiveReadListener(listener) {
    this._progressiveReadListeners.push(listener);
  }

  addProgressiveDoneListener(listener) {
    this._progressiveDoneListeners.push(listener);
  }

  onDataRange(begin, chunk) {
    for (const listener of this._rangeListeners) {
      listener(begin, chunk);
    }
  }

  onDataProgress(loaded, total) {
    this._readyCapability.promise.then(() => {
      for (const listener of this._progressListeners) {
        listener(loaded, total);
      }
    });
  }

  onDataProgressiveRead(chunk) {
    this._readyCapability.promise.then(() => {
      for (const listener of this._progressiveReadListeners) {
        listener(chunk);
      }
    });
  }

  onDataProgressiveDone() {
    this._readyCapability.promise.then(() => {
      for (const listener of this._progressiveDoneListeners) {
        listener();
      }
    });
  }

  transportReady() {
    this._readyCapability.resolve();
  }

  requestDataRange(begin, end) {
    unreachable("Abstract method PDFDataRangeTransport.requestDataRange");
  }

  abort() {}
}

/**
 * Proxy to a `PDFDocument` in the worker thread.
 */
class PDFDocumentProxy {
  constructor(pdfInfo, transport) {
    this._pdfInfo = pdfInfo;
    this._transport = transport;
  }

  /**
   * @type {AnnotationStorage} Storage for annotation data in forms.
   */
  get annotationStorage() {
    return shadow(this, "annotationStorage", new AnnotationStorage());
  }

  /**
   * @type {number} Total number of pages in the PDF file.
   */
  get numPages() {
    return this._pdfInfo.numPages;
  }

  /**
   * @type {string} A (not guaranteed to be) unique ID to identify a PDF.
   */
  get fingerprint() {
    return this._pdfInfo.fingerprint;
  }

  /**
   * @param {number} pageNumber - The page number to get. The first page is 1.
   * @returns {Promise<PDFPageProxy>} A promise that is resolved with
   *   a {@link PDFPageProxy} object.
   */
  getPage(pageNumber) {
    return this._transport.getPage(pageNumber);
  }

  /**
   * @param {{num: number, gen: number}} ref - The page reference. Must have
   *   the `num` and `gen` properties.
   * @returns {Promise<{num: number, gen: number}>} A promise that is resolved
   *   with the page index (starting from zero) that is associated with the
   *   reference.
   */
  getPageIndex(ref) {
    return this._transport.getPageIndex(ref);
  }

  /**
   * @returns {Promise<Object<string, Array<any>>>} A promise that is resolved
   *   with a mapping from named destinations to references.
   *
   * This can be slow for large documents. Use `getDestination` instead.
   */
  getDestinations() {
    return this._transport.getDestinations();
  }

  /**
   * @param {string} id - The named destination to get.
   * @returns {Promise<Array<any>>} A promise that is resolved with all
   *   information of the given named destination.
   */
  getDestination(id) {
    return this._transport.getDestination(id);
  }

  /**
   * @returns {Promise<Array<string> | null>} A promise that is resolved with
   *   an {Array} containing the page labels that correspond to the page
   *   indexes, or `null` when no page labels are present in the PDF file.
   */
  getPageLabels() {
    return this._transport.getPageLabels();
  }

  /**
   * @returns {Promise<string>} A promise that is resolved with a {string}
   *   containing the page layout name.
   */
  getPageLayout() {
    return this._transport.getPageLayout();
  }

  /**
   * @returns {Promise<string>} A promise that is resolved with a {string}
   *   containing the page mode name.
   */
  getPageMode() {
    return this._transport.getPageMode();
  }

  /**
   * @returns {Promise<Object | null>} A promise that is resolved with an
   *   {Object} containing the viewer preferences, or `null` when no viewer
   *   preferences are present in the PDF file.
   */
  getViewerPreferences() {
    return this._transport.getViewerPreferences();
  }

  /**
   * @returns {Promise<any | null>} A promise that is resolved with an {Array}
   *   containing the destination, or `null` when no open action is present
   *   in the PDF.
   */
  getOpenAction() {
    return this._transport.getOpenAction();
  }

  /**
   * @returns {Promise<any>} A promise that is resolved with a lookup table
   *   for mapping named attachments to their content.
   */
  getAttachments() {
    return this._transport.getAttachments();
  }

  /**
   * @returns {Promise<Array<string> | null>} A promise that is resolved with
   *   an {Array} of all the JavaScript strings in the name tree, or `null`
   *   if no JavaScript exists.
   */
  getJavaScript() {
    return this._transport.getJavaScript();
  }

  /**
   * @returns {Promise<Object | null>} A promise that is resolved with
   *   an {Object} with the JavaScript actions:
   *     - from the name tree (like getJavaScript);
   *     - from A or AA entries in the catalog dictionary.
   *   , or `null` if no JavaScript exists.
   */
  getJSActions() {
    return this._transport.getDocJSActions();
  }

  /**
   * @typedef {Object} OutlineNode
   * @property {string} title
   * @property {boolean} bold
   * @property {boolean} italic
   * @property {Uint8ClampedArray} color - The color in RGB format to use for
   *   display purposes.
   * @property {string | Array<any> | null} dest
   * @property {string | null} url
   * @property {string | undefined} unsafeUrl
   * @property {boolean | undefined} newWindow
   * @property {number | undefined} count
   * @property {Array<OutlineNode>} items
   */

  /**
   * @returns {Promise<Array<OutlineNode>>} A promise that is resolved with an
   *   {Array} that is a tree outline (if it has one) of the PDF file.
   */
  getOutline() {
    return this._transport.getOutline();
  }

  /**
   * @returns {Promise<OptionalContentConfig>} A promise that is resolved with
   *   an {@link OptionalContentConfig} that contains all the optional content
   *   groups (assuming that the document has any).
   */
  getOptionalContentConfig() {
    return this._transport.getOptionalContentConfig();
  }

  /**
   * @returns {Promise<Array<number> | null>} A promise that is resolved with
   *   an {Array} that contains the permission flags for the PDF document, or
   *   `null` when no permissions are present in the PDF file.
   */
  getPermissions() {
    return this._transport.getPermissions();
  }

  /**
   * @returns {Promise<{ info: Object, metadata: Metadata }>} A promise that is
   *   resolved with an {Object} that has `info` and `metadata` properties.
   *   `info` is an {Object} filled with anything available in the information
   *   dictionary and similarly `metadata` is a {Metadata} object with
   *   information from the metadata section of the PDF.
   */
  getMetadata() {
    return this._transport.getMetadata();
  }

  /**
   * @typedef {Object} MarkInfo
   * Properties correspond to Table 321 of the PDF 32000-1:2008 spec.
   * @property {boolean} Marked
   * @property {boolean} UserProperties
   * @property {boolean} Suspects
   */

  /**
   * @returns {Promise<MarkInfo | null>} A promise that is resolved with
   *   a {MarkInfo} object that contains the MarkInfo flags for the PDF
   *   document, or `null` when no MarkInfo values are present in the PDF file.
   */
  getMarkInfo() {
    return this._transport.getMarkInfo();
  }

  /**
   * @returns {Promise<TypedArray>} A promise that is resolved with a
   *   {TypedArray} that has the raw data from the PDF.
   */
  getData() {
    return this._transport.getData();
  }

  /**
   * @returns {Promise<{ length: number }>} A promise that is resolved when the
   *   document's data is loaded. It is resolved with an {Object} that contains
   *   the `length` property that indicates size of the PDF data in bytes.
   */
  getDownloadInfo() {
    return this._transport.downloadInfoCapability.promise;
  }

  /**
   * @returns {Promise<PDFDocumentStats>} A promise this is resolved with
   *   current statistics about document structures (see
   *   {@link PDFDocumentStats}).
   */
  getStats() {
    return this._transport.getStats();
  }

  /**
   * Cleans up resources allocated by the document on both the main and worker
   * threads.
   *
   * NOTE: Do not, under any circumstances, call this method when rendering is
   * currently ongoing since that may lead to rendering errors.
   *
   * @returns {Promise} A promise that is resolved when clean-up has finished.
   */
  cleanup() {
    return this._transport.startCleanup();
  }

  /**
   * Destroys the current document instance and terminates the worker.
   */
  destroy() {
    return this.loadingTask.destroy();
  }

  /**
   * @type {DocumentInitParameters} A subset of the current
   *   {DocumentInitParameters}, which are either needed in the viewer and/or
   *   whose default values may be affected by the `apiCompatibilityParams`.
   */
  get loadingParams() {
    return this._transport.loadingParams;
  }

  /**
   * @type {PDFDocumentLoadingTask} The loadingTask for the current document.
   */
  get loadingTask() {
    return this._transport.loadingTask;
  }

  /**
   * @param {AnnotationStorage} annotationStorage - Storage for annotation
   *   data in forms.
   * @returns {Promise<Uint8Array>} A promise that is resolved with a
   *   {Uint8Array} containing the full data of the saved document.
   */
  saveDocument(annotationStorage) {
    return this._transport.saveDocument(annotationStorage);
  }

  /**
   * @returns {Promise<Array<Object> | null>} A promise that is resolved with an
   *   {Array<Object>} containing /AcroForm field data for the JS sandbox,
   *   or `null` when no field data is present in the PDF file.
   */
  getFieldObjects() {
    return this._transport.getFieldObjects();
  }

  /**
   * @returns {Promise<boolean>} A promise that is resolved with `true`
   *   if some /AcroForm fields have JavaScript actions.
   */
  hasJSActions() {
    return this._transport.hasJSActions();
  }

  /**
   * @returns {Promise<Array<string> | null>} A promise that is resolved with an
   *   {Array<string>} containing IDs of annotations that have a calculation
   *   action, or `null` when no such annotations are present in the PDF file.
   */
  getCalculationOrderIds() {
    return this._transport.getCalculationOrderIds();
  }
}

/**
 * Page getViewport parameters.
 *
 * @typedef {Object} GetViewportParameters
 * @property {number} scale - The desired scale of the viewport.
 * @property {number} [rotation] - The desired rotation, in degrees, of
 *   the viewport. If omitted it defaults to the page rotation.
 * @property {number} [offsetX] - The horizontal, i.e. x-axis, offset.
 *   The default value is `0`.
 * @property {number} [offsetY] - The vertical, i.e. y-axis, offset.
 *   The default value is `0`.
 * @property {boolean} [dontFlip] - If true, the y-axis will not be
 *   flipped. The default value is `false`.
 */

/**
 * Page getTextContent parameters.
 *
 * @typedef {Object} getTextContentParameters
 * @property {boolean} normalizeWhitespace - Replaces all occurrences of
 *   whitespace with standard spaces (0x20). The default value is `false`.
 * @property {boolean} disableCombineTextItems - Do not attempt to combine
 *   same line {@link TextItem}'s. The default value is `false`.
 */

/**
 * Page text content.
 *
 * @typedef {Object} TextContent
 * @property {Array<TextItem>} items - Array of {@link TextItem} objects.
 * @property {Object<string, TextStyle>} styles - {@link TextStyle} objects,
 *   indexed by font name.
 */

/**
 * Page text content part.
 *
 * @typedef {Object} TextItem
 * @property {string} str - Text content.
 * @property {string} dir - Text direction: 'ttb', 'ltr' or 'rtl'.
 * @property {Array<any>} transform - Transformation matrix.
 * @property {number} width - Width in device space.
 * @property {number} height - Height in device space.
 * @property {string} fontName - Font name used by PDF.js for converted font.
 */

/**
 * Text style.
 *
 * @typedef {Object} TextStyle
 * @property {number} ascent - Font ascent.
 * @property {number} descent - Font descent.
 * @property {boolean} vertical - Whether or not the text is in vertical mode.
 * @property {string} fontFamily - The possible font family.
 */

/**
 * Page annotation parameters.
 *
 * @typedef {Object} GetAnnotationsParameters
 * @property {string} intent - Determines the annotations that will be fetched,
 *   can be either 'display' (viewable annotations) or 'print' (printable
 *   annotations). If the parameter is omitted, all annotations are fetched.
 */

/**
 * Page render parameters.
 *
 * @typedef {Object} RenderParameters
 * @property {Object} canvasContext - A 2D context of a DOM Canvas object.
 * @property {PageViewport} viewport - Rendering viewport obtained by calling
 *   the `PDFPageProxy.getViewport` method.
 * @property {string} [intent] - Rendering intent, can be 'display' or 'print'.
 *   The default value is 'display'.
 * @property {boolean} [enableWebGL] - Enables WebGL accelerated rendering for
 *   some operations. The default value is `false`.
 * @property {boolean} [renderInteractiveForms] - Whether or not interactive
 *   form elements are rendered in the display layer. If so, we do not render
 *   them on the canvas as well.
 * @property {Array<any>} [transform] - Additional transform, applied just
 *   before viewport transform.
 * @property {Object} [imageLayer] - An object that has `beginLayout`,
 *   `endLayout` and `appendImage` functions.
 * @property {Object} [canvasFactory] - The factory instance that will be used
 *   when creating canvases. The default value is {new DOMCanvasFactory()}.
 * @property {Object | string} [background] - Background to use for the canvas.
 *   Any valid `canvas.fillStyle` can be used: a `DOMString` parsed as CSS
 *   <color> value, a `CanvasGradient` object (a linear or radial gradient) or
 *   a `CanvasPattern` object (a repetitive image). The default value is
 *   'rgb(255,255,255)'.
 * @property {AnnotationStorage} [annotationStorage] - Storage for annotation
 *   data in forms.
 * @property {Promise<OptionalContentConfig>} [optionalContentConfigPromise] -
 *   A promise that should resolve with an {@link OptionalContentConfig}
 *   created from `PDFDocumentProxy.getOptionalContentConfig`. If `null`,
 *   the configuration will be fetched automatically with the default visibility
 *   states set.
 */

/**
 * PDF page operator list.
 *
 * @typedef {Object} PDFOperatorList
 * @property {Array<number>} fnArray - Array containing the operator functions.
 * @property {Array<any>} argsArray - Array containing the arguments of the
 *   functions.
 */

/**
 * Proxy to a `PDFPage` in the worker thread.
 */
class PDFPageProxy {
  constructor(pageIndex, pageInfo, transport, ownerDocument, pdfBug = false) {
    this._pageIndex = pageIndex;
    this._pageInfo = pageInfo;
    this._ownerDocument = ownerDocument;
    this._transport = transport;
    this._stats = pdfBug ? new StatTimer() : null;
    this._pdfBug = pdfBug;
    this.commonObjs = transport.commonObjs;
    this.objs = new PDFObjects();

    this.cleanupAfterRender = false;
    this.pendingCleanup = false;
    this._intentStates = new Map();
    this.destroyed = false;
  }

  /**
   * @type {number} Page number of the page. First page is 1.
   */
  get pageNumber() {
    return this._pageIndex + 1;
  }

  /**
   * @type {number} The number of degrees the page is rotated clockwise.
   */
  get rotate() {
    return this._pageInfo.rotate;
  }

  /**
   * @type {Object} The reference that points to this page. It has `num` and
   *   `gen` properties.
   */
  get ref() {
    return this._pageInfo.ref;
  }

  /**
   * @type {number} The default size of units in 1/72nds of an inch.
   */
  get userUnit() {
    return this._pageInfo.userUnit;
  }

  /**
   * @type {Array<number>} An array of the visible portion of the PDF page in
   *   user space units [x1, y1, x2, y2].
   */
  get view() {
    return this._pageInfo.view;
  }

  /**
   * @param {GetViewportParameters} params - Viewport parameters.
   * @returns {PageViewport} Contains 'width' and 'height' properties
   *   along with transforms required for rendering.
   */
  getViewport({
    scale,
    rotation = this.rotate,
    offsetX = 0,
    offsetY = 0,
    dontFlip = false,
  } = {}) {
    return new PageViewport({
      viewBox: this.view,
      scale,
      rotation,
      offsetX,
      offsetY,
      dontFlip,
    });
  }

  /**
   * @param {GetAnnotationsParameters} params - Annotation parameters.
   * @returns {Promise<Array<any>>} A promise that is resolved with an
   *   {Array} of the annotation objects.
   */
  getAnnotations({ intent = null } = {}) {
    if (!this.annotationsPromise || this.annotationsIntent !== intent) {
      this.annotationsPromise = this._transport.getAnnotations(
        this._pageIndex,
        intent
      );
      this.annotationsIntent = intent;
    }
    return this.annotationsPromise;
  }

<<<<<<< HEAD
      var internalRenderTask = new InternalRenderTask(complete, params,
                                                      this.objs,
                                                      this.commonObjs,
                                                      params.operatorList || intentState.operatorList,
                                                      this.pageNumber,
                                                      canvasFactory,
                                                      webGLContext);
      internalRenderTask.useRequestAnimationFrame = renderingIntent !== 'print';
      if (!intentState.renderTasks) {
        intentState.renderTasks = [];
      }
      intentState.renderTasks.push(internalRenderTask);
      var renderTask = internalRenderTask.task;

      intentState.displayReadyCapability.promise.then((transparency) => {
        if (this.pendingCleanup) {
          complete();
          return;
        }
        stats.time('Rendering');
        internalRenderTask.initializeGraphics(transparency);
        internalRenderTask.operatorListChanged();
      }).catch(complete);
=======
  /**
   * @returns {Promise<Object>} A promise that is resolved with an
   *   {Object} with JS actions.
   */
  getJSActions() {
    return (this._jsActionsPromise ||= this._transport.getPageJSActions(
      this._pageIndex
    ));
  }
>>>>>>> c6ae9db4

  /**
   * Begins the process of rendering a page to the desired context.
   *
   * @param {RenderParameters} params Page render parameters.
   * @returns {RenderTask} An object that contains a promise that is
   *   resolved when the page finishes rendering.
   */
  render({
    canvasContext,
    viewport,
    intent = "display",
    enableWebGL = false,
    renderInteractiveForms = false,
    transform = null,
    imageLayer = null,
    canvasFactory = null,
    background = null,
    annotationStorage = null,
    optionalContentConfigPromise = null,
  }) {
    if (this._stats) {
      this._stats.time("Overall");
    }

    const renderingIntent = intent === "print" ? "print" : "display";
    // If there was a pending destroy, cancel it so no cleanup happens during
    // this call to render.
    this.pendingCleanup = false;

    if (!optionalContentConfigPromise) {
      optionalContentConfigPromise = this._transport.getOptionalContentConfig();
    }

    let intentState = this._intentStates.get(renderingIntent);
    if (!intentState) {
      intentState = Object.create(null);
      this._intentStates.set(renderingIntent, intentState);
    }

    // Ensure that a pending `streamReader` cancel timeout is always aborted.
    if (intentState.streamReaderCancelTimeout) {
      clearTimeout(intentState.streamReaderCancelTimeout);
      intentState.streamReaderCancelTimeout = null;
    }

    const canvasFactoryInstance =
      canvasFactory ||
      new DefaultCanvasFactory({ ownerDocument: this._ownerDocument });
    const webGLContext = new WebGLContext({
      enable: enableWebGL,
    });

    // If there's no displayReadyCapability yet, then the operatorList
    // was never requested before. Make the request and create the promise.
    if (!intentState.displayReadyCapability) {
      intentState.displayReadyCapability = createPromiseCapability();
      intentState.operatorList = {
        fnArray: [],
        argsArray: [],
        lastChunk: false,
      };

      if (this._stats) {
        this._stats.time("Page Request");
      }
      this._pumpOperatorList({
        pageIndex: this._pageIndex,
        intent: renderingIntent,
        renderInteractiveForms: renderInteractiveForms === true,
        annotationStorage: annotationStorage?.getAll() || null,
      });
    }

    const complete = error => {
      const i = intentState.renderTasks.indexOf(internalRenderTask);
      if (i >= 0) {
        intentState.renderTasks.splice(i, 1);
      }

      // Attempt to reduce memory usage during *printing*, by always running
      // cleanup once rendering has finished (regardless of cleanupAfterRender).
      if (this.cleanupAfterRender || renderingIntent === "print") {
        this.pendingCleanup = true;
      }
      this._tryCleanup();

      if (error) {
        internalRenderTask.capability.reject(error);

        this._abortOperatorList({
          intentState,
          reason: error,
        });
      } else {
        internalRenderTask.capability.resolve();
      }
      if (this._stats) {
        this._stats.timeEnd("Rendering");
        this._stats.timeEnd("Overall");
      }
    };

    const internalRenderTask = new InternalRenderTask({
      callback: complete,
      // Only include the required properties, and *not* the entire object.
      params: {
        canvasContext,
        viewport,
        transform,
        imageLayer,
        background,
      },
      objs: this.objs,
      commonObjs: this.commonObjs,
      operatorList: this._params.operatorList || intentState.operatorList,
      pageIndex: this._pageIndex,
      canvasFactory: canvasFactoryInstance,
      webGLContext,
      useRequestAnimationFrame: renderingIntent !== "print",
      pdfBug: this._pdfBug,
    });

    if (!intentState.renderTasks) {
      intentState.renderTasks = [];
    }
    intentState.renderTasks.push(internalRenderTask);
    const renderTask = internalRenderTask.task;

    Promise.all([
      intentState.displayReadyCapability.promise,
      optionalContentConfigPromise,
    ])
      .then(([transparency, optionalContentConfig]) => {
        if (this.pendingCleanup) {
          complete();
          return;
        }
        if (this._stats) {
          this._stats.time("Rendering");
        }
        internalRenderTask.initializeGraphics({
          transparency,
          optionalContentConfig,
        });
        internalRenderTask.operatorListChanged();
      })
      .catch(complete);

    return renderTask;
  }

  /**
   * @returns {Promise<PDFOperatorList>} A promise resolved with an
   *   {@link PDFOperatorList} object that represents page's operator list.
   */
  getOperatorList() {
    function operatorListChanged() {
      if (intentState.operatorList.lastChunk) {
        intentState.opListReadCapability.resolve(intentState.operatorList);

        const i = intentState.renderTasks.indexOf(opListTask);
        if (i >= 0) {
          intentState.renderTasks.splice(i, 1);
        }
      }
    }

    const renderingIntent = "oplist";
    let intentState = this._intentStates.get(renderingIntent);
    if (!intentState) {
      intentState = Object.create(null);
      this._intentStates.set(renderingIntent, intentState);
    }
    let opListTask;

    if (!intentState.opListReadCapability) {
      opListTask = Object.create(null);
      opListTask.operatorListChanged = operatorListChanged;
      intentState.opListReadCapability = createPromiseCapability();
      intentState.renderTasks = [];
      intentState.renderTasks.push(opListTask);
      intentState.operatorList = {
        fnArray: [],
        argsArray: [],
        lastChunk: false,
      };

      if (this._stats) {
        this._stats.time("Page Request");
      }
      this._pumpOperatorList({
        pageIndex: this._pageIndex,
        intent: renderingIntent,
      });
    }
    return intentState.opListReadCapability.promise;
  }

  /**
   * @param {getTextContentParameters} params - getTextContent parameters.
   * @returns {ReadableStream} Stream for reading text content chunks.
   */
  streamTextContent({
    normalizeWhitespace = false,
    disableCombineTextItems = false,
  } = {}) {
    const TEXT_CONTENT_CHUNK_SIZE = 100;

    return this._transport.messageHandler.sendWithStream(
      "GetTextContent",
      {
        pageIndex: this._pageIndex,
        normalizeWhitespace: normalizeWhitespace === true,
        combineTextItems: disableCombineTextItems !== true,
      },
      {
        highWaterMark: TEXT_CONTENT_CHUNK_SIZE,
        size(textContent) {
          return textContent.items.length;
        },
      }
    );
  }

  /**
   * @param {getTextContentParameters} params - getTextContent parameters.
   * @returns {Promise<TextContent>} A promise that is resolved with a
   *   {@link TextContent} object that represents the page's text content.
   */
  getTextContent(params = {}) {
    const readableStream = this.streamTextContent(params);

    return new Promise(function (resolve, reject) {
      function pump() {
        reader.read().then(function ({ value, done }) {
          if (done) {
            resolve(textContent);
            return;
          }
          Object.assign(textContent.styles, value.styles);
          textContent.items.push(...value.items);
          pump();
        }, reject);
      }

      const reader = readableStream.getReader();
      const textContent = {
        items: [],
        styles: Object.create(null),
      };
      pump();
    });
  }

  /**
   * Destroys the page object.
   * @private
   */
  _destroy() {
    this.destroyed = true;
    this._transport.pageCache[this._pageIndex] = null;

    const waitOn = [];
    for (const [intent, intentState] of this._intentStates) {
      this._abortOperatorList({
        intentState,
        reason: new Error("Page was destroyed."),
        force: true,
      });

      if (intent === "oplist") {
        // Avoid errors below, since the renderTasks are just stubs.
        continue;
      }
      for (const internalRenderTask of intentState.renderTasks) {
        waitOn.push(internalRenderTask.completed);
        internalRenderTask.cancel();
      }
    }
    this.objs.clear();
    this.annotationsPromise = null;
    this._jsActionsPromise = null;
    this.pendingCleanup = false;
    return Promise.all(waitOn);
  }

  /**
   * Cleans up resources allocated by the page.
   *
   * @param {boolean} [resetStats] - Reset page stats, if enabled.
   *   The default value is `false`.
   * @returns {boolean} Indicates if clean-up was successfully run.
   */
  cleanup(resetStats = false) {
    this.pendingCleanup = true;
    return this._tryCleanup(resetStats);
  }

  /**
   * Attempts to clean up if rendering is in a state where that's possible.
   * @private
   */
  _tryCleanup(resetStats = false) {
    if (!this.pendingCleanup) {
      return false;
    }
    for (const { renderTasks, operatorList } of this._intentStates.values()) {
      if (renderTasks.length !== 0 || !operatorList.lastChunk) {
        return false;
      }
    }

    this._intentStates.clear();
    this.objs.clear();
    this.annotationsPromise = null;
    this._jsActionsPromise = null;
    if (resetStats && this._stats) {
      this._stats = new StatTimer();
    }
    this.pendingCleanup = false;
    return true;
  }

  /**
   * @private
   */
  _startRenderPage(transparency, intent) {
    const intentState = this._intentStates.get(intent);
    if (!intentState) {
      return; // Rendering was cancelled.
    }
    if (this._stats) {
      this._stats.timeEnd("Page Request");
    }
    // TODO Refactor RenderPageRequest to separate rendering
    // and operator list logic
    if (intentState.displayReadyCapability) {
      intentState.displayReadyCapability.resolve(transparency);
    }
  }

  /**
   * @private
   */
  _renderPageChunk(operatorListChunk, intentState) {
    // Add the new chunk to the current operator list.
    for (let i = 0, ii = operatorListChunk.length; i < ii; i++) {
      intentState.operatorList.fnArray.push(operatorListChunk.fnArray[i]);
      intentState.operatorList.argsArray.push(operatorListChunk.argsArray[i]);
    }
    intentState.operatorList.lastChunk = operatorListChunk.lastChunk;

    // Notify all the rendering tasks there are more operators to be consumed.
    for (let i = 0; i < intentState.renderTasks.length; i++) {
      intentState.renderTasks[i].operatorListChanged();
    }

    if (operatorListChunk.lastChunk) {
      this._tryCleanup();
    }
  }

  /**
   * @private
   */
  _pumpOperatorList(args) {
    assert(
      args.intent,
      'PDFPageProxy._pumpOperatorList: Expected "intent" argument.'
    );

    const readableStream = this._transport.messageHandler.sendWithStream(
      "GetOperatorList",
      args
    );
    const reader = readableStream.getReader();

    const intentState = this._intentStates.get(args.intent);
    intentState.streamReader = reader;

    const pump = () => {
      reader.read().then(
        ({ value, done }) => {
          if (done) {
            intentState.streamReader = null;
            return;
          }
          if (this._transport.destroyed) {
            return; // Ignore any pending requests if the worker was terminated.
          }
          this._renderPageChunk(value, intentState);
          pump();
        },
        reason => {
          intentState.streamReader = null;

          if (this._transport.destroyed) {
            return; // Ignore any pending requests if the worker was terminated.
          }
          if (intentState.operatorList) {
            // Mark operator list as complete.
            intentState.operatorList.lastChunk = true;

            for (let i = 0; i < intentState.renderTasks.length; i++) {
              intentState.renderTasks[i].operatorListChanged();
            }
            this._tryCleanup();
          }

          if (intentState.displayReadyCapability) {
            intentState.displayReadyCapability.reject(reason);
          } else if (intentState.opListReadCapability) {
            intentState.opListReadCapability.reject(reason);
          } else {
            throw reason;
          }
        }
      );
    };
    pump();
  }

  /**
   * @private
   */
  _abortOperatorList({ intentState, reason, force = false }) {
    assert(
      reason instanceof Error ||
        (typeof reason === "object" && reason !== null),
      'PDFPageProxy._abortOperatorList: Expected "reason" argument.'
    );

    if (!intentState.streamReader) {
      return;
    }
    if (!force) {
      // Ensure that an Error occurring in *only* one `InternalRenderTask`, e.g.
      // multiple render() calls on the same canvas, won't break all rendering.
      if (intentState.renderTasks.length !== 0) {
        return;
      }
      // Don't immediately abort parsing on the worker-thread when rendering is
      // cancelled, since that will unnecessarily delay re-rendering when (for
      // partially parsed pages) e.g. zooming/rotation occurs in the viewer.
      if (reason instanceof RenderingCancelledException) {
        intentState.streamReaderCancelTimeout = setTimeout(() => {
          this._abortOperatorList({ intentState, reason, force: true });
          intentState.streamReaderCancelTimeout = null;
        }, RENDERING_CANCELLED_TIMEOUT);
        return;
      }
    }
    intentState.streamReader.cancel(new AbortException(reason?.message));
    intentState.streamReader = null;

    if (this._transport.destroyed) {
      return; // Ignore any pending requests if the worker was terminated.
    }
    // Remove the current `intentState`, since a cancelled `getOperatorList`
    // call on the worker-thread cannot be re-started...
    for (const [intent, curIntentState] of this._intentStates) {
      if (curIntentState === intentState) {
        this._intentStates.delete(intent);
        break;
      }
    }
    // ... and force clean-up to ensure that any old state is always removed.
    this.cleanup();
  }

  /**
   * @type {Object} Returns page stats, if enabled; returns `null` otherwise.
   */
  get stats() {
    return this._stats;
  }
}

class LoopbackPort {
  constructor(defer = true) {
    this._listeners = [];
    this._defer = defer;
    this._deferred = Promise.resolve(undefined);
  }

  postMessage(obj, transfers) {
    function cloneValue(value) {
      // Trying to perform a structured clone close to the spec, including
      // transfers.
      if (typeof value !== "object" || value === null) {
        return value;
      }
      if (cloned.has(value)) {
        // already cloned the object
        return cloned.get(value);
      }
      let buffer, result;
      if ((buffer = value.buffer) && isArrayBuffer(buffer)) {
        // We found object with ArrayBuffer (typed array).
        if (transfers?.includes(buffer)) {
          result = new value.constructor(
            buffer,
            value.byteOffset,
            value.byteLength
          );
        } else {
          result = new value.constructor(value);
        }
        cloned.set(value, result);
        return result;
      }
      result = Array.isArray(value) ? [] : {};
      cloned.set(value, result); // adding to cache now for cyclic references
      // Cloning all value and object properties, however ignoring properties
      // defined via getter.
      for (const i in value) {
        let desc,
          p = value;
        while (!(desc = Object.getOwnPropertyDescriptor(p, i))) {
          p = Object.getPrototypeOf(p);
        }
        if (typeof desc.value === "undefined") {
          continue;
        }
        if (typeof desc.value === "function") {
          if (value.hasOwnProperty && value.hasOwnProperty(i)) {
            throw new Error(
              `LoopbackPort.postMessage - cannot clone: ${value[i]}`
            );
          }
          continue;
        }
        result[i] = cloneValue(desc.value);
      }
      return result;
    }

    if (!this._defer) {
      this._listeners.forEach(listener => {
        listener.call(this, { data: obj });
      });
      return;
    }

    const cloned = new WeakMap();
    const e = { data: cloneValue(obj) };
    this._deferred.then(() => {
      this._listeners.forEach(listener => {
        listener.call(this, e);
      });
    });
  }

  addEventListener(name, listener) {
    this._listeners.push(listener);
  }

  removeEventListener(name, listener) {
    const i = this._listeners.indexOf(listener);
    this._listeners.splice(i, 1);
  }

  terminate() {
    this._listeners.length = 0;
  }
}

/**
 * @typedef {Object} PDFWorkerParameters
 * @property {string} [name] - The name of the worker.
 * @property {Object} [port] - The `workerPort` object.
 * @property {number} [verbosity] - Controls the logging level; the
 *   constants from {@link VerbosityLevel} should be used.
 */

/** @type {any} */
const PDFWorker = (function PDFWorkerClosure() {
  const pdfWorkerPorts = new WeakMap();
  let isWorkerDisabled = false;
  let fallbackWorkerSrc;
  let nextFakeWorkerId = 0;
  let fakeWorkerCapability;

  if (typeof PDFJSDev !== "undefined" && PDFJSDev.test("GENERIC")) {
    // eslint-disable-next-line no-undef
    if (isNodeJS && typeof __non_webpack_require__ === "function") {
      // Workers aren't supported in Node.js, force-disabling them there.
      isWorkerDisabled = true;

      if (typeof PDFJSDev !== "undefined" && PDFJSDev.test("LIB")) {
        fallbackWorkerSrc = "../pdf.worker.js";
      } else {
        fallbackWorkerSrc = "./pdf.worker.js";
      }
    } else if (typeof document === "object" && "currentScript" in document) {
      const pdfjsFilePath = document.currentScript?.src;
      if (pdfjsFilePath) {
        fallbackWorkerSrc = pdfjsFilePath.replace(
          /(\.(?:min\.)?js)(\?.*)?$/i,
          ".worker$1$2"
        );
      }
    }
  }

  function getWorkerSrc() {
    if (GlobalWorkerOptions.workerSrc) {
      return GlobalWorkerOptions.workerSrc;
    }
    if (typeof fallbackWorkerSrc !== "undefined") {
      if (!isNodeJS) {
        deprecated('No "GlobalWorkerOptions.workerSrc" specified.');
      }
      return fallbackWorkerSrc;
    }
    throw new Error('No "GlobalWorkerOptions.workerSrc" specified.');
  }

  function getMainThreadWorkerMessageHandler() {
    let mainWorkerMessageHandler;
    try {
      mainWorkerMessageHandler = globalThis.pdfjsWorker?.WorkerMessageHandler;
    } catch (ex) {
      /* Ignore errors. */
    }
    return mainWorkerMessageHandler || null;
  }

  // Loads worker code into main thread.
  function setupFakeWorkerGlobal() {
    if (fakeWorkerCapability) {
      return fakeWorkerCapability.promise;
    }
    fakeWorkerCapability = createPromiseCapability();

    const loader = async function () {
      const mainWorkerMessageHandler = getMainThreadWorkerMessageHandler();

      if (mainWorkerMessageHandler) {
        // The worker was already loaded using e.g. a `<script>` tag.
        return mainWorkerMessageHandler;
      }
      if (typeof PDFJSDev === "undefined" || !PDFJSDev.test("PRODUCTION")) {
        const worker = await import("pdfjs/core/worker.js");
        return worker.WorkerMessageHandler;
      }
      if (
        PDFJSDev.test("GENERIC") &&
        isNodeJS &&
        // eslint-disable-next-line no-undef
        typeof __non_webpack_require__ === "function"
      ) {
        // Since bundlers, such as Webpack, cannot be told to leave `require`
        // statements alone we are thus forced to jump through hoops in order
        // to prevent `Critical dependency: ...` warnings in third-party
        // deployments of the built `pdf.js`/`pdf.worker.js` files; see
        // https://github.com/webpack/webpack/issues/8826
        //
        // The following hack is based on the assumption that code running in
        // Node.js won't ever be affected by e.g. Content Security Policies that
        // prevent the use of `eval`. If that ever occurs, we should revert this
        // to a normal `__non_webpack_require__` statement and simply document
        // the Webpack warnings instead (telling users to ignore them).
        //
        // eslint-disable-next-line no-eval
        const worker = eval("require")(getWorkerSrc());
        return worker.WorkerMessageHandler;
      }
      await loadScript(getWorkerSrc());
      return window.pdfjsWorker.WorkerMessageHandler;
    };
    loader().then(fakeWorkerCapability.resolve, fakeWorkerCapability.reject);

    return fakeWorkerCapability.promise;
  }

  function createCDNWrapper(url) {
    // We will rely on blob URL's property to specify origin.
    // We want this function to fail in case if createObjectURL or Blob do not
    // exist or fail for some reason -- our Worker creation will fail anyway.
    const wrapper = "importScripts('" + url + "');";
    return URL.createObjectURL(new Blob([wrapper]));
  }

  /**
   * PDF.js web worker abstraction that controls the instantiation of PDF
   * documents. Message handlers are used to pass information from the main
   * thread to the worker thread and vice versa. If the creation of a web
   * worker is not possible, a "fake" worker will be used instead.
   */
  // eslint-disable-next-line no-shadow
  class PDFWorker {
    /**
     * @param {PDFWorkerParameters} params - Worker initialization parameters.
     */
    constructor({
      name = null,
      port = null,
      verbosity = getVerbosityLevel(),
    } = {}) {
      if (port && pdfWorkerPorts.has(port)) {
        throw new Error("Cannot use more than one PDFWorker per port");
      }

      this.name = name;
      this.destroyed = false;
      this.postMessageTransfers = true;
      this.verbosity = verbosity;

      this._readyCapability = createPromiseCapability();
      this._port = null;
      this._webWorker = null;
      this._messageHandler = null;

      if (port) {
        pdfWorkerPorts.set(port, this);
        this._initializeFromPort(port);
        return;
      }
      this._initialize();
    }

    get promise() {
      return this._readyCapability.promise;
    }

    get port() {
      return this._port;
    }

    get messageHandler() {
      return this._messageHandler;
    }

    _initializeFromPort(port) {
      this._port = port;
      this._messageHandler = new MessageHandler("main", "worker", port);
      this._messageHandler.on("ready", function () {
        // Ignoring 'ready' event -- MessageHandler shall be already initialized
        // and ready to accept the messages.
      });
      this._readyCapability.resolve();
    }

    _initialize() {
      // If worker support isn't disabled explicit and the browser has worker
      // support, create a new web worker and test if it/the browser fulfills
      // all requirements to run parts of pdf.js in a web worker.
      // Right now, the requirement is, that an Uint8Array is still an
      // Uint8Array as it arrives on the worker. (Chrome added this with v.15.)
      if (
        typeof Worker !== "undefined" &&
        !isWorkerDisabled &&
        !getMainThreadWorkerMessageHandler()
      ) {
        let workerSrc = getWorkerSrc();

        try {
          // Wraps workerSrc path into blob URL, if the former does not belong
          // to the same origin.
          if (
            typeof PDFJSDev !== "undefined" &&
            PDFJSDev.test("GENERIC") &&
            !isSameOrigin(window.location.href, workerSrc)
          ) {
            workerSrc = createCDNWrapper(
              new URL(workerSrc, window.location).href
            );
          }

          // Some versions of FF can't create a worker on localhost, see:
          // https://bugzilla.mozilla.org/show_bug.cgi?id=683280
          const worker = new Worker(workerSrc);
          const messageHandler = new MessageHandler("main", "worker", worker);
          const terminateEarly = () => {
            worker.removeEventListener("error", onWorkerError);
            messageHandler.destroy();
            worker.terminate();
            if (this.destroyed) {
              this._readyCapability.reject(new Error("Worker was destroyed"));
            } else {
              // Fall back to fake worker if the termination is caused by an
              // error (e.g. NetworkError / SecurityError).
              this._setupFakeWorker();
            }
          };

          const onWorkerError = () => {
            if (!this._webWorker) {
              // Worker failed to initialize due to an error. Clean up and fall
              // back to the fake worker.
              terminateEarly();
            }
          };
          worker.addEventListener("error", onWorkerError);

          messageHandler.on("test", data => {
            worker.removeEventListener("error", onWorkerError);
            if (this.destroyed) {
              terminateEarly();
              return; // worker was destroyed
            }
            if (data) {
              // supportTypedArray
              this._messageHandler = messageHandler;
              this._port = worker;
              this._webWorker = worker;
              if (!data.supportTransfers) {
                this.postMessageTransfers = false;
              }
              this._readyCapability.resolve();
              // Send global setting, e.g. verbosity level.
              messageHandler.send("configure", {
                verbosity: this.verbosity,
              });
            } else {
              this._setupFakeWorker();
              messageHandler.destroy();
              worker.terminate();
            }
          });

          messageHandler.on("ready", data => {
            worker.removeEventListener("error", onWorkerError);
            if (this.destroyed) {
              terminateEarly();
              return; // worker was destroyed
            }
            try {
              sendTest();
            } catch (e) {
              // We need fallback to a faked worker.
              this._setupFakeWorker();
            }
          });

          const sendTest = () => {
            const testObj = new Uint8Array([
              this.postMessageTransfers ? 255 : 0,
            ]);
            // Some versions of Opera throw a DATA_CLONE_ERR on serializing the
            // typed array. Also, checking if we can use transfers.
            try {
              messageHandler.send("test", testObj, [testObj.buffer]);
            } catch (ex) {
              warn("Cannot use postMessage transfers.");
              testObj[0] = 0;
              messageHandler.send("test", testObj);
            }
          };

          // It might take time for worker to initialize (especially when AMD
          // loader is used). We will try to send test immediately, and then
          // when 'ready' message will arrive. The worker shall process only
          // first received 'test'.
          sendTest();
          return;
        } catch (e) {
          info("The worker has been disabled.");
        }
      }
      // Either workers are disabled, not supported or have thrown an exception.
      // Thus, we fallback to a faked worker.
      this._setupFakeWorker();
    }

    _setupFakeWorker() {
      if (!isWorkerDisabled) {
        warn("Setting up fake worker.");
        isWorkerDisabled = true;
      }

      setupFakeWorkerGlobal()
        .then(WorkerMessageHandler => {
          if (this.destroyed) {
            this._readyCapability.reject(new Error("Worker was destroyed"));
            return;
          }
          const port = new LoopbackPort();
          this._port = port;

          // All fake workers use the same port, making id unique.
          const id = "fake" + nextFakeWorkerId++;

          // If the main thread is our worker, setup the handling for the
          // messages -- the main thread sends to it self.
          const workerHandler = new MessageHandler(id + "_worker", id, port);
          WorkerMessageHandler.setup(workerHandler, port);

          const messageHandler = new MessageHandler(id, id + "_worker", port);
          this._messageHandler = messageHandler;
          this._readyCapability.resolve();
          // Send global setting, e.g. verbosity level.
          messageHandler.send("configure", {
            verbosity: this.verbosity,
          });
        })
        .catch(reason => {
          this._readyCapability.reject(
            new Error(`Setting up fake worker failed: "${reason.message}".`)
          );
        });
    }

    /**
     * Destroys the worker instance.
     */
    destroy() {
      this.destroyed = true;
      if (this._webWorker) {
        // We need to terminate only web worker created resource.
        this._webWorker.terminate();
        this._webWorker = null;
      }
      pdfWorkerPorts.delete(this._port);
      this._port = null;
      if (this._messageHandler) {
        this._messageHandler.destroy();
        this._messageHandler = null;
      }
    }

    /**
     * @param {PDFWorkerParameters} params - The worker initialization
     *   parameters.
     */
    static fromPort(params) {
      if (!params || !params.port) {
        throw new Error("PDFWorker.fromPort - invalid method signature.");
      }
      if (pdfWorkerPorts.has(params.port)) {
        return pdfWorkerPorts.get(params.port);
      }
      return new PDFWorker(params);
    }

    static getWorkerSrc() {
      return getWorkerSrc();
    }
  }
  return PDFWorker;
})();

/**
 * For internal use only.
 * @ignore
 */
class WorkerTransport {
  constructor(messageHandler, loadingTask, networkStream, params) {
    this.messageHandler = messageHandler;
    this.loadingTask = loadingTask;
    this.commonObjs = new PDFObjects();
    this.fontLoader = new FontLoader({
      docId: loadingTask.docId,
      onUnsupportedFeature: this._onUnsupportedFeature.bind(this),
      ownerDocument: params.ownerDocument,
    });
    this._params = params;
    this.CMapReaderFactory = new params.CMapReaderFactory({
      baseUrl: params.cMapUrl,
      isCompressed: params.cMapPacked,
    });

    this.destroyed = false;
    this.destroyCapability = null;
    this._passwordCapability = null;

    this._networkStream = networkStream;
    this._fullReader = null;
    this._lastProgress = null;

    this.pageCache = [];
    this.pagePromises = [];
    this.downloadInfoCapability = createPromiseCapability();

    this.setupMessageHandler();
  }

  get loadingTaskSettled() {
    return this.loadingTask._capability.settled;
  }

  destroy() {
    if (this.destroyCapability) {
      return this.destroyCapability.promise;
    }

    this.destroyed = true;
    this.destroyCapability = createPromiseCapability();

    if (this._passwordCapability) {
      this._passwordCapability.reject(
        new Error("Worker was destroyed during onPassword callback")
      );
    }

    const waitOn = [];
    // We need to wait for all renderings to be completed, e.g.
    // timeout/rAF can take a long time.
    this.pageCache.forEach(function (page) {
      if (page) {
        waitOn.push(page._destroy());
      }
    });
    this.pageCache.length = 0;
    this.pagePromises.length = 0;
    // We also need to wait for the worker to finish its long running tasks.
    const terminated = this.messageHandler.sendWithPromise("Terminate", null);
    waitOn.push(terminated);
    // Allow `AnnotationStorage`-related clean-up when destroying the document.
    if (this.loadingTaskSettled) {
      const annotationStorageResetModified = this.loadingTask.promise
        .then(pdfDocument => {
          // Avoid initializing the `annotationStorage` if it doesn't exist.
          if (pdfDocument.hasOwnProperty("annotationStorage")) {
            pdfDocument.annotationStorage.resetModified();
          }
        })
        .catch(() => {});
      waitOn.push(annotationStorageResetModified);
    }
    Promise.all(waitOn).then(() => {
      this.commonObjs.clear();
      this.fontLoader.clear();
      this._hasJSActionsPromise = null;

      if (this._networkStream) {
        this._networkStream.cancelAllRequests(
          new AbortException("Worker was terminated.")
        );
      }

      if (this.messageHandler) {
        this.messageHandler.destroy();
        this.messageHandler = null;
      }
      this.destroyCapability.resolve();
    }, this.destroyCapability.reject);
    return this.destroyCapability.promise;
  }

  setupMessageHandler() {
    const { messageHandler, loadingTask } = this;

    messageHandler.on("GetReader", (data, sink) => {
      assert(
        this._networkStream,
        "GetReader - no `IPDFStream` instance available."
      );
      this._fullReader = this._networkStream.getFullReader();
      this._fullReader.onProgress = evt => {
        this._lastProgress = {
          loaded: evt.loaded,
          total: evt.total,
        };
      };
      sink.onPull = () => {
        this._fullReader
          .read()
          .then(function ({ value, done }) {
            if (done) {
              sink.close();
              return;
            }
            assert(
              isArrayBuffer(value),
              "GetReader - expected an ArrayBuffer."
            );
            // Enqueue data chunk into sink, and transfer it
            // to other side as `Transferable` object.
            sink.enqueue(new Uint8Array(value), 1, [value]);
          })
          .catch(reason => {
            sink.error(reason);
          });
      };

      sink.onCancel = reason => {
        this._fullReader.cancel(reason);

        sink.ready.catch(readyReason => {
          if (this.destroyed) {
            return; // Ignore any pending requests if the worker was terminated.
          }
          throw readyReason;
        });
      };
    });

    messageHandler.on("ReaderHeadersReady", data => {
      const headersCapability = createPromiseCapability();
      const fullReader = this._fullReader;
      fullReader.headersReady.then(() => {
        // If stream or range are disabled, it's our only way to report
        // loading progress.
        if (!fullReader.isStreamingSupported || !fullReader.isRangeSupported) {
          if (this._lastProgress && loadingTask.onProgress) {
            loadingTask.onProgress(this._lastProgress);
          }
          fullReader.onProgress = evt => {
            if (loadingTask.onProgress) {
              loadingTask.onProgress({
                loaded: evt.loaded,
                total: evt.total,
              });
            }
          };
        }

        headersCapability.resolve({
          isStreamingSupported: fullReader.isStreamingSupported,
          isRangeSupported: fullReader.isRangeSupported,
          contentLength: fullReader.contentLength,
        });
      }, headersCapability.reject);

      return headersCapability.promise;
    });

    messageHandler.on("GetRangeReader", (data, sink) => {
      assert(
        this._networkStream,
        "GetRangeReader - no `IPDFStream` instance available."
      );
      let rangeReader = this._networkStream.getRangeReader(
        data.begin,
        data.end
      );

      // When streaming is enabled, it's possible that the data requested here
      // has already been fetched via the `_fullRequestReader` implementation.
      // However, given that the PDF data is loaded asynchronously on the
      // main-thread and then sent via `postMessage` to the worker-thread,
      // it may not have been available during parsing (hence the attempt to
      // use range requests here).
      //
      // To avoid wasting time and resources here, we'll thus *not* dispatch
      // range requests if the data was already loaded but has not been sent to
      // the worker-thread yet (which will happen via the `_fullRequestReader`).
      if (!rangeReader) {
        sink.close();
        return;
      }

      sink.onPull = () => {
        rangeReader
          .read()
          .then(function ({ value, done }) {
            if (done) {
              sink.close();
              return;
            }
            assert(
              isArrayBuffer(value),
              "GetRangeReader - expected an ArrayBuffer."
            );
            sink.enqueue(new Uint8Array(value), 1, [value]);
<<<<<<< HEAD
          }).catch((reason) => {
            if (errorHasKnownResponseCode(reason)) {
              sink.error(reason);
            } else if (
              reason && reason.message === 'network error' &&
              // Only cachebust once
              this._networkStream.source.url.indexOf('cachebust') === -1
            ) {
              // network error: workaround Chrome issue: net::ERR_CACHE_READ_FAILURE
              console.log(
                'ERROR: possible Chrome cache fail: ' +
                'net::ERR_CACHE_READ_FAILURE. Retry with cachebusted url',
                reason.message
              );
              _rangeReader.cancel(reason);
              let cachebust = true;
              _rangeReader = this._networkStream.getRangeReader(data.begin, data.end, cachebust);
              _rangeReader.read().then(function({ value, done, }) {
                if (done) {
                  sink.close();
                  return;
                }
                assert(isArrayBuffer(value));
                sink.enqueue(new Uint8Array(value), 1, [value]);
              })
                .catch(reason => {
                  sink.error(reason);
=======
          })
          .catch(reason => {
            if (errorHasKnownResponseCode(reason)) {
              sink.error(reason);
            } else if (
              reason &&
              reason.message === "network error" &&
              // Only cachebust once
              this._networkStream.source.url.includes("cachebust")
            ) {
              // network error: workaround Chrome issue:
              // net::ERR_CACHE_READ_FAILURE
              console.log(
                "ERROR: possible Chrome cache fail: " +
                  "net::ERR_CACHE_READ_FAILURE. Retry with cachebusted url",
                reason.message
              );
              rangeReader.cancel(reason);
              const cachebust = true;
              rangeReader = this._networkStream.getRangeReader(
                data.begin,
                data.end,
                cachebust
              );
              rangeReader
                .read()
                .then(function ({ value, done }) {
                  if (done) {
                    sink.close();
                    return;
                  }
                  assert(
                    isArrayBuffer(value),
                    "GetRangeReader - network error"
                  );
                  sink.enqueue(new Uint8Array(value), 1, [value]);
                })
                .catch(_reason => {
                  sink.error(_reason);
>>>>>>> c6ae9db4
                });
            } else {
              sink.error(reason);
            }
          });
      };

      sink.onCancel = reason => {
        rangeReader.cancel(reason);

        sink.ready.catch(readyReason => {
          if (this.destroyed) {
            return; // Ignore any pending requests if the worker was terminated.
          }
          throw readyReason;
        });
      };
    });

    messageHandler.on("GetDoc", ({ pdfInfo }) => {
      this._numPages = pdfInfo.numPages;
      loadingTask._capability.resolve(new PDFDocumentProxy(pdfInfo, this));
    });

    messageHandler.on("DocException", function (ex) {
      let reason;
      switch (ex.name) {
        case "PasswordException":
          reason = new PasswordException(ex.message, ex.code);
          break;
        case "InvalidPDFException":
          reason = new InvalidPDFException(ex.message);
          break;
        case "MissingPDFException":
          reason = new MissingPDFException(ex.message);
          break;
        case "UnexpectedResponseException":
          reason = new UnexpectedResponseException(ex.message, ex.status);
          break;
        case "UnknownErrorException":
          reason = new UnknownErrorException(ex.message, ex.details);
          break;
      }
      if (!(reason instanceof Error)) {
        const msg = "DocException - expected a valid Error.";
        if (
          typeof PDFJSDev === "undefined" ||
          PDFJSDev.test("!PRODUCTION || TESTING")
        ) {
          unreachable(msg);
        } else {
          warn(msg);
        }
      }
      loadingTask._capability.reject(reason);
    });

    messageHandler.on("PasswordRequest", exception => {
      this._passwordCapability = createPromiseCapability();

      if (loadingTask.onPassword) {
        const updatePassword = password => {
          this._passwordCapability.resolve({
            password,
          });
        };
        try {
          loadingTask.onPassword(updatePassword, exception.code);
        } catch (ex) {
          this._passwordCapability.reject(ex);
        }
      } else {
        this._passwordCapability.reject(
          new PasswordException(exception.message, exception.code)
        );
      }
      return this._passwordCapability.promise;
    });

    messageHandler.on("DataLoaded", data => {
      // For consistency: Ensure that progress is always reported when the
      // entire PDF file has been loaded, regardless of how it was fetched.
      if (loadingTask.onProgress) {
        loadingTask.onProgress({
          loaded: data.length,
          total: data.length,
        });
      }
      this.downloadInfoCapability.resolve(data);
    });

    messageHandler.on("StartRenderPage", data => {
      if (this.destroyed) {
        return; // Ignore any pending requests if the worker was terminated.
      }

      const page = this.pageCache[data.pageIndex];
      page._startRenderPage(data.transparency, data.intent);
    });

    messageHandler.on("commonobj", data => {
      if (this.destroyed) {
        return; // Ignore any pending requests if the worker was terminated.
      }

      const [id, type, exportedData] = data;
      if (this.commonObjs.has(id)) {
        return;
      }

      switch (type) {
        case "Font":
          const params = this._params;

<<<<<<< HEAD
        switch (type) {
          case 'JpegStream':
            imageData = data[3];
            loadJpegStream(id, imageData, pageProxy.objs);
            break;
          case 'Image':
            imageData = data[3];
            pageProxy.objs.resolve(id, imageData);

            // heuristics that will allow not to store large data
            var MAX_IMAGE_SIZE_TO_STORE =
              typeof getDefaultSetting('maxImageSizeToStore') === 'number' ?
                getDefaultSetting('maxImageSizeToStore') :
                8000000;
            if (imageData && 'data' in imageData &&
                imageData.data.length > MAX_IMAGE_SIZE_TO_STORE) {
              pageProxy.cleanupAfterRender = true;
            }
=======
          if ("error" in exportedData) {
            const exportedError = exportedData.error;
            warn(`Error during font loading: ${exportedError}`);
            this.commonObjs.resolve(id, exportedError);
>>>>>>> c6ae9db4
            break;
          }

          let fontRegistry = null;
          if (params.pdfBug && globalThis.FontInspector?.enabled) {
            fontRegistry = {
              registerFont(font, url) {
                globalThis.FontInspector.fontAdded(font, url);
              },
            };
          }
          const font = new FontFaceObject(exportedData, {
            isEvalSupported: params.isEvalSupported,
            disableFontFace: params.disableFontFace,
            ignoreErrors: params.ignoreErrors,
            onUnsupportedFeature: this._onUnsupportedFeature.bind(this),
            fontRegistry,
          });

          this.fontLoader
            .bind(font)
            .catch(reason => {
              return messageHandler.sendWithPromise("FontFallback", { id });
            })
            .finally(() => {
              if (!params.fontExtraProperties && font.data) {
                // Immediately release the `font.data` property once the font
                // has been attached to the DOM, since it's no longer needed,
                // rather than waiting for a `PDFDocumentProxy.cleanup` call.
                // Since `font.data` could be very large, e.g. in some cases
                // multiple megabytes, this will help reduce memory usage.
                font.data = null;
              }
              this.commonObjs.resolve(id, font);
            });
          break;
        case "FontPath":
        case "Image":
          this.commonObjs.resolve(id, exportedData);
          break;
        default:
          throw new Error(`Got unknown common object type ${type}`);
      }
    });

    messageHandler.on("obj", data => {
      const params = this._params;

      if (this.destroyed) {
        // Ignore any pending requests if the worker was terminated.
        return undefined;
      }

      const [id, pageIndex, type, imageData] = data;
      const pageProxy = this.pageCache[pageIndex];
      if (pageProxy.objs.has(id)) {
        return undefined;
      }

      switch (type) {
        case "Image":
          pageProxy.objs.resolve(id, imageData);

          const MAX_IMAGE_SIZE_TO_STORE =
            params.maxImageSizeToStore === "number"
              ? params.maxImageSizeToStore
              : 8000000;
          if (imageData?.data?.length > MAX_IMAGE_SIZE_TO_STORE) {
            pageProxy.cleanupAfterRender = true;
          }
          break;
        default:
          throw new Error(`Got unknown object type ${type}`);
      }
      return undefined;
    });

    messageHandler.on("DocProgress", data => {
      if (this.destroyed) {
        return; // Ignore any pending requests if the worker was terminated.
      }

      if (loadingTask.onProgress) {
        loadingTask.onProgress({
          loaded: data.loaded,
          total: data.total,
        });
      }
    });

    messageHandler.on(
      "UnsupportedFeature",
      this._onUnsupportedFeature.bind(this)
    );

    messageHandler.on("FetchBuiltInCMap", (data, sink) => {
      if (this.destroyed) {
        sink.error(new Error("Worker was destroyed"));
        return;
      }
      let fetched = false;

      sink.onPull = () => {
        if (fetched) {
          sink.close();
          return;
        }
        fetched = true;

        this.CMapReaderFactory.fetch(data)
          .then(function (builtInCMap) {
            sink.enqueue(builtInCMap, 1, [builtInCMap.cMapData.buffer]);
          })
          .catch(function (reason) {
            sink.error(reason);
          });
      };
    });
  }

  _onUnsupportedFeature({ featureId }) {
    if (this.destroyed) {
      return; // Ignore any pending requests if the worker was terminated.
    }
    if (this.loadingTask.onUnsupportedFeature) {
      this.loadingTask.onUnsupportedFeature(featureId);
    }
  }

  getData() {
    return this.messageHandler.sendWithPromise("GetData", null);
  }

  getPage(pageNumber) {
    if (
      !Number.isInteger(pageNumber) ||
      pageNumber <= 0 ||
      pageNumber > this._numPages
    ) {
      return Promise.reject(new Error("Invalid page request"));
    }

    const pageIndex = pageNumber - 1;
    if (pageIndex in this.pagePromises) {
      return this.pagePromises[pageIndex];
    }
    const promise = this.messageHandler
      .sendWithPromise("GetPage", {
        pageIndex,
      })
      .then(pageInfo => {
        if (this.destroyed) {
          throw new Error("Transport destroyed");
        }
        const page = new PDFPageProxy(
          pageIndex,
          pageInfo,
          this,
          this._params.ownerDocument,
          this._params.pdfBug
        );
        this.pageCache[pageIndex] = page;
        return page;
      });
    this.pagePromises[pageIndex] = promise;
    return promise;
  }

  getPageIndex(ref) {
    return this.messageHandler
      .sendWithPromise("GetPageIndex", {
        ref,
      })
      .catch(function (reason) {
        return Promise.reject(new Error(reason));
      });
  }

  getAnnotations(pageIndex, intent) {
    return this.messageHandler.sendWithPromise("GetAnnotations", {
      pageIndex,
      intent,
    });
  }

  saveDocument(annotationStorage) {
    return this.messageHandler
      .sendWithPromise("SaveDocument", {
        numPages: this._numPages,
        annotationStorage: annotationStorage?.getAll() || null,
        filename: this._fullReader?.filename ?? null,
      })
      .finally(() => {
        if (annotationStorage) {
          annotationStorage.resetModified();
        }
      });
  }

  getFieldObjects() {
    return this.messageHandler.sendWithPromise("GetFieldObjects", null);
  }

  hasJSActions() {
    return (this._hasJSActionsPromise ||= this.messageHandler.sendWithPromise(
      "HasJSActions",
      null
    ));
  }

  getCalculationOrderIds() {
    return this.messageHandler.sendWithPromise("GetCalculationOrderIds", null);
  }

  getDestinations() {
    return this.messageHandler.sendWithPromise("GetDestinations", null);
  }

  getDestination(id) {
    if (typeof id !== "string") {
      return Promise.reject(new Error("Invalid destination request."));
    }
    return this.messageHandler.sendWithPromise("GetDestination", {
      id,
    });
  }

  getPageLabels() {
    return this.messageHandler.sendWithPromise("GetPageLabels", null);
  }

  getPageLayout() {
    return this.messageHandler.sendWithPromise("GetPageLayout", null);
  }

  getPageMode() {
    return this.messageHandler.sendWithPromise("GetPageMode", null);
  }

  getViewerPreferences() {
    return this.messageHandler.sendWithPromise("GetViewerPreferences", null);
  }

  getOpenAction() {
    return this.messageHandler.sendWithPromise("GetOpenAction", null);
  }

  getAttachments() {
    return this.messageHandler.sendWithPromise("GetAttachments", null);
  }

  getJavaScript() {
    return this.messageHandler.sendWithPromise("GetJavaScript", null);
  }

  getDocJSActions() {
    return this.messageHandler.sendWithPromise("GetDocJSActions", null);
  }

  getPageJSActions(pageIndex) {
    return this.messageHandler.sendWithPromise("GetPageJSActions", {
      pageIndex,
    });
  }

  getOutline() {
    return this.messageHandler.sendWithPromise("GetOutline", null);
  }

  getOptionalContentConfig() {
    return this.messageHandler
      .sendWithPromise("GetOptionalContentConfig", null)
      .then(results => {
        return new OptionalContentConfig(results);
      });
  }

  getPermissions() {
    return this.messageHandler.sendWithPromise("GetPermissions", null);
  }

  getMetadata() {
    return this.messageHandler
      .sendWithPromise("GetMetadata", null)
      .then(results => {
        return {
          info: results[0],
          metadata: results[1] ? new Metadata(results[1]) : null,
          contentDispositionFilename: this._fullReader?.filename ?? null,
          contentLength: this._fullReader?.contentLength ?? null,
        };
      });
  }

  getMarkInfo() {
    return this.messageHandler.sendWithPromise("GetMarkInfo", null);
  }

  getStats() {
    return this.messageHandler.sendWithPromise("GetStats", null);
  }

  startCleanup() {
    return this.messageHandler.sendWithPromise("Cleanup", null).then(() => {
      for (let i = 0, ii = this.pageCache.length; i < ii; i++) {
        const page = this.pageCache[i];
        if (page) {
          const cleanupSuccessful = page.cleanup();

          if (!cleanupSuccessful) {
            throw new Error(
              `startCleanup: Page ${i + 1} is currently rendering.`
            );
          }
        }
      }
      this.commonObjs.clear();
      this.fontLoader.clear();
      this._hasJSActionsPromise = null;
    });
  }

  get loadingParams() {
    const params = this._params;
    return shadow(this, "loadingParams", {
      disableAutoFetch: params.disableAutoFetch,
      disableFontFace: params.disableFontFace,
    });
  }
}

/**
 * A PDF document and page is built of many objects. E.g. there are objects for
 * fonts, images, rendering code, etc. These objects may get processed inside of
 * a worker. This class implements some basic methods to manage these objects.
 * @ignore
 */
class PDFObjects {
  constructor() {
    this._objs = Object.create(null);
  }

  /**
   * Ensures there is an object defined for `objId`.
   * @private
   */
  _ensureObj(objId) {
    if (this._objs[objId]) {
      return this._objs[objId];
    }
    return (this._objs[objId] = {
      capability: createPromiseCapability(),
      data: null,
      resolved: false,
    });
  }

  /**
   * If called *without* callback, this returns the data of `objId` but the
   * object needs to be resolved. If it isn't, this method throws.
   *
   * If called *with* a callback, the callback is called with the data of the
   * object once the object is resolved. That means, if you call this method
   * and the object is already resolved, the callback gets called right away.
   */
  get(objId, callback = null) {
    // If there is a callback, then the get can be async and the object is
    // not required to be resolved right now.
    if (callback) {
      this._ensureObj(objId).capability.promise.then(callback);
      return null;
    }
    // If there isn't a callback, the user expects to get the resolved data
    // directly.
    const obj = this._objs[objId];
    // If there isn't an object yet or the object isn't resolved, then the
    // data isn't ready yet!
    if (!obj || !obj.resolved) {
      throw new Error(`Requesting object that isn't resolved yet ${objId}.`);
    }
    return obj.data;
  }

  has(objId) {
    const obj = this._objs[objId];
    return obj?.resolved || false;
  }

  /**
   * Resolves the object `objId` with optional `data`.
   */
  resolve(objId, data) {
    const obj = this._ensureObj(objId);

    obj.resolved = true;
    obj.data = data;
    obj.capability.resolve(data);
  }

  clear() {
    this._objs = Object.create(null);
  }
}

/**
 * Allows controlling of the rendering tasks.
 */
class RenderTask {
  constructor(internalRenderTask) {
    this._internalRenderTask = internalRenderTask;

    /**
     * Callback for incremental rendering -- a function that will be called
     * each time the rendering is paused.  To continue rendering call the
     * function that is the first argument to the callback.
     * @type {function}
     */
    this.onContinue = null;
  }

  /**
   * Promise for rendering task completion.
   * @type {Promise<void>}
   */
  get promise() {
    return this._internalRenderTask.capability.promise;
  }

  /**
   * Cancels the rendering task. If the task is currently rendering it will
   * not be cancelled until graphics pauses with a timeout. The promise that
   * this object extends will be rejected when cancelled.
   */
  cancel() {
    this._internalRenderTask.cancel();
  }
}

/**
 * For internal use only.
 * @ignore
 */
const InternalRenderTask = (function InternalRenderTaskClosure() {
  const canvasInRendering = new WeakSet();

  // eslint-disable-next-line no-shadow
  class InternalRenderTask {
    constructor({
      callback,
      params,
      objs,
      commonObjs,
      operatorList,
      pageIndex,
      canvasFactory,
      webGLContext,
      useRequestAnimationFrame = false,
      pdfBug = false,
    }) {
      this.callback = callback;
      this.params = params;
      this.objs = objs;
      this.commonObjs = commonObjs;
      this.operatorListIdx = null;
      this.operatorList = operatorList;
      this._pageIndex = pageIndex;
      this.canvasFactory = canvasFactory;
      this.webGLContext = webGLContext;
      this._pdfBug = pdfBug;

      this.running = false;
      this.graphicsReadyCallback = null;
      this.graphicsReady = false;
      this._useRequestAnimationFrame =
        useRequestAnimationFrame === true && typeof window !== "undefined";
      this.cancelled = false;
      this.capability = createPromiseCapability();
      this.task = new RenderTask(this);
      // caching this-bound methods
      this._continueBound = this._continue.bind(this);
      this._scheduleNextBound = this._scheduleNext.bind(this);
      this._nextBound = this._next.bind(this);
      this._canvas = params.canvasContext.canvas;
    }

    get completed() {
      return this.capability.promise.catch(function () {
        // Ignoring errors, since we only want to know when rendering is
        // no longer pending.
      });
    }

    initializeGraphics({ transparency = false, optionalContentConfig }) {
      if (this.cancelled) {
        return;
      }
      if (this._canvas) {
        if (canvasInRendering.has(this._canvas)) {
          throw new Error(
            "Cannot use the same canvas during multiple render() operations. " +
              "Use different canvas or ensure previous operations were " +
              "cancelled or completed."
          );
        }
        canvasInRendering.add(this._canvas);
      }

      if (this._pdfBug && globalThis.StepperManager?.enabled) {
        this.stepper = globalThis.StepperManager.create(this._pageIndex);
        this.stepper.init(this.operatorList);
        this.stepper.nextBreakPoint = this.stepper.getNextBreakPoint();
      }
      const {
        canvasContext,
        viewport,
        transform,
        imageLayer,
        background,
      } = this.params;

      this.gfx = new CanvasGraphics(
        canvasContext,
        this.commonObjs,
        this.objs,
        this.canvasFactory,
        this.webGLContext,
        imageLayer,
        optionalContentConfig
      );
      this.gfx.beginDrawing({
        transform,
        viewport,
        transparency,
        background,
      });
      this.operatorListIdx = 0;
      this.graphicsReady = true;
      if (this.graphicsReadyCallback) {
        this.graphicsReadyCallback();
      }
    }

    cancel(error = null) {
      this.running = false;
      this.cancelled = true;
      if (this.gfx) {
        this.gfx.endDrawing();
      }
      if (this._canvas) {
        canvasInRendering.delete(this._canvas);
      }
      this.callback(
        error ||
          new RenderingCancelledException(
            `Rendering cancelled, page ${this._pageIndex + 1}`,
            "canvas"
          )
      );
    }

    operatorListChanged() {
      if (!this.graphicsReady) {
        if (!this.graphicsReadyCallback) {
          this.graphicsReadyCallback = this._continueBound;
        }
        return;
      }

      if (this.stepper) {
        this.stepper.updateOperatorList(this.operatorList);
      }

      if (this.running) {
        return;
      }
      this._continue();
    }

    _continue() {
      this.running = true;
      if (this.cancelled) {
        return;
      }
      if (this.task.onContinue) {
        this.task.onContinue(this._scheduleNextBound);
      } else {
        this._scheduleNext();
      }
    }

    _scheduleNext() {
      if (this._useRequestAnimationFrame) {
        window.requestAnimationFrame(() => {
          this._nextBound().catch(this.cancel.bind(this));
        });
      } else {
        Promise.resolve().then(this._nextBound).catch(this.cancel.bind(this));
      }
    }

    async _next() {
      if (this.cancelled) {
        return;
      }
      this.operatorListIdx = this.gfx.executeOperatorList(
        this.operatorList,
        this.operatorListIdx,
        this._continueBound,
        this.stepper
      );
      if (this.operatorListIdx === this.operatorList.argsArray.length) {
        this.running = false;
        if (this.operatorList.lastChunk) {
          this.gfx.endDrawing();
          if (this._canvas) {
            canvasInRendering.delete(this._canvas);
          }
          this.callback();
        }
      }
    }
  }
  return InternalRenderTask;
})();

/** @type {string} */
const version =
  typeof PDFJSDev !== "undefined" ? PDFJSDev.eval("BUNDLE_VERSION") : null;
/** @type {string} */
const build =
  typeof PDFJSDev !== "undefined" ? PDFJSDev.eval("BUNDLE_BUILD") : null;

export {
  build,
  DefaultCanvasFactory,
  DefaultCMapReaderFactory,
  getDocument,
  LoopbackPort,
  PDFDataRangeTransport,
  PDFDocumentProxy,
  PDFPageProxy,
  PDFWorker,
  setPDFNetworkStreamFactory,
  version,
};<|MERGE_RESOLUTION|>--- conflicted
+++ resolved
@@ -84,25 +84,6 @@
   return false;
 }
 
-<<<<<<< HEAD
-function errorHasKnownResponseCode(error) {
-  if (
-    error && (
-      error.status === 404 ||
-      error.status === 401 ||
-      error.status === 403 ||
-      error.status === 500 ||
-      error.status === 416
-    )
-  ) {
-    return true;
-  }
-  return false;
-}
-
-/** @type IPDFStream */
-var PDFNetworkStream;
-=======
 /**
  * @typedef {function} IPDFStreamFactory
  * @param {DocumentInitParameters} params - The document initialization
@@ -117,7 +98,6 @@
  * @private
  */
 let createPDFNetworkStream;
->>>>>>> c6ae9db4
 
 /**
  * Sets the function that instantiates an {IPDFStream} as an alternative PDF
@@ -440,35 +420,6 @@
     source.initialData = pdfDataRangeTransport.initialData;
     source.progressiveDone = pdfDataRangeTransport.progressiveDone;
   }
-<<<<<<< HEAD
-  return worker.messageHandler.sendWithPromise('GetDocRequest', {
-    docId,
-    apiVersion,
-    source: {
-      data: source.data,
-      url: source.url,
-      contentLength: source.contentLength,
-      password: source.password,
-      disableAutoFetch: source.disableAutoFetch,
-      rangeChunkSize: source.rangeChunkSize,
-      length: source.length,
-    },
-    maxImageSize: getDefaultSetting('maxImageSize'),
-    disableFontFace: getDefaultSetting('disableFontFace'),
-    disableCreateObjectURL: getDefaultSetting('disableCreateObjectURL'),
-    postMessageTransfers: getDefaultSetting('postMessageTransfers') &&
-                          !isPostMessageTransfersDisabled,
-    docBaseUrl: source.docBaseUrl,
-    nativeImageDecoderSupport: source.nativeImageDecoderSupport,
-    ignoreErrors: source.ignoreErrors,
-    isEvalSupported: getDefaultSetting('isEvalSupported'),
-  }).then(function (workerId) {
-    if (worker.destroyed) {
-      throw new Error('Worker was destroyed');
-    }
-    return workerId;
-  });
-=======
   return worker.messageHandler
     .sendWithPromise("GetDocRequest", {
       docId,
@@ -500,7 +451,6 @@
       }
       return workerId;
     });
->>>>>>> c6ae9db4
 }
 
 /**
@@ -1204,31 +1154,6 @@
     return this.annotationsPromise;
   }
 
-<<<<<<< HEAD
-      var internalRenderTask = new InternalRenderTask(complete, params,
-                                                      this.objs,
-                                                      this.commonObjs,
-                                                      params.operatorList || intentState.operatorList,
-                                                      this.pageNumber,
-                                                      canvasFactory,
-                                                      webGLContext);
-      internalRenderTask.useRequestAnimationFrame = renderingIntent !== 'print';
-      if (!intentState.renderTasks) {
-        intentState.renderTasks = [];
-      }
-      intentState.renderTasks.push(internalRenderTask);
-      var renderTask = internalRenderTask.task;
-
-      intentState.displayReadyCapability.promise.then((transparency) => {
-        if (this.pendingCleanup) {
-          complete();
-          return;
-        }
-        stats.time('Rendering');
-        internalRenderTask.initializeGraphics(transparency);
-        internalRenderTask.operatorListChanged();
-      }).catch(complete);
-=======
   /**
    * @returns {Promise<Object>} A promise that is resolved with an
    *   {Object} with JS actions.
@@ -1238,7 +1163,6 @@
       this._pageIndex
     ));
   }
->>>>>>> c6ae9db4
 
   /**
    * Begins the process of rendering a page to the desired context.
@@ -2397,35 +2321,6 @@
               "GetRangeReader - expected an ArrayBuffer."
             );
             sink.enqueue(new Uint8Array(value), 1, [value]);
-<<<<<<< HEAD
-          }).catch((reason) => {
-            if (errorHasKnownResponseCode(reason)) {
-              sink.error(reason);
-            } else if (
-              reason && reason.message === 'network error' &&
-              // Only cachebust once
-              this._networkStream.source.url.indexOf('cachebust') === -1
-            ) {
-              // network error: workaround Chrome issue: net::ERR_CACHE_READ_FAILURE
-              console.log(
-                'ERROR: possible Chrome cache fail: ' +
-                'net::ERR_CACHE_READ_FAILURE. Retry with cachebusted url',
-                reason.message
-              );
-              _rangeReader.cancel(reason);
-              let cachebust = true;
-              _rangeReader = this._networkStream.getRangeReader(data.begin, data.end, cachebust);
-              _rangeReader.read().then(function({ value, done, }) {
-                if (done) {
-                  sink.close();
-                  return;
-                }
-                assert(isArrayBuffer(value));
-                sink.enqueue(new Uint8Array(value), 1, [value]);
-              })
-                .catch(reason => {
-                  sink.error(reason);
-=======
           })
           .catch(reason => {
             if (errorHasKnownResponseCode(reason)) {
@@ -2465,7 +2360,6 @@
                 })
                 .catch(_reason => {
                   sink.error(_reason);
->>>>>>> c6ae9db4
                 });
             } else {
               sink.error(reason);
@@ -2580,31 +2474,10 @@
         case "Font":
           const params = this._params;
 
-<<<<<<< HEAD
-        switch (type) {
-          case 'JpegStream':
-            imageData = data[3];
-            loadJpegStream(id, imageData, pageProxy.objs);
-            break;
-          case 'Image':
-            imageData = data[3];
-            pageProxy.objs.resolve(id, imageData);
-
-            // heuristics that will allow not to store large data
-            var MAX_IMAGE_SIZE_TO_STORE =
-              typeof getDefaultSetting('maxImageSizeToStore') === 'number' ?
-                getDefaultSetting('maxImageSizeToStore') :
-                8000000;
-            if (imageData && 'data' in imageData &&
-                imageData.data.length > MAX_IMAGE_SIZE_TO_STORE) {
-              pageProxy.cleanupAfterRender = true;
-            }
-=======
           if ("error" in exportedData) {
             const exportedError = exportedData.error;
             warn(`Error during font loading: ${exportedError}`);
             this.commonObjs.resolve(id, exportedError);
->>>>>>> c6ae9db4
             break;
           }
 
