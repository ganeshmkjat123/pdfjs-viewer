--- conflicted
+++ resolved
@@ -1015,14 +1015,6 @@
    * @returns {RenderTask} An object that contains the promise, which
    *                       is resolved when the page finishes rendering.
    */
-<<<<<<< HEAD
-  render({ canvasContext, viewport, intent = 'display', enableWebGL = false,
-           renderInteractiveForms = false, transform = null, imageLayer = null,
-           canvasFactory = null, background = null,
-           annotationsNotRendered =[], }) {
-    const stats = this._stats;
-    stats.time('Overall');
-=======
   render({
     canvasContext,
     viewport,
@@ -1033,11 +1025,11 @@
     imageLayer = null,
     canvasFactory = null,
     background = null,
+    annotationsNotRendered =[],
   }) {
     if (this._stats) {
       this._stats.time("Overall");
     }
->>>>>>> cee250af
 
     const renderingIntent = intent === "print" ? "print" : "display";
     // If there was a pending destroy, cancel it so no cleanup happens during
