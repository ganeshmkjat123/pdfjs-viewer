--- conflicted
+++ resolved
@@ -27,31 +27,18 @@
 
 function errorHasKnownResponseCode(error) {
   if (
-<<<<<<< HEAD
-    error && (
-      error.status === 404 ||
-      error.status === 401 ||
-      error.status === 403 ||
-      error.status === 500 ||
-      error.status === 416
-    )
-=======
     error &&
     (error.status === 404 ||
       error.status === 401 ||
       error.status === 403 ||
       error.status === 500 ||
       error.status === 416)
->>>>>>> c6ae9db4
   ) {
     return true;
   }
   return false;
 }
 
-<<<<<<< HEAD
-function createFetchOptions(headers, withCredentials) {
-=======
 if (typeof PDFJSDev !== "undefined" && PDFJSDev.test("MOZCENTRAL")) {
   throw new Error(
     'Module "./fetch_stream.js" shall not be used with MOZCENTRAL builds.'
@@ -59,7 +46,6 @@
 }
 
 function createFetchOptions(headers, withCredentials, abortController) {
->>>>>>> c6ae9db4
   return {
     method: "GET",
     headers,
@@ -108,13 +94,6 @@
 
   getRangeReader(begin, end, cachebust) {
     if (cachebust) {
-<<<<<<< HEAD
-      this.source.url = this.source.url.indexOf('?') > -1 ?
-        this.source.url + '&cachebust=' + Date.now() :
-        this.source.url + '?cachebust=' + Date.now();
-    }
-    let reader = new PDFFetchStreamRangeReader(this, begin, end);
-=======
       this.source.url =
         this.source.url.indexOf("?") > -1
           ? this.source.url + "&cachebust=" + Date.now()
@@ -124,7 +103,6 @@
       return null;
     }
     const reader = new PDFFetchStreamRangeReader(this, begin, end);
->>>>>>> c6ae9db4
     this._rangeRequestReaders.push(reader);
     return reader;
   }
@@ -273,15 +251,6 @@
       this._abortController = new AbortController();
     }
 
-<<<<<<< HEAD
-    let rangeStr = begin + '-' + (end - 1);
-    this._headers.append('Range', 'bytes=' + rangeStr);
-    let url = source.url;
-
-    fetch(url, createFetchOptions(this._headers, this._withCredentials)).
-      then(
-        (response) => {
-=======
     this._headers = createHeaders(this._stream.httpHeaders);
     this._headers.append("Range", `bytes=${begin}-${end - 1}`);
 
@@ -296,46 +265,12 @@
     )
       .then(
         response => {
->>>>>>> c6ae9db4
           if (!validateResponseStatus(response.status)) {
             throw createResponseStatusError(response.status, url);
           }
           this._readCapability.resolve();
           this._reader = response.body.getReader();
         },
-<<<<<<< HEAD
-        (error) => {
-          if (errorHasKnownResponseCode(error)) {
-            throw createResponseStatusError(error.status, url);
-          }
-          // network error: workaround Chrome issue: net::ERR_CACHE_OPERATION_NOT_SUPPORTED
-          console.log(
-            'ERROR: possible Chrome cache fail: ' +
-            'net::ERR_CACHE_OPERATION_NOT_SUPPORTED. Retry with cachebusted url',
-            error.message
-          );
-          let cachebustedUrl = url.indexOf('?') > -1 ?
-            url + '&cachebust=' + Date.now() :
-            url + '?cachebust=' + Date.now();
-          return fetch(cachebustedUrl, createFetchOptions(this._headers, this._withCredentials)).
-            then(
-              (response) => {
-                if (!validateResponseStatus(response.status)) {
-                  throw createResponseStatusError(response.status, url);
-                }
-                this._readCapability.resolve();
-                this._reader = response.body.getReader();
-              },
-              (error) => {
-                throw createResponseStatusError(error.status, cachebustedUrl);
-              }
-            );
-        }
-      )
-      .catch((error) => {
-        console.error(error);
-        this._readCapability.reject(error);
-=======
         error => {
           if (errorHasKnownResponseCode(error)) {
             throw createResponseStatusError(error.status, url);
@@ -375,7 +310,6 @@
         console.error(reason);
         this._readCapability.reject(reason);
         throw reason;
->>>>>>> c6ae9db4
       });
 
     this.onProgress = null;
