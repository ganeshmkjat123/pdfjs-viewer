/* Copyright 2017 Mozilla Foundation
 *
 * Licensed under the Apache License, Version 2.0 (the "License");
 * you may not use this file except in compliance with the License.
 * You may obtain a copy of the License at
 *
 *     http://www.apache.org/licenses/LICENSE-2.0
 *
 * Unless required by applicable law or agreed to in writing, software
 * distributed under the License is distributed on an "AS IS" BASIS,
 * WITHOUT WARRANTIES OR CONDITIONS OF ANY KIND, either express or implied.
 * See the License for the specific language governing permissions and
 * limitations under the License.
 */
<<<<<<< HEAD
/* eslint no-var: error */
=======
>>>>>>> e389ed62

import { isNodeJS } from "./is_node.js";

// Skip compatibility checks for modern builds and if we already ran the module.
if (
  (typeof PDFJSDev === "undefined" || !PDFJSDev.test("SKIP_BABEL")) &&
  (typeof globalThis === "undefined" || !globalThis._pdfjsCompatibilityChecked)
) {
  // Provides support for globalThis in legacy browsers.
  // Support: IE11/Edge, Opera
  if (typeof globalThis === "undefined" || globalThis.Math !== Math) {
    // eslint-disable-next-line no-global-assign
    globalThis = require("core-js/es/global-this");
  }
  globalThis._pdfjsCompatibilityChecked = true;

<<<<<<< HEAD
  const hasDOM = typeof window === "object" && typeof document === "object";
  const userAgent =
    (typeof navigator !== "undefined" && navigator.userAgent) || "";
  const isIE = /Trident/.test(userAgent);

=======
>>>>>>> e389ed62
  // Support: Node.js
  (function checkNodeBtoa() {
    if (globalThis.btoa || !isNodeJS) {
      return;
<<<<<<< HEAD
    }
    globalThis.btoa = function (chars) {
      // eslint-disable-next-line no-undef
      return Buffer.from(chars, "binary").toString("base64");
    };
  })();

  // Support: Node.js
  (function checkNodeAtob() {
    if (globalThis.atob || !isNodeJS) {
      return;
    }
    globalThis.atob = function (input) {
      // eslint-disable-next-line no-undef
      return Buffer.from(input, "base64").toString("binary");
    };
  })();

  // Provides support for ChildNode.remove in legacy browsers.
  // Support: IE.
  (function checkChildNodeRemove() {
    if (!hasDOM) {
      return;
    }
    if (typeof Element.prototype.remove !== "undefined") {
      return;
    }
    Element.prototype.remove = function () {
      if (this.parentNode) {
        // eslint-disable-next-line mozilla/avoid-removeChild
        this.parentNode.removeChild(this);
      }
    };
  })();

  // Provides support for DOMTokenList.prototype.{add, remove}, with more than
  // one parameter, in legacy browsers.
  // Support: IE
  (function checkDOMTokenListAddRemove() {
    if (!hasDOM || isNodeJS) {
      return;
    }
    const div = document.createElement("div");
    div.classList.add("testOne", "testTwo");

    if (
      div.classList.contains("testOne") === true &&
      div.classList.contains("testTwo") === true
    ) {
      return;
    }
    const OriginalDOMTokenListAdd = DOMTokenList.prototype.add;
    const OriginalDOMTokenListRemove = DOMTokenList.prototype.remove;

    DOMTokenList.prototype.add = function (...tokens) {
      for (const token of tokens) {
        OriginalDOMTokenListAdd.call(this, token);
      }
    };
    DOMTokenList.prototype.remove = function (...tokens) {
      for (const token of tokens) {
        OriginalDOMTokenListRemove.call(this, token);
      }
    };
  })();

  // Provides support for DOMTokenList.prototype.toggle, with the optional
  // "force" parameter, in legacy browsers.
  // Support: IE
  (function checkDOMTokenListToggle() {
    if (!hasDOM || isNodeJS) {
      return;
    }
    const div = document.createElement("div");
    if (div.classList.toggle("test", 0) === false) {
      return;
    }

    DOMTokenList.prototype.toggle = function (token) {
      const force =
        arguments.length > 1 ? !!arguments[1] : !this.contains(token);
      return this[force ? "add" : "remove"](token), force;
    };
  })();

  // Provides support for window.history.{pushState, replaceState}, with the
  // `url` parameter set to `undefined`, without breaking the document URL.
  // Support: IE
  (function checkWindowHistoryPushStateReplaceState() {
    if (!hasDOM || !isIE) {
      return;
    }
    const OriginalPushState = window.history.pushState;
    const OriginalReplaceState = window.history.replaceState;

    window.history.pushState = function (state, title, url) {
      const args = url === undefined ? [state, title] : [state, title, url];
      OriginalPushState.apply(this, args);
    };
    window.history.replaceState = function (state, title, url) {
      const args = url === undefined ? [state, title] : [state, title, url];
      OriginalReplaceState.apply(this, args);
    };
  })();

  // Provides support for String.prototype.startsWith in legacy browsers.
  // Support: IE, Chrome<41
  (function checkStringStartsWith() {
    if (String.prototype.startsWith) {
      return;
    }
    require("core-js/es/string/starts-with.js");
  })();

  // Provides support for String.prototype.endsWith in legacy browsers.
  // Support: IE, Chrome<41
  (function checkStringEndsWith() {
    if (String.prototype.endsWith) {
      return;
    }
    require("core-js/es/string/ends-with.js");
  })();

  // Provides support for String.prototype.includes in legacy browsers.
  // Support: IE, Chrome<41
  (function checkStringIncludes() {
    if (String.prototype.includes) {
      return;
    }
    require("core-js/es/string/includes.js");
  })();

  // Provides support for Array.prototype.includes in legacy browsers.
  // Support: IE, Chrome<47
  (function checkArrayIncludes() {
    if (Array.prototype.includes) {
      return;
    }
    require("core-js/es/array/includes.js");
  })();

  // Provides support for Array.from in legacy browsers.
  // Support: IE
  (function checkArrayFrom() {
    if (Array.from) {
      return;
    }
    require("core-js/es/array/from.js");
  })();

  // Provides support for Object.assign in legacy browsers.
  // Support: IE
  (function checkObjectAssign() {
    if (Object.assign) {
      return;
    }
    require("core-js/es/object/assign.js");
=======
    }
    globalThis.btoa = function (chars) {
      // eslint-disable-next-line no-undef
      return Buffer.from(chars, "binary").toString("base64");
    };
  })();

  // Support: Node.js
  (function checkNodeAtob() {
    if (globalThis.atob || !isNodeJS) {
      return;
    }
    globalThis.atob = function (input) {
      // eslint-disable-next-line no-undef
      return Buffer.from(input, "base64").toString("binary");
    };
  })();

  // Provides support for String.prototype.startsWith in legacy browsers.
  // Support: IE, Chrome<41
  (function checkStringStartsWith() {
    if (String.prototype.startsWith) {
      return;
    }
    require("core-js/es/string/starts-with.js");
  })();

  // Provides support for String.prototype.endsWith in legacy browsers.
  // Support: IE, Chrome<41
  (function checkStringEndsWith() {
    if (String.prototype.endsWith) {
      return;
    }
    require("core-js/es/string/ends-with.js");
  })();

  // Provides support for String.prototype.includes in legacy browsers.
  // Support: IE, Chrome<41
  (function checkStringIncludes() {
    if (String.prototype.includes) {
      return;
    }
    require("core-js/es/string/includes.js");
  })();

  // Provides support for Array.prototype.includes in legacy browsers.
  // Support: IE, Chrome<47
  (function checkArrayIncludes() {
    if (Array.prototype.includes) {
      return;
    }
    require("core-js/es/array/includes.js");
  })();

  // Provides support for Array.from in legacy browsers.
  // Support: IE
  (function checkArrayFrom() {
    if (Array.from) {
      return;
    }
    require("core-js/es/array/from.js");
  })();

  // Provides support for Object.assign in legacy browsers.
  // Support: IE
  (function checkObjectAssign() {
    if (Object.assign) {
      return;
    }
    require("core-js/es/object/assign.js");
  })();

  // Provides support for Object.fromEntries in legacy browsers.
  // Support: IE, Chrome<73
  (function checkObjectFromEntries() {
    if (Object.fromEntries) {
      return;
    }
    require("core-js/es/object/from-entries.js");
>>>>>>> e389ed62
  })();

  // Provides support for Math.log2 in legacy browsers.
  // Support: IE, Chrome<38
  (function checkMathLog2() {
    if (Math.log2) {
      return;
    }
    Math.log2 = require("core-js/es/math/log2.js");
  })();

  // Provides support for Number.isNaN in legacy browsers.
  // Support: IE.
  (function checkNumberIsNaN() {
    if (Number.isNaN) {
      return;
    }
    Number.isNaN = require("core-js/es/number/is-nan.js");
  })();

  // Provides support for Number.isInteger in legacy browsers.
  // Support: IE, Chrome<34
  (function checkNumberIsInteger() {
    if (Number.isInteger) {
      return;
    }
    Number.isInteger = require("core-js/es/number/is-integer.js");
  })();

  // Provides support for TypedArray.prototype.slice in legacy browsers.
  // Support: IE
  (function checkTypedArraySlice() {
    if (Uint8Array.prototype.slice) {
      return;
    }
    require("core-js/es/typed-array/slice");
  })();

<<<<<<< HEAD
  // Support: IE, Safari<11, Chrome<63
=======
  // Provides support for *recent* additions to the Promise specification,
  // however basic Promise support is assumed to be available natively.
  // Support: Firefox<71, Safari<13, Chrome<76
>>>>>>> e389ed62
  (function checkPromise() {
    if (typeof PDFJSDev !== "undefined" && PDFJSDev.test("IMAGE_DECODERS")) {
      // The current image decoders are synchronous, hence `Promise` shouldn't
      // need to be polyfilled for the IMAGE_DECODERS build target.
      return;
    }
<<<<<<< HEAD
    if (globalThis.Promise && globalThis.Promise.allSettled) {
=======
    if (globalThis.Promise.allSettled) {
>>>>>>> e389ed62
      return;
    }
    globalThis.Promise = require("core-js/es/promise/index.js");
  })();

  // Support: IE
  (function checkURL() {
    if (typeof PDFJSDev === "undefined" || !PDFJSDev.test("PRODUCTION")) {
      // Prevent "require is not a function" errors in development mode,
      // since the `URL` constructor should be available in modern browers.
      return;
    } else if (!PDFJSDev.test("GENERIC")) {
      // The `URL` constructor is assumed to be available in the extension
      // builds.
      return;
    } else if (PDFJSDev.test("IMAGE_DECODERS")) {
      // The current image decoders don't use the `URL` constructor, so it
      // doesn't need to be polyfilled for the IMAGE_DECODERS build target.
      return;
    }
    globalThis.URL = require("core-js/web/url.js");
  })();

  // Support: IE, Node.js
  (function checkReadableStream() {
    if (typeof PDFJSDev !== "undefined" && PDFJSDev.test("IMAGE_DECODERS")) {
      // The current image decoders are synchronous, hence `ReadableStream`
      // shouldn't need to be polyfilled for the IMAGE_DECODERS build target.
      return;
    }
    let isReadableStreamSupported = false;

    if (typeof ReadableStream !== "undefined") {
      // MS Edge may say it has ReadableStream but they are not up to spec yet.
      try {
        // eslint-disable-next-line no-new
        new ReadableStream({
          start(controller) {
            controller.close();
          },
        });
        isReadableStreamSupported = true;
      } catch (e) {
        // The ReadableStream constructor cannot be used.
      }
    }
    if (isReadableStreamSupported) {
      return;
    }
    globalThis.ReadableStream = require("web-streams-polyfill/dist/ponyfill.js").ReadableStream;
  })();

  // We want to support Map iteration, but it doesn't seem possible to easily
  // test for that specifically; hence using a similarly unsupported property.
  // Support: IE11
  (function checkMapEntries() {
    if (globalThis.Map && globalThis.Map.prototype.entries) {
      return;
    }
    globalThis.Map = require("core-js/es/map/index.js");
  })();

  // We want to support Set iteration, but it doesn't seem possible to easily
  // test for that specifically; hence using a similarly unsupported property.
  // Support: IE11
  (function checkSetEntries() {
    if (globalThis.Set && globalThis.Set.prototype.entries) {
      return;
    }
    globalThis.Set = require("core-js/es/set/index.js");
  })();

  // Support: IE<11, Safari<8, Chrome<36
  (function checkWeakMap() {
    if (globalThis.WeakMap) {
      return;
    }
    globalThis.WeakMap = require("core-js/es/weak-map/index.js");
  })();

  // Support: IE11
  (function checkWeakSet() {
    if (globalThis.WeakSet) {
      return;
    }
    globalThis.WeakSet = require("core-js/es/weak-set/index.js");
  })();

  // Provides support for String.codePointAt in legacy browsers.
  // Support: IE11.
  (function checkStringCodePointAt() {
    if (String.prototype.codePointAt) {
      return;
    }
    require("core-js/es/string/code-point-at.js");
  })();

  // Provides support for String.fromCodePoint in legacy browsers.
  // Support: IE11.
  (function checkStringFromCodePoint() {
    if (String.fromCodePoint) {
      return;
    }
    String.fromCodePoint = require("core-js/es/string/from-code-point.js");
  })();

  // Support: IE
  (function checkSymbol() {
    if (globalThis.Symbol) {
      return;
    }
    require("core-js/es/symbol/index.js");
  })();

  // Provides support for String.prototype.padStart in legacy browsers.
  // Support: IE, Chrome<57
  (function checkStringPadStart() {
    if (String.prototype.padStart) {
      return;
    }
    require("core-js/es/string/pad-start.js");
  })();

  // Provides support for String.prototype.padEnd in legacy browsers.
  // Support: IE, Chrome<57
  (function checkStringPadEnd() {
    if (String.prototype.padEnd) {
      return;
    }
    require("core-js/es/string/pad-end.js");
  })();

  // Provides support for Object.values in legacy browsers.
  // Support: IE, Chrome<54
  (function checkObjectValues() {
    if (Object.values) {
      return;
    }
    Object.values = require("core-js/es/object/values.js");
  })();
<<<<<<< HEAD
=======

  // Provides support for Object.entries in legacy browsers.
  // Support: IE, Chrome<54
  (function checkObjectEntries() {
    if (Object.entries) {
      return;
    }
    Object.entries = require("core-js/es/object/entries.js");
  })();
>>>>>>> e389ed62
}<|MERGE_RESOLUTION|>--- conflicted
+++ resolved
@@ -12,10 +12,6 @@
  * See the License for the specific language governing permissions and
  * limitations under the License.
  */
-<<<<<<< HEAD
-/* eslint no-var: error */
-=======
->>>>>>> e389ed62
 
 import { isNodeJS } from "./is_node.js";
 
@@ -32,19 +28,10 @@
   }
   globalThis._pdfjsCompatibilityChecked = true;
 
-<<<<<<< HEAD
-  const hasDOM = typeof window === "object" && typeof document === "object";
-  const userAgent =
-    (typeof navigator !== "undefined" && navigator.userAgent) || "";
-  const isIE = /Trident/.test(userAgent);
-
-=======
->>>>>>> e389ed62
   // Support: Node.js
   (function checkNodeBtoa() {
     if (globalThis.btoa || !isNodeJS) {
       return;
-<<<<<<< HEAD
     }
     globalThis.btoa = function (chars) {
       // eslint-disable-next-line no-undef
@@ -63,93 +50,6 @@
     };
   })();
 
-  // Provides support for ChildNode.remove in legacy browsers.
-  // Support: IE.
-  (function checkChildNodeRemove() {
-    if (!hasDOM) {
-      return;
-    }
-    if (typeof Element.prototype.remove !== "undefined") {
-      return;
-    }
-    Element.prototype.remove = function () {
-      if (this.parentNode) {
-        // eslint-disable-next-line mozilla/avoid-removeChild
-        this.parentNode.removeChild(this);
-      }
-    };
-  })();
-
-  // Provides support for DOMTokenList.prototype.{add, remove}, with more than
-  // one parameter, in legacy browsers.
-  // Support: IE
-  (function checkDOMTokenListAddRemove() {
-    if (!hasDOM || isNodeJS) {
-      return;
-    }
-    const div = document.createElement("div");
-    div.classList.add("testOne", "testTwo");
-
-    if (
-      div.classList.contains("testOne") === true &&
-      div.classList.contains("testTwo") === true
-    ) {
-      return;
-    }
-    const OriginalDOMTokenListAdd = DOMTokenList.prototype.add;
-    const OriginalDOMTokenListRemove = DOMTokenList.prototype.remove;
-
-    DOMTokenList.prototype.add = function (...tokens) {
-      for (const token of tokens) {
-        OriginalDOMTokenListAdd.call(this, token);
-      }
-    };
-    DOMTokenList.prototype.remove = function (...tokens) {
-      for (const token of tokens) {
-        OriginalDOMTokenListRemove.call(this, token);
-      }
-    };
-  })();
-
-  // Provides support for DOMTokenList.prototype.toggle, with the optional
-  // "force" parameter, in legacy browsers.
-  // Support: IE
-  (function checkDOMTokenListToggle() {
-    if (!hasDOM || isNodeJS) {
-      return;
-    }
-    const div = document.createElement("div");
-    if (div.classList.toggle("test", 0) === false) {
-      return;
-    }
-
-    DOMTokenList.prototype.toggle = function (token) {
-      const force =
-        arguments.length > 1 ? !!arguments[1] : !this.contains(token);
-      return this[force ? "add" : "remove"](token), force;
-    };
-  })();
-
-  // Provides support for window.history.{pushState, replaceState}, with the
-  // `url` parameter set to `undefined`, without breaking the document URL.
-  // Support: IE
-  (function checkWindowHistoryPushStateReplaceState() {
-    if (!hasDOM || !isIE) {
-      return;
-    }
-    const OriginalPushState = window.history.pushState;
-    const OriginalReplaceState = window.history.replaceState;
-
-    window.history.pushState = function (state, title, url) {
-      const args = url === undefined ? [state, title] : [state, title, url];
-      OriginalPushState.apply(this, args);
-    };
-    window.history.replaceState = function (state, title, url) {
-      const args = url === undefined ? [state, title] : [state, title, url];
-      OriginalReplaceState.apply(this, args);
-    };
-  })();
-
   // Provides support for String.prototype.startsWith in legacy browsers.
   // Support: IE, Chrome<41
   (function checkStringStartsWith() {
@@ -202,77 +102,6 @@
       return;
     }
     require("core-js/es/object/assign.js");
-=======
-    }
-    globalThis.btoa = function (chars) {
-      // eslint-disable-next-line no-undef
-      return Buffer.from(chars, "binary").toString("base64");
-    };
-  })();
-
-  // Support: Node.js
-  (function checkNodeAtob() {
-    if (globalThis.atob || !isNodeJS) {
-      return;
-    }
-    globalThis.atob = function (input) {
-      // eslint-disable-next-line no-undef
-      return Buffer.from(input, "base64").toString("binary");
-    };
-  })();
-
-  // Provides support for String.prototype.startsWith in legacy browsers.
-  // Support: IE, Chrome<41
-  (function checkStringStartsWith() {
-    if (String.prototype.startsWith) {
-      return;
-    }
-    require("core-js/es/string/starts-with.js");
-  })();
-
-  // Provides support for String.prototype.endsWith in legacy browsers.
-  // Support: IE, Chrome<41
-  (function checkStringEndsWith() {
-    if (String.prototype.endsWith) {
-      return;
-    }
-    require("core-js/es/string/ends-with.js");
-  })();
-
-  // Provides support for String.prototype.includes in legacy browsers.
-  // Support: IE, Chrome<41
-  (function checkStringIncludes() {
-    if (String.prototype.includes) {
-      return;
-    }
-    require("core-js/es/string/includes.js");
-  })();
-
-  // Provides support for Array.prototype.includes in legacy browsers.
-  // Support: IE, Chrome<47
-  (function checkArrayIncludes() {
-    if (Array.prototype.includes) {
-      return;
-    }
-    require("core-js/es/array/includes.js");
-  })();
-
-  // Provides support for Array.from in legacy browsers.
-  // Support: IE
-  (function checkArrayFrom() {
-    if (Array.from) {
-      return;
-    }
-    require("core-js/es/array/from.js");
-  })();
-
-  // Provides support for Object.assign in legacy browsers.
-  // Support: IE
-  (function checkObjectAssign() {
-    if (Object.assign) {
-      return;
-    }
-    require("core-js/es/object/assign.js");
   })();
 
   // Provides support for Object.fromEntries in legacy browsers.
@@ -282,7 +111,6 @@
       return;
     }
     require("core-js/es/object/from-entries.js");
->>>>>>> e389ed62
   })();
 
   // Provides support for Math.log2 in legacy browsers.
@@ -321,24 +149,16 @@
     require("core-js/es/typed-array/slice");
   })();
 
-<<<<<<< HEAD
-  // Support: IE, Safari<11, Chrome<63
-=======
   // Provides support for *recent* additions to the Promise specification,
   // however basic Promise support is assumed to be available natively.
   // Support: Firefox<71, Safari<13, Chrome<76
->>>>>>> e389ed62
   (function checkPromise() {
     if (typeof PDFJSDev !== "undefined" && PDFJSDev.test("IMAGE_DECODERS")) {
       // The current image decoders are synchronous, hence `Promise` shouldn't
       // need to be polyfilled for the IMAGE_DECODERS build target.
       return;
     }
-<<<<<<< HEAD
-    if (globalThis.Promise && globalThis.Promise.allSettled) {
-=======
     if (globalThis.Promise.allSettled) {
->>>>>>> e389ed62
       return;
     }
     globalThis.Promise = require("core-js/es/promise/index.js");
@@ -479,8 +299,6 @@
     }
     Object.values = require("core-js/es/object/values.js");
   })();
-<<<<<<< HEAD
-=======
 
   // Provides support for Object.entries in legacy browsers.
   // Support: IE, Chrome<54
@@ -490,5 +308,4 @@
     }
     Object.entries = require("core-js/es/object/entries.js");
   })();
->>>>>>> e389ed62
 }