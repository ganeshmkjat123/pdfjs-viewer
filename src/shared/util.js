--- conflicted
+++ resolved
@@ -129,8 +129,7 @@
   UNDERLINE: 5,
 };
 
-<<<<<<< HEAD
-var AnnotationCheckboxType = {
+const AnnotationCheckboxType = {
   CHECK: 1,
   CIRCLE: 2,
   CROSS: 3,
@@ -139,10 +138,7 @@
   STAR: 6,
 };
 
-var StreamType = {
-=======
 const StreamType = {
->>>>>>> 0e41eb16
   UNKNOWN: 0,
   FLATE: 1,
   LZW: 2,
