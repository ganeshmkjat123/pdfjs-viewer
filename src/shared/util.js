/* Copyright 2012 Mozilla Foundation
 *
 * Licensed under the Apache License, Version 2.0 (the "License");
 * you may not use this file except in compliance with the License.
 * You may obtain a copy of the License at
 *
 *     http://www.apache.org/licenses/LICENSE-2.0
 *
 * Unless required by applicable law or agreed to in writing, software
 * distributed under the License is distributed on an "AS IS" BASIS,
 * WITHOUT WARRANTIES OR CONDITIONS OF ANY KIND, either express or implied.
 * See the License for the specific language governing permissions and
 * limitations under the License.
 */
/* eslint no-var: error */

import "./compatibility.js";

const IDENTITY_MATRIX = [1, 0, 0, 1, 0, 0];
const FONT_IDENTITY_MATRIX = [0.001, 0, 0, 0.001, 0, 0];

// Permission flags from Table 22, Section 7.6.3.2 of the PDF specification.
const PermissionFlag = {
  PRINT: 0x04,
  MODIFY_CONTENTS: 0x08,
  COPY: 0x10,
  MODIFY_ANNOTATIONS: 0x20,
  FILL_INTERACTIVE_FORMS: 0x100,
  COPY_FOR_ACCESSIBILITY: 0x200,
  ASSEMBLE: 0x400,
  PRINT_HIGH_QUALITY: 0x800,
};

const TextRenderingMode = {
  FILL: 0,
  STROKE: 1,
  FILL_STROKE: 2,
  INVISIBLE: 3,
  FILL_ADD_TO_PATH: 4,
  STROKE_ADD_TO_PATH: 5,
  FILL_STROKE_ADD_TO_PATH: 6,
  ADD_TO_PATH: 7,
  FILL_STROKE_MASK: 3,
  ADD_TO_PATH_FLAG: 4,
};

const ImageKind = {
  GRAYSCALE_1BPP: 1,
  RGB_24BPP: 2,
  RGBA_32BPP: 3,
};

const AnnotationType = {
  TEXT: 1,
  LINK: 2,
  FREETEXT: 3,
  LINE: 4,
  SQUARE: 5,
  CIRCLE: 6,
  POLYGON: 7,
  POLYLINE: 8,
  HIGHLIGHT: 9,
  UNDERLINE: 10,
  SQUIGGLY: 11,
  STRIKEOUT: 12,
  STAMP: 13,
  CARET: 14,
  INK: 15,
  POPUP: 16,
  FILEATTACHMENT: 17,
  SOUND: 18,
  MOVIE: 19,
  WIDGET: 20,
  SCREEN: 21,
  PRINTERMARK: 22,
  TRAPNET: 23,
  WATERMARK: 24,
  THREED: 25,
  REDACT: 26,
};

const AnnotationStateModelType = {
  MARKED: "Marked",
  REVIEW: "Review",
};

const AnnotationMarkedState = {
  MARKED: "Marked",
  UNMARKED: "Unmarked",
};

const AnnotationReviewState = {
  ACCEPTED: "Accepted",
  REJECTED: "Rejected",
  CANCELLED: "Cancelled",
  COMPLETED: "Completed",
  NONE: "None",
};

const AnnotationReplyType = {
  GROUP: "Group",
  REPLY: "R",
};

const AnnotationFlag = {
  INVISIBLE: 0x01,
  HIDDEN: 0x02,
  PRINT: 0x04,
  NOZOOM: 0x08,
  NOROTATE: 0x10,
  NOVIEW: 0x20,
  READONLY: 0x40,
  LOCKED: 0x80,
  TOGGLENOVIEW: 0x100,
  LOCKEDCONTENTS: 0x200,
};

const AnnotationFieldFlag = {
  READONLY: 0x0000001,
  REQUIRED: 0x0000002,
  NOEXPORT: 0x0000004,
  MULTILINE: 0x0001000,
  PASSWORD: 0x0002000,
  NOTOGGLETOOFF: 0x0004000,
  RADIO: 0x0008000,
  PUSHBUTTON: 0x0010000,
  COMBO: 0x0020000,
  EDIT: 0x0040000,
  SORT: 0x0080000,
  FILESELECT: 0x0100000,
  MULTISELECT: 0x0200000,
  DONOTSPELLCHECK: 0x0400000,
  DONOTSCROLL: 0x0800000,
  COMB: 0x1000000,
  RICHTEXT: 0x2000000,
  RADIOSINUNISON: 0x2000000,
  COMMITONSELCHANGE: 0x4000000,
};

const AnnotationBorderStyleType = {
  SOLID: 1,
  DASHED: 2,
  BEVELED: 3,
  INSET: 4,
  UNDERLINE: 5,
};

<<<<<<< HEAD
const StreamType = {
  UNKNOWN: "UNKNOWN",
  FLATE: "FLATE",
  LZW: "LZW",
  DCT: "DCT",
  JPX: "JPX",
  JBIG: "JBIG",
  A85: "A85",
  AHX: "AHX",
  CCF: "CCF",
  RLX: "RLX", // PDF short name is 'RL', but telemetry requires three chars.
};

const FontType = {
  UNKNOWN: "UNKNOWN",
  TYPE1: "TYPE1",
  TYPE1C: "TYPE1C",
  CIDFONTTYPE0: "CIDFONTTYPE0",
  CIDFONTTYPE0C: "CIDFONTTYPE0C",
  TRUETYPE: "TRUETYPE",
  CIDFONTTYPE2: "CIDFONTTYPE2",
  TYPE3: "TYPE3",
  OPENTYPE: "OPENTYPE",
  TYPE0: "TYPE0",
  MMTYPE1: "MMTYPE1",
};

const VerbosityLevel = {
  ERRORS: 0,
  WARNINGS: 1,
  INFOS: 5,
};

=======
const AnnotationActionEventType = {
  E: "MouseEnter",
  X: "MouseExit",
  D: "MouseDown",
  U: "MouseUp",
  Fo: "Focus",
  Bl: "Blur",
  PO: "PageOpen",
  PC: "PageClose",
  PV: "PageVisible",
  PI: "PageInvisible",
  K: "Keystroke",
  F: "Format",
  V: "Validate",
  C: "Calculate",
  WC: "WillClose",
  WS: "WillSave",
  DS: "DidSave",
  WP: "WillPrint",
  DP: "DidPrint",
};

const StreamType = {
  UNKNOWN: "UNKNOWN",
  FLATE: "FLATE",
  LZW: "LZW",
  DCT: "DCT",
  JPX: "JPX",
  JBIG: "JBIG",
  A85: "A85",
  AHX: "AHX",
  CCF: "CCF",
  RLX: "RLX", // PDF short name is 'RL', but telemetry requires three chars.
};

const FontType = {
  UNKNOWN: "UNKNOWN",
  TYPE1: "TYPE1",
  TYPE1C: "TYPE1C",
  CIDFONTTYPE0: "CIDFONTTYPE0",
  CIDFONTTYPE0C: "CIDFONTTYPE0C",
  TRUETYPE: "TRUETYPE",
  CIDFONTTYPE2: "CIDFONTTYPE2",
  TYPE3: "TYPE3",
  OPENTYPE: "OPENTYPE",
  TYPE0: "TYPE0",
  MMTYPE1: "MMTYPE1",
};

const VerbosityLevel = {
  ERRORS: 0,
  WARNINGS: 1,
  INFOS: 5,
};

>>>>>>> e389ed62
const CMapCompressionType = {
  NONE: 0,
  BINARY: 1,
  STREAM: 2,
};

// All the possible operations for an operator list.
const OPS = {
  // Intentionally start from 1 so it is easy to spot bad operators that will be
  // 0's.
  dependency: 1,
  setLineWidth: 2,
  setLineCap: 3,
  setLineJoin: 4,
  setMiterLimit: 5,
  setDash: 6,
  setRenderingIntent: 7,
  setFlatness: 8,
  setGState: 9,
  save: 10,
  restore: 11,
  transform: 12,
  moveTo: 13,
  lineTo: 14,
  curveTo: 15,
  curveTo2: 16,
  curveTo3: 17,
  closePath: 18,
  rectangle: 19,
  stroke: 20,
  closeStroke: 21,
  fill: 22,
  eoFill: 23,
  fillStroke: 24,
  eoFillStroke: 25,
  closeFillStroke: 26,
  closeEOFillStroke: 27,
  endPath: 28,
  clip: 29,
  eoClip: 30,
  beginText: 31,
  endText: 32,
  setCharSpacing: 33,
  setWordSpacing: 34,
  setHScale: 35,
  setLeading: 36,
  setFont: 37,
  setTextRenderingMode: 38,
  setTextRise: 39,
  moveText: 40,
  setLeadingMoveText: 41,
  setTextMatrix: 42,
  nextLine: 43,
  showText: 44,
  showSpacedText: 45,
  nextLineShowText: 46,
  nextLineSetSpacingShowText: 47,
  setCharWidth: 48,
  setCharWidthAndBounds: 49,
  setStrokeColorSpace: 50,
  setFillColorSpace: 51,
  setStrokeColor: 52,
  setStrokeColorN: 53,
  setFillColor: 54,
  setFillColorN: 55,
  setStrokeGray: 56,
  setFillGray: 57,
  setStrokeRGBColor: 58,
  setFillRGBColor: 59,
  setStrokeCMYKColor: 60,
  setFillCMYKColor: 61,
  shadingFill: 62,
  beginInlineImage: 63,
  beginImageData: 64,
  endInlineImage: 65,
  paintXObject: 66,
  markPoint: 67,
  markPointProps: 68,
  beginMarkedContent: 69,
  beginMarkedContentProps: 70,
  endMarkedContent: 71,
  beginCompat: 72,
  endCompat: 73,
  paintFormXObjectBegin: 74,
  paintFormXObjectEnd: 75,
  beginGroup: 76,
  endGroup: 77,
  beginAnnotations: 78,
  endAnnotations: 79,
  beginAnnotation: 80,
  endAnnotation: 81,
  paintJpegXObject: 82,
  paintImageMaskXObject: 83,
  paintImageMaskXObjectGroup: 84,
  paintImageXObject: 85,
  paintInlineImageXObject: 86,
  paintInlineImageXObjectGroup: 87,
  paintImageXObjectRepeat: 88,
  paintImageMaskXObjectRepeat: 89,
  paintSolidColorImageMask: 90,
  constructPath: 91,
};

const UNSUPPORTED_FEATURES = {
  /** @deprecated unused */
  unknown: "unknown",
  forms: "forms",
  javaScript: "javaScript",
  smask: "smask",
  shadingPattern: "shadingPattern",
  /** @deprecated unused */
  font: "font",
  errorTilingPattern: "errorTilingPattern",
  errorExtGState: "errorExtGState",
  errorXObject: "errorXObject",
  errorFontLoadType3: "errorFontLoadType3",
  errorFontState: "errorFontState",
  errorFontMissing: "errorFontMissing",
  errorFontTranslate: "errorFontTranslate",
  errorColorSpace: "errorColorSpace",
  errorOperatorList: "errorOperatorList",
  errorFontToUnicode: "errorFontToUnicode",
  errorFontLoadNative: "errorFontLoadNative",
  errorFontGetPath: "errorFontGetPath",
<<<<<<< HEAD
=======
  errorMarkedContent: "errorMarkedContent",
>>>>>>> e389ed62
};

const PasswordResponses = {
  NEED_PASSWORD: 1,
  INCORRECT_PASSWORD: 2,
};

let verbosity = VerbosityLevel.WARNINGS;

function setVerbosityLevel(level) {
  if (Number.isInteger(level)) {
    verbosity = level;
  }
}

function getVerbosityLevel() {
  return verbosity;
}

// A notice for devs. These are good for things that are helpful to devs, such
// as warning that Workers were disabled, which is important to devs but not
// end users.
function info(msg) {
  if (verbosity >= VerbosityLevel.INFOS) {
    console.log(`Info: ${msg}`);
  }
}

// Non-fatal warnings.
function warn(msg) {
  if (verbosity >= VerbosityLevel.WARNINGS) {
    console.log(`Warning: ${msg}`);
  }
}

function unreachable(msg) {
  throw new Error(msg);
}

function assert(cond, msg) {
  if (!cond) {
    unreachable(msg);
  }
}

// Checks if URLs have the same origin. For non-HTTP based URLs, returns false.
function isSameOrigin(baseUrl, otherUrl) {
  let base;
  try {
    base = new URL(baseUrl);
    if (!base.origin || base.origin === "null") {
      return false; // non-HTTP url
    }
  } catch (e) {
    return false;
  }

  const other = new URL(otherUrl, base);
  return base.origin === other.origin;
}

<<<<<<< HEAD
// Checks if URLs use one of the whitelisted protocols, e.g. to avoid XSS.
=======
// Checks if URLs use one of the allowed protocols, e.g. to avoid XSS.
>>>>>>> e389ed62
function _isValidProtocol(url) {
  if (!url) {
    return false;
  }
  switch (url.protocol) {
    case "http:":
    case "https:":
    case "ftp:":
    case "mailto:":
    case "tel:":
      return true;
    default:
      return false;
  }
}

/**
 * Attempts to create a valid absolute URL.
 *
 * @param {URL|string} url - An absolute, or relative, URL.
 * @param {URL|string} baseUrl - An absolute URL.
 * @returns Either a valid {URL}, or `null` otherwise.
 */
function createValidAbsoluteUrl(url, baseUrl) {
  if (!url) {
    return null;
  }
  try {
    const absoluteUrl = baseUrl ? new URL(url, baseUrl) : new URL(url);
    if (_isValidProtocol(absoluteUrl)) {
      return absoluteUrl;
    }
  } catch (ex) {
    /* `new URL()` will throw on incorrect data. */
  }
  return null;
}

function shadow(obj, prop, value) {
  Object.defineProperty(obj, prop, {
    value,
    enumerable: true,
    configurable: true,
    writable: false,
  });
  return value;
}

<<<<<<< HEAD
=======
/**
 * @type {any}
 */
>>>>>>> e389ed62
const BaseException = (function BaseExceptionClosure() {
  // eslint-disable-next-line no-shadow
  function BaseException(message) {
    if (this.constructor === BaseException) {
      unreachable("Cannot initialize BaseException.");
    }
    this.message = message;
    this.name = this.constructor.name;
  }
  BaseException.prototype = new Error();
  BaseException.constructor = BaseException;

  return BaseException;
})();

class PasswordException extends BaseException {
  constructor(msg, code) {
    super(msg);
    this.code = code;
  }
}

class UnknownErrorException extends BaseException {
  constructor(msg, details) {
    super(msg);
    this.details = details;
  }
}

class InvalidPDFException extends BaseException {}

class MissingPDFException extends BaseException {}

class UnexpectedResponseException extends BaseException {
  constructor(msg, status) {
    super(msg);
    this.status = status;
  }
}

/**
 * Error caused during parsing PDF data.
 */
class FormatError extends BaseException {}

/**
 * Error used to indicate task cancellation.
 */
class AbortException extends BaseException {}

const NullCharactersRegExp = /\x00/g;

/**
 * @param {string} str
 */
function removeNullCharacters(str) {
  if (typeof str !== "string") {
    warn("The argument for removeNullCharacters must be a string.");
    return str;
  }
  return str.replace(NullCharactersRegExp, "");
}

function bytesToString(bytes) {
  assert(
    bytes !== null && typeof bytes === "object" && bytes.length !== undefined,
    "Invalid argument for bytesToString"
  );
  const length = bytes.length;
  const MAX_ARGUMENT_COUNT = 8192;
  if (length < MAX_ARGUMENT_COUNT) {
    return String.fromCharCode.apply(null, bytes);
  }
  const strBuf = [];
  for (let i = 0; i < length; i += MAX_ARGUMENT_COUNT) {
    const chunkEnd = Math.min(i + MAX_ARGUMENT_COUNT, length);
    const chunk = bytes.subarray(i, chunkEnd);
    strBuf.push(String.fromCharCode.apply(null, chunk));
  }
  return strBuf.join("");
}

function stringToBytes(str) {
  assert(typeof str === "string", "Invalid argument for stringToBytes");
  const length = str.length;
  const bytes = new Uint8Array(length);
  for (let i = 0; i < length; ++i) {
    bytes[i] = str.charCodeAt(i) & 0xff;
  }
  return bytes;
}

/**
 * Gets length of the array (Array, Uint8Array, or string) in bytes.
 * @param {Array<any>|Uint8Array|string} arr
 * @returns {number}
 */
function arrayByteLength(arr) {
  if (arr.length !== undefined) {
    return arr.length;
  }
  assert(arr.byteLength !== undefined, "arrayByteLength - invalid argument.");
  return arr.byteLength;
}

/**
 * Combines array items (arrays) into single Uint8Array object.
 * @param {Array<Array<any>|Uint8Array|string>} arr - the array of the arrays
 *   (Array, Uint8Array, or string).
 * @returns {Uint8Array}
 */
function arraysToBytes(arr) {
  const length = arr.length;
  // Shortcut: if first and only item is Uint8Array, return it.
  if (length === 1 && arr[0] instanceof Uint8Array) {
    return arr[0];
  }
  let resultLength = 0;
  for (let i = 0; i < length; i++) {
    resultLength += arrayByteLength(arr[i]);
  }
  let pos = 0;
  const data = new Uint8Array(resultLength);
  for (let i = 0; i < length; i++) {
    let item = arr[i];
    if (!(item instanceof Uint8Array)) {
      if (typeof item === "string") {
        item = stringToBytes(item);
      } else {
        item = new Uint8Array(item);
      }
    }
    const itemLength = item.byteLength;
    data.set(item, pos);
    pos += itemLength;
  }
  return data;
}

function string32(value) {
  return String.fromCharCode(
    (value >> 24) & 0xff,
    (value >> 16) & 0xff,
    (value >> 8) & 0xff,
    value & 0xff
  );
}

// Checks the endianness of the platform.
function isLittleEndian() {
  const buffer8 = new Uint8Array(4);
  buffer8[0] = 1;
  const view32 = new Uint32Array(buffer8.buffer, 0, 1);
  return view32[0] === 1;
}
const IsLittleEndianCached = {
  get value() {
    return shadow(this, "value", isLittleEndian());
  },
};

// Checks if it's possible to eval JS expressions.
function isEvalSupported() {
  try {
    new Function(""); // eslint-disable-line no-new, no-new-func
    return true;
  } catch (e) {
    return false;
  }
}
const IsEvalSupportedCached = {
  get value() {
    return shadow(this, "value", isEvalSupported());
  },
};

const rgbBuf = ["rgb(", 0, ",", 0, ",", 0, ")"];

class Util {
  // makeCssRgb() can be called thousands of times. Using ´rgbBuf` avoids
  // creating many intermediate strings.
  static makeCssRgb(r, g, b) {
    rgbBuf[1] = r;
    rgbBuf[3] = g;
    rgbBuf[5] = b;
    return rgbBuf.join("");
  }

  // Concatenates two transformation matrices together and returns the result.
  static transform(m1, m2) {
    return [
      m1[0] * m2[0] + m1[2] * m2[1],
      m1[1] * m2[0] + m1[3] * m2[1],
      m1[0] * m2[2] + m1[2] * m2[3],
      m1[1] * m2[2] + m1[3] * m2[3],
      m1[0] * m2[4] + m1[2] * m2[5] + m1[4],
      m1[1] * m2[4] + m1[3] * m2[5] + m1[5],
    ];
  }

  // For 2d affine transforms
  static applyTransform(p, m) {
    const xt = p[0] * m[0] + p[1] * m[2] + m[4];
    const yt = p[0] * m[1] + p[1] * m[3] + m[5];
    return [xt, yt];
  }

  static applyInverseTransform(p, m) {
    const d = m[0] * m[3] - m[1] * m[2];
    const xt = (p[0] * m[3] - p[1] * m[2] + m[2] * m[5] - m[4] * m[3]) / d;
    const yt = (-p[0] * m[1] + p[1] * m[0] + m[4] * m[1] - m[5] * m[0]) / d;
    return [xt, yt];
  }

  // Applies the transform to the rectangle and finds the minimum axially
  // aligned bounding box.
  static getAxialAlignedBoundingBox(r, m) {
    const p1 = Util.applyTransform(r, m);
    const p2 = Util.applyTransform(r.slice(2, 4), m);
    const p3 = Util.applyTransform([r[0], r[3]], m);
    const p4 = Util.applyTransform([r[2], r[1]], m);
    return [
      Math.min(p1[0], p2[0], p3[0], p4[0]),
      Math.min(p1[1], p2[1], p3[1], p4[1]),
      Math.max(p1[0], p2[0], p3[0], p4[0]),
      Math.max(p1[1], p2[1], p3[1], p4[1]),
    ];
  }

  static inverseTransform(m) {
    const d = m[0] * m[3] - m[1] * m[2];
    return [
      m[3] / d,
      -m[1] / d,
      -m[2] / d,
      m[0] / d,
      (m[2] * m[5] - m[4] * m[3]) / d,
      (m[4] * m[1] - m[5] * m[0]) / d,
    ];
  }

  // Apply a generic 3d matrix M on a 3-vector v:
  //   | a b c |   | X |
  //   | d e f | x | Y |
  //   | g h i |   | Z |
  // M is assumed to be serialized as [a,b,c,d,e,f,g,h,i],
  // with v as [X,Y,Z]
  static apply3dTransform(m, v) {
    return [
      m[0] * v[0] + m[1] * v[1] + m[2] * v[2],
      m[3] * v[0] + m[4] * v[1] + m[5] * v[2],
      m[6] * v[0] + m[7] * v[1] + m[8] * v[2],
    ];
  }

  // This calculation uses Singular Value Decomposition.
  // The SVD can be represented with formula A = USV. We are interested in the
  // matrix S here because it represents the scale values.
  static singularValueDecompose2dScale(m) {
    const transpose = [m[0], m[2], m[1], m[3]];

    // Multiply matrix m with its transpose.
    const a = m[0] * transpose[0] + m[1] * transpose[2];
    const b = m[0] * transpose[1] + m[1] * transpose[3];
    const c = m[2] * transpose[0] + m[3] * transpose[2];
    const d = m[2] * transpose[1] + m[3] * transpose[3];

    // Solve the second degree polynomial to get roots.
    const first = (a + d) / 2;
    const second = Math.sqrt((a + d) * (a + d) - 4 * (a * d - c * b)) / 2;
    const sx = first + second || 1;
    const sy = first - second || 1;

    // Scale values are the square roots of the eigenvalues.
    return [Math.sqrt(sx), Math.sqrt(sy)];
  }

  // Normalize rectangle rect=[x1, y1, x2, y2] so that (x1,y1) < (x2,y2)
  // For coordinate systems whose origin lies in the bottom-left, this
  // means normalization to (BL,TR) ordering. For systems with origin in the
  // top-left, this means (TL,BR) ordering.
  static normalizeRect(rect) {
    const r = rect.slice(0); // clone rect
    if (rect[0] > rect[2]) {
      r[0] = rect[2];
      r[2] = rect[0];
    }
    if (rect[1] > rect[3]) {
      r[1] = rect[3];
      r[3] = rect[1];
    }
    return r;
  }

  // Returns a rectangle [x1, y1, x2, y2] corresponding to the
  // intersection of rect1 and rect2. If no intersection, returns 'false'
  // The rectangle coordinates of rect1, rect2 should be [x1, y1, x2, y2]
  static intersect(rect1, rect2) {
    function compare(a, b) {
      return a - b;
    }

    // Order points along the axes
    const orderedX = [rect1[0], rect1[2], rect2[0], rect2[2]].sort(compare);
    const orderedY = [rect1[1], rect1[3], rect2[1], rect2[3]].sort(compare);
    const result = [];

    rect1 = Util.normalizeRect(rect1);
    rect2 = Util.normalizeRect(rect2);

    // X: first and second points belong to different rectangles?
    if (
      (orderedX[0] === rect1[0] && orderedX[1] === rect2[0]) ||
      (orderedX[0] === rect2[0] && orderedX[1] === rect1[0])
    ) {
      // Intersection must be between second and third points
      result[0] = orderedX[1];
      result[2] = orderedX[2];
    } else {
      return null;
    }

    // Y: first and second points belong to different rectangles?
    if (
      (orderedY[0] === rect1[1] && orderedY[1] === rect2[1]) ||
      (orderedY[0] === rect2[1] && orderedY[1] === rect1[1])
    ) {
      // Intersection must be between second and third points
      result[1] = orderedY[1];
      result[3] = orderedY[2];
    } else {
      return null;
    }

    return result;
  }
}

// prettier-ignore
const PDFStringTranslateTable = [
  0, 0, 0, 0, 0, 0, 0, 0, 0, 0, 0, 0, 0, 0, 0, 0, 0, 0, 0, 0, 0, 0, 0, 0,
  0x2D8, 0x2C7, 0x2C6, 0x2D9, 0x2DD, 0x2DB, 0x2DA, 0x2DC, 0, 0, 0, 0, 0, 0, 0,
  0, 0, 0, 0, 0, 0, 0, 0, 0, 0, 0, 0, 0, 0, 0, 0, 0, 0, 0, 0, 0, 0, 0, 0, 0, 0,
  0, 0, 0, 0, 0, 0, 0, 0, 0, 0, 0, 0, 0, 0, 0, 0, 0, 0, 0, 0, 0, 0, 0, 0, 0, 0,
  0, 0, 0, 0, 0, 0, 0, 0, 0, 0, 0, 0, 0, 0, 0, 0, 0, 0, 0, 0, 0, 0, 0, 0, 0, 0,
  0, 0, 0, 0, 0, 0, 0, 0, 0, 0, 0, 0x2022, 0x2020, 0x2021, 0x2026, 0x2014,
  0x2013, 0x192, 0x2044, 0x2039, 0x203A, 0x2212, 0x2030, 0x201E, 0x201C,
  0x201D, 0x2018, 0x2019, 0x201A, 0x2122, 0xFB01, 0xFB02, 0x141, 0x152, 0x160,
  0x178, 0x17D, 0x131, 0x142, 0x153, 0x161, 0x17E, 0, 0x20AC
];

function stringToPDFString(str) {
  const length = str.length,
    strBuf = [];
  if (str[0] === "\xFE" && str[1] === "\xFF") {
    // UTF16BE BOM
    for (let i = 2; i < length; i += 2) {
      strBuf.push(
        String.fromCharCode((str.charCodeAt(i) << 8) | str.charCodeAt(i + 1))
      );
    }
  } else if (str[0] === "\xFF" && str[1] === "\xFE") {
    // UTF16LE BOM
    for (let i = 2; i < length; i += 2) {
      strBuf.push(
        String.fromCharCode((str.charCodeAt(i + 1) << 8) | str.charCodeAt(i))
      );
    }
  } else {
    for (let i = 0; i < length; ++i) {
      const code = PDFStringTranslateTable[str.charCodeAt(i)];
      strBuf.push(code ? String.fromCharCode(code) : str.charAt(i));
    }
  }
  return strBuf.join("");
<<<<<<< HEAD
=======
}

function escapeString(str) {
  // replace "(", ")", "\n", "\r" and "\"
  // by "\(", "\)", "\\n", "\\r" and "\\"
  // in order to write it in a PDF file.
  return str.replace(/([\(\)\\\n\r])/g, match => {
    if (match === "\n") {
      return "\\n";
    } else if (match === "\r") {
      return "\\r";
    }
    return `\\${match}`;
  });
>>>>>>> e389ed62
}

function stringToUTF8String(str) {
  return decodeURIComponent(escape(str));
}

function utf8StringToString(str) {
  return unescape(encodeURIComponent(str));
}

<<<<<<< HEAD
function isEmptyObj(obj) {
  for (const key in obj) {
    return false;
  }
  return true;
}

=======
>>>>>>> e389ed62
function isBool(v) {
  return typeof v === "boolean";
}

function isNum(v) {
  return typeof v === "number";
}

function isString(v) {
  return typeof v === "string";
}

function isArrayBuffer(v) {
  return typeof v === "object" && v !== null && v.byteLength !== undefined;
<<<<<<< HEAD
}

function isArrayEqual(arr1, arr2) {
  if (arr1.length !== arr2.length) {
    return false;
  }
  return arr1.every(function (element, index) {
    return element === arr2[index];
  });
=======
}

function isArrayEqual(arr1, arr2) {
  if (arr1.length !== arr2.length) {
    return false;
  }
  return arr1.every(function (element, index) {
    return element === arr2[index];
  });
}

function getModificationDate(date = new Date()) {
  const buffer = [
    date.getUTCFullYear().toString(),
    (date.getUTCMonth() + 1).toString().padStart(2, "0"),
    date.getUTCDate().toString().padStart(2, "0"),
    date.getUTCHours().toString().padStart(2, "0"),
    date.getUTCMinutes().toString().padStart(2, "0"),
    date.getUTCSeconds().toString().padStart(2, "0"),
  ];

  return buffer.join("");
>>>>>>> e389ed62
}

/**
 * Promise Capability object.
 *
 * @typedef {Object} PromiseCapability
<<<<<<< HEAD
 * @property {Promise} promise - A Promise object.
=======
 * @property {Promise<any>} promise - A Promise object.
>>>>>>> e389ed62
 * @property {boolean} settled - If the Promise has been fulfilled/rejected.
 * @property {function} resolve - Fulfills the Promise.
 * @property {function} reject - Rejects the Promise.
 */

/**
 * Creates a promise capability object.
 * @alias createPromiseCapability
 *
 * @returns {PromiseCapability}
 */
function createPromiseCapability() {
  const capability = Object.create(null);
  let isSettled = false;

  Object.defineProperty(capability, "settled", {
    get() {
      return isSettled;
    },
  });
  capability.promise = new Promise(function (resolve, reject) {
    capability.resolve = function (data) {
      isSettled = true;
      resolve(data);
    };
    capability.reject = function (reason) {
      isSettled = true;
      reject(reason);
    };
  });
  return capability;
}

const createObjectURL = (function createObjectURLClosure() {
  // Blob/createObjectURL is not available, falling back to data schema.
  const digits =
    "ABCDEFGHIJKLMNOPQRSTUVWXYZabcdefghijklmnopqrstuvwxyz0123456789+/=";

  // eslint-disable-next-line no-shadow
  return function createObjectURL(data, contentType, forceDataSchema = false) {
    if (!forceDataSchema && URL.createObjectURL) {
      const blob = new Blob([data], { type: contentType });
      return URL.createObjectURL(blob);
    }

    let buffer = `data:${contentType};base64,`;
    for (let i = 0, ii = data.length; i < ii; i += 3) {
      const b1 = data[i] & 0xff;
      const b2 = data[i + 1] & 0xff;
      const b3 = data[i + 2] & 0xff;
      const d1 = b1 >> 2,
        d2 = ((b1 & 3) << 4) | (b2 >> 4);
      const d3 = i + 1 < ii ? ((b2 & 0xf) << 2) | (b3 >> 6) : 64;
      const d4 = i + 2 < ii ? b3 & 0x3f : 64;
      buffer += digits[d1] + digits[d2] + digits[d3] + digits[d4];
    }
    return buffer;
  };
})();

<<<<<<< HEAD
=======
const XMLEntities = {
  /* < */ 0x3c: "&lt;",
  /* > */ 0x3e: "&gt;",
  /* & */ 0x26: "&amp;",
  /* " */ 0x22: "&quot;",
  /* ' */ 0x27: "&apos;",
};

function encodeToXmlString(str) {
  const buffer = [];
  let start = 0;
  for (let i = 0, ii = str.length; i < ii; i++) {
    const char = str.codePointAt(i);
    if (0x20 <= char && char <= 0x7e) {
      // ascii
      const entity = XMLEntities[char];
      if (entity) {
        if (start < i) {
          buffer.push(str.substring(start, i));
        }
        buffer.push(entity);
        start = i + 1;
      }
    } else {
      if (start < i) {
        buffer.push(str.substring(start, i));
      }
      buffer.push(`&#x${char.toString(16).toUpperCase()};`);
      if (char > 0xd7ff && (char < 0xe000 || char > 0xfffd)) {
        // char is represented by two u16
        i++;
      }
      start = i + 1;
    }
  }

  if (buffer.length === 0) {
    return str;
  }

  if (start < str.length) {
    buffer.push(str.substring(start, str.length));
  }

  return buffer.join("");
}

>>>>>>> e389ed62
export {
  BaseException,
  FONT_IDENTITY_MATRIX,
  IDENTITY_MATRIX,
  OPS,
  VerbosityLevel,
  UNSUPPORTED_FEATURES,
  AnnotationActionEventType,
  AnnotationBorderStyleType,
  AnnotationFieldFlag,
  AnnotationFlag,
  AnnotationMarkedState,
  AnnotationReplyType,
  AnnotationReviewState,
  AnnotationStateModelType,
  AnnotationType,
  FontType,
  ImageKind,
  CMapCompressionType,
  AbortException,
  InvalidPDFException,
  MissingPDFException,
  PasswordException,
  PasswordResponses,
  PermissionFlag,
  StreamType,
  TextRenderingMode,
  UnexpectedResponseException,
  UnknownErrorException,
  Util,
  FormatError,
  arrayByteLength,
  arraysToBytes,
  assert,
  bytesToString,
  createPromiseCapability,
  createObjectURL,
<<<<<<< HEAD
=======
  escapeString,
  encodeToXmlString,
  getModificationDate,
>>>>>>> e389ed62
  getVerbosityLevel,
  info,
  isArrayBuffer,
  isArrayEqual,
  isBool,
  isNum,
  isString,
  isSameOrigin,
  createValidAbsoluteUrl,
  IsLittleEndianCached,
  IsEvalSupportedCached,
  removeNullCharacters,
  setVerbosityLevel,
  shadow,
  string32,
  stringToBytes,
  stringToPDFString,
  stringToUTF8String,
  utf8StringToString,
  warn,
  unreachable,
};<|MERGE_RESOLUTION|>--- conflicted
+++ resolved
@@ -12,7 +12,6 @@
  * See the License for the specific language governing permissions and
  * limitations under the License.
  */
-/* eslint no-var: error */
 
 import "./compatibility.js";
 
@@ -145,41 +144,6 @@
   UNDERLINE: 5,
 };
 
-<<<<<<< HEAD
-const StreamType = {
-  UNKNOWN: "UNKNOWN",
-  FLATE: "FLATE",
-  LZW: "LZW",
-  DCT: "DCT",
-  JPX: "JPX",
-  JBIG: "JBIG",
-  A85: "A85",
-  AHX: "AHX",
-  CCF: "CCF",
-  RLX: "RLX", // PDF short name is 'RL', but telemetry requires three chars.
-};
-
-const FontType = {
-  UNKNOWN: "UNKNOWN",
-  TYPE1: "TYPE1",
-  TYPE1C: "TYPE1C",
-  CIDFONTTYPE0: "CIDFONTTYPE0",
-  CIDFONTTYPE0C: "CIDFONTTYPE0C",
-  TRUETYPE: "TRUETYPE",
-  CIDFONTTYPE2: "CIDFONTTYPE2",
-  TYPE3: "TYPE3",
-  OPENTYPE: "OPENTYPE",
-  TYPE0: "TYPE0",
-  MMTYPE1: "MMTYPE1",
-};
-
-const VerbosityLevel = {
-  ERRORS: 0,
-  WARNINGS: 1,
-  INFOS: 5,
-};
-
-=======
 const AnnotationActionEventType = {
   E: "MouseEnter",
   X: "MouseExit",
@@ -235,7 +199,6 @@
   INFOS: 5,
 };
 
->>>>>>> e389ed62
 const CMapCompressionType = {
   NONE: 0,
   BINARY: 1,
@@ -360,10 +323,7 @@
   errorFontToUnicode: "errorFontToUnicode",
   errorFontLoadNative: "errorFontLoadNative",
   errorFontGetPath: "errorFontGetPath",
-<<<<<<< HEAD
-=======
   errorMarkedContent: "errorMarkedContent",
->>>>>>> e389ed62
 };
 
 const PasswordResponses = {
@@ -425,11 +385,7 @@
   return base.origin === other.origin;
 }
 
-<<<<<<< HEAD
-// Checks if URLs use one of the whitelisted protocols, e.g. to avoid XSS.
-=======
 // Checks if URLs use one of the allowed protocols, e.g. to avoid XSS.
->>>>>>> e389ed62
 function _isValidProtocol(url) {
   if (!url) {
     return false;
@@ -478,12 +434,9 @@
   return value;
 }
 
-<<<<<<< HEAD
-=======
 /**
  * @type {any}
  */
->>>>>>> e389ed62
 const BaseException = (function BaseExceptionClosure() {
   // eslint-disable-next-line no-shadow
   function BaseException(message) {
@@ -859,8 +812,6 @@
     }
   }
   return strBuf.join("");
-<<<<<<< HEAD
-=======
 }
 
 function escapeString(str) {
@@ -875,7 +826,6 @@
     }
     return `\\${match}`;
   });
->>>>>>> e389ed62
 }
 
 function stringToUTF8String(str) {
@@ -886,16 +836,6 @@
   return unescape(encodeURIComponent(str));
 }
 
-<<<<<<< HEAD
-function isEmptyObj(obj) {
-  for (const key in obj) {
-    return false;
-  }
-  return true;
-}
-
-=======
->>>>>>> e389ed62
 function isBool(v) {
   return typeof v === "boolean";
 }
@@ -910,17 +850,6 @@
 
 function isArrayBuffer(v) {
   return typeof v === "object" && v !== null && v.byteLength !== undefined;
-<<<<<<< HEAD
-}
-
-function isArrayEqual(arr1, arr2) {
-  if (arr1.length !== arr2.length) {
-    return false;
-  }
-  return arr1.every(function (element, index) {
-    return element === arr2[index];
-  });
-=======
 }
 
 function isArrayEqual(arr1, arr2) {
@@ -943,18 +872,13 @@
   ];
 
   return buffer.join("");
->>>>>>> e389ed62
 }
 
 /**
  * Promise Capability object.
  *
  * @typedef {Object} PromiseCapability
-<<<<<<< HEAD
- * @property {Promise} promise - A Promise object.
-=======
  * @property {Promise<any>} promise - A Promise object.
->>>>>>> e389ed62
  * @property {boolean} settled - If the Promise has been fulfilled/rejected.
  * @property {function} resolve - Fulfills the Promise.
  * @property {function} reject - Rejects the Promise.
@@ -1015,8 +939,6 @@
   };
 })();
 
-<<<<<<< HEAD
-=======
 const XMLEntities = {
   /* < */ 0x3c: "&lt;",
   /* > */ 0x3e: "&gt;",
@@ -1064,7 +986,6 @@
   return buffer.join("");
 }
 
->>>>>>> e389ed62
 export {
   BaseException,
   FONT_IDENTITY_MATRIX,
@@ -1102,12 +1023,9 @@
   bytesToString,
   createPromiseCapability,
   createObjectURL,
-<<<<<<< HEAD
-=======
   escapeString,
   encodeToXmlString,
   getModificationDate,
->>>>>>> e389ed62
   getVerbosityLevel,
   info,
   isArrayBuffer,
