--- conflicted
+++ resolved
@@ -520,12 +520,8 @@
     if options == None:
         sys.exit(1)
 
-<<<<<<< HEAD
-    httpd = TestServer((SERVER_HOST, SERVER_PORT), PDFTestHandler)
+    httpd = TestServer((SERVER_HOST, options.port), PDFTestHandler)
     httpd.masterMode = options.masterMode
-=======
-    httpd = TestServer((SERVER_HOST, options.port), PDFTestHandler)
->>>>>>> 7d54de5b
     httpd_thread = threading.Thread(target=httpd.serve_forever)
     httpd_thread.setDaemon(True)
     httpd_thread.start()
