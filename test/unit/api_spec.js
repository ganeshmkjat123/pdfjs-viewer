/* Copyright 2017 Mozilla Foundation
 *
 * Licensed under the Apache License, Version 2.0 (the "License");
 * you may not use this file except in compliance with the License.
 * You may obtain a copy of the License at
 *
 *     http://www.apache.org/licenses/LICENSE-2.0
 *
 * Unless required by applicable law or agreed to in writing, software
 * distributed under the License is distributed on an "AS IS" BASIS,
 * WITHOUT WARRANTIES OR CONDITIONS OF ANY KIND, either express or implied.
 * See the License for the specific language governing permissions and
 * limitations under the License.
 */

import {
  buildGetDocumentParams,
  DOMFileReaderFactory,
<<<<<<< HEAD
  NodeCanvasFactory,
=======
>>>>>>> e389ed62
  NodeFileReaderFactory,
  TEST_PDFS_PATH,
} from "./test_utils.js";
import {
  createPromiseCapability,
  FontType,
  ImageKind,
  InvalidPDFException,
  MissingPDFException,
  OPS,
  PasswordException,
  PasswordResponses,
  PermissionFlag,
  StreamType,
} from "../../src/shared/util.js";
import {
  DOMCanvasFactory,
  RenderingCancelledException,
  StatTimer,
} from "../../src/display/display_utils.js";
import {
  getDocument,
  PDFDataRangeTransport,
  PDFDocumentProxy,
  PDFPageProxy,
  PDFWorker,
} from "../../src/display/api.js";
import { AutoPrintRegExp } from "../../web/ui_utils.js";
import { GlobalImageCache } from "../../src/core/image_utils.js";
import { GlobalWorkerOptions } from "../../src/display/worker_options.js";
import { isNodeJS } from "../../src/shared/is_node.js";
import { Metadata } from "../../src/display/metadata.js";
<<<<<<< HEAD
=======
import { NodeCanvasFactory } from "../../src/display/node_utils.js";
>>>>>>> e389ed62

describe("api", function () {
  const basicApiFileName = "basicapi.pdf";
  const basicApiFileLength = 105779; // bytes
  const basicApiGetDocumentParams = buildGetDocumentParams(basicApiFileName);

  let CanvasFactory;

  beforeAll(function (done) {
    if (isNodeJS) {
      CanvasFactory = new NodeCanvasFactory();
    } else {
      CanvasFactory = new DOMCanvasFactory();
    }
    done();
  });

  afterAll(function (done) {
    CanvasFactory = null;
    done();
  });

  function waitSome(callback) {
    var WAIT_TIMEOUT = 10;
    setTimeout(function () {
      callback();
    }, WAIT_TIMEOUT);
  }

  describe("getDocument", function () {
    it("creates pdf doc from URL", function (done) {
      var loadingTask = getDocument(basicApiGetDocumentParams);

      var progressReportedCapability = createPromiseCapability();
      // Attach the callback that is used to report loading progress;
      // similarly to how viewer.js works.
      loadingTask.onProgress = function (progressData) {
        if (!progressReportedCapability.settled) {
          progressReportedCapability.resolve(progressData);
        }
      };

      var promises = [progressReportedCapability.promise, loadingTask.promise];
      Promise.all(promises)
        .then(function (data) {
          expect(data[0].loaded / data[0].total >= 0).toEqual(true);
          expect(data[1] instanceof PDFDocumentProxy).toEqual(true);
          expect(loadingTask).toEqual(data[1].loadingTask);
          loadingTask.destroy().then(done);
        })
        .catch(done.fail);
    });
    it("creates pdf doc from URL and aborts before worker initialized", function (done) {
      var loadingTask = getDocument(basicApiGetDocumentParams);
      const destroyed = loadingTask.destroy();

      loadingTask.promise
        .then(function (reason) {
          done.fail("shall fail loading");
        })
        .catch(function (reason) {
          expect(true).toEqual(true);
          destroyed.then(done);
        });
    });
    it("creates pdf doc from URL and aborts loading after worker initialized", function (done) {
      var loadingTask = getDocument(basicApiGetDocumentParams);
      // This can be somewhat random -- we cannot guarantee perfect
      // 'Terminate' message to the worker before/after setting up pdfManager.
      var destroyed = loadingTask._worker.promise.then(function () {
        return loadingTask.destroy();
      });
      destroyed
        .then(function (data) {
          expect(true).toEqual(true);
          done();
        })
        .catch(done.fail);
    });
    it("creates pdf doc from typed array", function (done) {
      let typedArrayPdfPromise;
      if (isNodeJS) {
        typedArrayPdfPromise = NodeFileReaderFactory.fetch({
          path: TEST_PDFS_PATH.node + basicApiFileName,
        });
      } else {
        typedArrayPdfPromise = DOMFileReaderFactory.fetch({
          path: TEST_PDFS_PATH.dom + basicApiFileName,
        });
      }

      typedArrayPdfPromise
        .then(typedArrayPdf => {
          // Sanity check to make sure that we fetched the entire PDF file.
          expect(typedArrayPdf.length).toEqual(basicApiFileLength);

          const loadingTask = getDocument(typedArrayPdf);

          const progressReportedCapability = createPromiseCapability();
          loadingTask.onProgress = function (data) {
            progressReportedCapability.resolve(data);
          };

          return Promise.all([
            loadingTask.promise,
            progressReportedCapability.promise,
          ]).then(function (data) {
            expect(data[0] instanceof PDFDocumentProxy).toEqual(true);
            expect(data[1].loaded / data[1].total).toEqual(1);

            loadingTask.destroy().then(done);
          });
        })
        .catch(done.fail);
    });
    it("creates pdf doc from invalid PDF file", function (done) {
      // A severely corrupt PDF file (even Adobe Reader fails to open it).
      var loadingTask = getDocument(buildGetDocumentParams("bug1020226.pdf"));
      loadingTask.promise
        .then(function () {
          done.fail("shall fail loading");
        })
        .catch(function (reason) {
          expect(reason instanceof InvalidPDFException).toEqual(true);
          expect(reason.message).toEqual("Invalid PDF structure.");

          loadingTask.destroy().then(done);
        });
    });
    it("creates pdf doc from non-existent URL", function (done) {
      var loadingTask = getDocument(buildGetDocumentParams("non-existent.pdf"));
      loadingTask.promise
        .then(function (error) {
          done.fail("shall fail loading");
        })
        .catch(function (error) {
          expect(error instanceof MissingPDFException).toEqual(true);
          loadingTask.destroy().then(done);
        });
    });
    it("creates pdf doc from PDF file protected with user and owner password", function (done) {
      var loadingTask = getDocument(buildGetDocumentParams("pr6531_1.pdf"));

      var passwordNeededCapability = createPromiseCapability();
      var passwordIncorrectCapability = createPromiseCapability();
      // Attach the callback that is used to request a password;
      // similarly to how viewer.js handles passwords.
      loadingTask.onPassword = function (updatePassword, reason) {
        if (
          reason === PasswordResponses.NEED_PASSWORD &&
          !passwordNeededCapability.settled
        ) {
          passwordNeededCapability.resolve();

          updatePassword("qwerty"); // Provide an incorrect password.
          return;
        }
        if (
          reason === PasswordResponses.INCORRECT_PASSWORD &&
          !passwordIncorrectCapability.settled
        ) {
          passwordIncorrectCapability.resolve();

          updatePassword("asdfasdf"); // Provide the correct password.
          return;
        }
        // Shouldn't get here.
        expect(false).toEqual(true);
      };

      var promises = [
        passwordNeededCapability.promise,
        passwordIncorrectCapability.promise,
        loadingTask.promise,
      ];
      Promise.all(promises)
        .then(function (data) {
          expect(data[2] instanceof PDFDocumentProxy).toEqual(true);
          loadingTask.destroy().then(done);
        })
        .catch(done.fail);
    });
    it("creates pdf doc from PDF file protected with only a user password", function (done) {
      var filename = "pr6531_2.pdf";

      var passwordNeededLoadingTask = getDocument(
        buildGetDocumentParams(filename, {
          password: "",
        })
      );
      var result1 = passwordNeededLoadingTask.promise.then(
        function () {
          done.fail("shall fail with no password");
          return Promise.reject(new Error("loadingTask should be rejected"));
        },
        function (data) {
          expect(data instanceof PasswordException).toEqual(true);
          expect(data.code).toEqual(PasswordResponses.NEED_PASSWORD);
          return passwordNeededLoadingTask.destroy();
        }
      );

      var passwordIncorrectLoadingTask = getDocument(
        buildGetDocumentParams(filename, {
          password: "qwerty",
        })
      );
      var result2 = passwordIncorrectLoadingTask.promise.then(
        function () {
          done.fail("shall fail with wrong password");
          return Promise.reject(new Error("loadingTask should be rejected"));
        },
        function (data) {
          expect(data instanceof PasswordException).toEqual(true);
          expect(data.code).toEqual(PasswordResponses.INCORRECT_PASSWORD);
          return passwordIncorrectLoadingTask.destroy();
        }
      );

      var passwordAcceptedLoadingTask = getDocument(
        buildGetDocumentParams(filename, {
          password: "asdfasdf",
        })
      );
      var result3 = passwordAcceptedLoadingTask.promise.then(function (data) {
        expect(data instanceof PDFDocumentProxy).toEqual(true);
        return passwordAcceptedLoadingTask.destroy();
      });
      Promise.all([result1, result2, result3])
        .then(function () {
          done();
        })
        .catch(done.fail);
    });

    it(
      "creates pdf doc from password protected PDF file and aborts/throws " +
        "in the onPassword callback (issue 7806)",
      function (done) {
        var filename = "issue3371.pdf";

        var passwordNeededLoadingTask = getDocument(
          buildGetDocumentParams(filename)
        );
        var passwordIncorrectLoadingTask = getDocument(
          buildGetDocumentParams(filename, {
            password: "qwerty",
          })
        );

        let passwordNeededDestroyed;
        passwordNeededLoadingTask.onPassword = function (callback, reason) {
          if (reason === PasswordResponses.NEED_PASSWORD) {
            passwordNeededDestroyed = passwordNeededLoadingTask.destroy();
            return;
          }
          // Shouldn't get here.
          expect(false).toEqual(true);
        };
        var result1 = passwordNeededLoadingTask.promise.then(
          function () {
            done.fail("shall fail since the loadingTask should be destroyed");
            return Promise.reject(new Error("loadingTask should be rejected"));
          },
          function (reason) {
            expect(reason instanceof PasswordException).toEqual(true);
            expect(reason.code).toEqual(PasswordResponses.NEED_PASSWORD);
            return passwordNeededDestroyed;
          }
        );

        passwordIncorrectLoadingTask.onPassword = function (callback, reason) {
          if (reason === PasswordResponses.INCORRECT_PASSWORD) {
            throw new Error("Incorrect password");
          }
          // Shouldn't get here.
          expect(false).toEqual(true);
        };
        var result2 = passwordIncorrectLoadingTask.promise.then(
          function () {
            done.fail("shall fail since the onPassword callback should throw");
            return Promise.reject(new Error("loadingTask should be rejected"));
          },
          function (reason) {
            expect(reason instanceof PasswordException).toEqual(true);
            expect(reason.code).toEqual(PasswordResponses.INCORRECT_PASSWORD);
            return passwordIncorrectLoadingTask.destroy();
          }
        );

        Promise.all([result1, result2])
          .then(function () {
            done();
          })
          .catch(done.fail);
      }
    );

    it("creates pdf doc from empty typed array", function (done) {
      const loadingTask = getDocument(new Uint8Array(0));

      loadingTask.promise.then(
        function () {
          done.fail("shall not open empty file");
        },
        function (reason) {
          expect(reason instanceof InvalidPDFException);
          expect(reason.message).toEqual(
            "The PDF file is empty, i.e. its size is zero bytes."
          );

          loadingTask.destroy().then(done);
        }
      );
    });
  });

  describe("PDFWorker", function () {
    it("worker created or destroyed", function (done) {
      if (isNodeJS) {
        pending("Worker is not supported in Node.js.");
      }

      var worker = new PDFWorker({ name: "test1" });
      worker.promise
        .then(function () {
          expect(worker.name).toEqual("test1");
          expect(!!worker.port).toEqual(true);
          expect(worker.destroyed).toEqual(false);
          expect(!!worker._webWorker).toEqual(true);
          expect(worker.port === worker._webWorker).toEqual(true);

          worker.destroy();
          expect(!!worker.port).toEqual(false);
          expect(worker.destroyed).toEqual(true);
          done();
        })
        .catch(done.fail);
    });
    it("worker created or destroyed by getDocument", function (done) {
      if (isNodeJS) {
        pending("Worker is not supported in Node.js.");
      }

      var loadingTask = getDocument(basicApiGetDocumentParams);
      var worker;
      loadingTask.promise.then(function () {
        worker = loadingTask._worker;
        expect(!!worker).toEqual(true);
      });

      var destroyPromise = loadingTask.promise.then(function () {
        return loadingTask.destroy();
      });
      destroyPromise
        .then(function () {
          var destroyedWorker = loadingTask._worker;
          expect(!!destroyedWorker).toEqual(false);
          expect(worker.destroyed).toEqual(true);
          done();
        })
        .catch(done.fail);
    });
    it("worker created and can be used in getDocument", function (done) {
      if (isNodeJS) {
        pending("Worker is not supported in Node.js.");
      }

      var worker = new PDFWorker({ name: "test1" });
      var loadingTask = getDocument(
        buildGetDocumentParams(basicApiFileName, {
          worker,
        })
      );
      loadingTask.promise.then(function () {
        var docWorker = loadingTask._worker;
        expect(!!docWorker).toEqual(false);
        // checking is the same port is used in the MessageHandler
        var messageHandlerPort = loadingTask._transport.messageHandler.comObj;
        expect(messageHandlerPort === worker.port).toEqual(true);
      });

      var destroyPromise = loadingTask.promise.then(function () {
        return loadingTask.destroy();
      });
      destroyPromise
        .then(function () {
          expect(worker.destroyed).toEqual(false);
          worker.destroy();
          done();
        })
        .catch(done.fail);
    });
    it("creates more than one worker", function (done) {
      if (isNodeJS) {
        pending("Worker is not supported in Node.js.");
      }

      var worker1 = new PDFWorker({ name: "test1" });
      var worker2 = new PDFWorker({ name: "test2" });
      var worker3 = new PDFWorker({ name: "test3" });
      var ready = Promise.all([
        worker1.promise,
        worker2.promise,
        worker3.promise,
      ]);
      ready
        .then(function () {
          expect(
            worker1.port !== worker2.port &&
              worker1.port !== worker3.port &&
              worker2.port !== worker3.port
          ).toEqual(true);
          worker1.destroy();
          worker2.destroy();
          worker3.destroy();
          done();
        })
        .catch(done.fail);
    });
    it("gets current workerSrc", function () {
      if (isNodeJS) {
        pending("Worker is not supported in Node.js.");
      }

      const workerSrc = PDFWorker.getWorkerSrc();
      expect(typeof workerSrc).toEqual("string");
      expect(workerSrc).toEqual(GlobalWorkerOptions.workerSrc);
    });
  });
  describe("PDFDocument", function () {
    let pdfLoadingTask, pdfDocument;

    beforeAll(function (done) {
      pdfLoadingTask = getDocument(basicApiGetDocumentParams);
      pdfLoadingTask.promise.then(function (data) {
        pdfDocument = data;
        done();
      });
    });

    afterAll(function (done) {
      pdfLoadingTask.destroy().then(done);
    });

    it("gets number of pages", function () {
      expect(pdfDocument.numPages).toEqual(3);
    });
    it("gets fingerprint", function () {
      expect(pdfDocument.fingerprint).toEqual(
        "ea8b35919d6279a369e835bde778611b"
      );
    });
    it("gets page", function (done) {
      var promise = pdfDocument.getPage(1);
      promise
        .then(function (data) {
          expect(data instanceof PDFPageProxy).toEqual(true);
          expect(data.pageNumber).toEqual(1);
          done();
        })
        .catch(done.fail);
    });
    it("gets non-existent page", function (done) {
      var outOfRangePromise = pdfDocument.getPage(100);
      var nonIntegerPromise = pdfDocument.getPage(2.5);
      var nonNumberPromise = pdfDocument.getPage("1");

      outOfRangePromise = outOfRangePromise.then(
        function () {
          throw new Error("shall fail for out-of-range pageNumber parameter");
        },
        function (reason) {
          expect(reason instanceof Error).toEqual(true);
        }
      );
      nonIntegerPromise = nonIntegerPromise.then(
        function () {
          throw new Error("shall fail for non-integer pageNumber parameter");
        },
        function (reason) {
          expect(reason instanceof Error).toEqual(true);
        }
      );
      nonNumberPromise = nonNumberPromise.then(
        function () {
          throw new Error("shall fail for non-number pageNumber parameter");
        },
        function (reason) {
          expect(reason instanceof Error).toEqual(true);
        }
      );

      Promise.all([outOfRangePromise, nonIntegerPromise, nonNumberPromise])
        .then(function () {
          done();
        })
        .catch(done.fail);
    });

    it("gets page, from /Pages tree with circular reference", function (done) {
      const loadingTask = getDocument(
        buildGetDocumentParams("Pages-tree-refs.pdf")
      );

      const page1 = loadingTask.promise.then(function (pdfDoc) {
        return pdfDoc.getPage(1).then(
          function (pdfPage) {
            expect(pdfPage instanceof PDFPageProxy).toEqual(true);
            expect(pdfPage.ref).toEqual({ num: 6, gen: 0 });
          },
          function (reason) {
            throw new Error("shall not fail for valid page");
          }
        );
      });

      const page2 = loadingTask.promise.then(function (pdfDoc) {
        return pdfDoc.getPage(2).then(
          function (pdfPage) {
            throw new Error("shall fail for invalid page");
          },
          function (reason) {
            expect(reason instanceof Error).toEqual(true);
            expect(reason.message).toEqual(
              "Pages tree contains circular reference."
            );
          }
        );
      });

      Promise.all([page1, page2]).then(function () {
        loadingTask.destroy().then(done);
      }, done.fail);
    });

    it("gets page index", function (done) {
      // reference to second page
      var ref = { num: 17, gen: 0 };
      var promise = pdfDocument.getPageIndex(ref);
      promise
        .then(function (pageIndex) {
          expect(pageIndex).toEqual(1);
          done();
        })
        .catch(done.fail);
    });
    it("gets invalid page index", function (done) {
      var ref = { num: 3, gen: 0 }; // Reference to a font dictionary.
      var promise = pdfDocument.getPageIndex(ref);
      promise
        .then(function () {
          done.fail("shall fail for invalid page reference.");
        })
        .catch(function (reason) {
          expect(reason instanceof Error).toEqual(true);
          done();
        });
    });

    it("gets destinations, from /Dests dictionary", function (done) {
      var promise = pdfDocument.getDestinations();
      promise
        .then(function (data) {
          expect(data).toEqual({
            chapter1: [{ gen: 0, num: 17 }, { name: "XYZ" }, 0, 841.89, null],
          });
          done();
        })
        .catch(done.fail);
    });
    it("gets a destination, from /Dests dictionary", function (done) {
      var promise = pdfDocument.getDestination("chapter1");
      promise
        .then(function (data) {
          expect(data).toEqual([
            { gen: 0, num: 17 },
            { name: "XYZ" },
            0,
            841.89,
            null,
          ]);
          done();
        })
        .catch(done.fail);
    });
    it("gets a non-existent destination, from /Dests dictionary", function (done) {
      var promise = pdfDocument.getDestination(
        "non-existent-named-destination"
      );
      promise
        .then(function (data) {
          expect(data).toEqual(null);
          done();
        })
        .catch(done.fail);
    });

    it("gets destinations, from /Names (NameTree) dictionary", function (done) {
      var loadingTask = getDocument(buildGetDocumentParams("issue6204.pdf"));
      var promise = loadingTask.promise.then(function (pdfDoc) {
        return pdfDoc.getDestinations();
      });
      promise
        .then(function (destinations) {
          expect(destinations).toEqual({
            "Page.1": [{ num: 1, gen: 0 }, { name: "XYZ" }, 0, 375, null],
            "Page.2": [{ num: 6, gen: 0 }, { name: "XYZ" }, 0, 375, null],
          });

          loadingTask.destroy().then(done);
        })
        .catch(done.fail);
    });
    it("gets a destination, from /Names (NameTree) dictionary", function (done) {
      var loadingTask = getDocument(buildGetDocumentParams("issue6204.pdf"));
      var promise = loadingTask.promise.then(function (pdfDoc) {
        return pdfDoc.getDestination("Page.1");
      });
      promise
        .then(function (destination) {
          expect(destination).toEqual([
            { num: 1, gen: 0 },
            { name: "XYZ" },
            0,
            375,
            null,
          ]);

          loadingTask.destroy().then(done);
        })
        .catch(done.fail);
    });
    it("gets a non-existent destination, from /Names (NameTree) dictionary", function (done) {
      var loadingTask = getDocument(buildGetDocumentParams("issue6204.pdf"));
      var promise = loadingTask.promise.then(function (pdfDoc) {
        return pdfDoc.getDestination("non-existent-named-destination");
      });
      promise
        .then(function (destination) {
          expect(destination).toEqual(null);

          loadingTask.destroy().then(done);
        })
        .catch(done.fail);
    });

    it("gets non-string destination", function (done) {
      let numberPromise = pdfDocument.getDestination(4.3);
      let booleanPromise = pdfDocument.getDestination(true);
      let arrayPromise = pdfDocument.getDestination([
        { num: 17, gen: 0 },
        { name: "XYZ" },
        0,
        841.89,
        null,
      ]);

      numberPromise = numberPromise.then(
        function () {
          throw new Error("shall fail for non-string destination.");
        },
        function (reason) {
          expect(reason instanceof Error).toEqual(true);
        }
      );
      booleanPromise = booleanPromise.then(
        function () {
          throw new Error("shall fail for non-string destination.");
        },
        function (reason) {
          expect(reason instanceof Error).toEqual(true);
        }
      );
      arrayPromise = arrayPromise.then(
        function () {
          throw new Error("shall fail for non-string destination.");
        },
        function (reason) {
          expect(reason instanceof Error).toEqual(true);
        }
      );

      Promise.all([numberPromise, booleanPromise, arrayPromise]).then(
        done,
        done.fail
      );
    });

    it("gets non-existent page labels", function (done) {
      var promise = pdfDocument.getPageLabels();
      promise
        .then(function (data) {
          expect(data).toEqual(null);
          done();
        })
        .catch(done.fail);
    });
    it("gets page labels", function (done) {
      // PageLabels with Roman/Arabic numerals.
      var loadingTask0 = getDocument(buildGetDocumentParams("bug793632.pdf"));
      var promise0 = loadingTask0.promise.then(function (pdfDoc) {
        return pdfDoc.getPageLabels();
      });

      // PageLabels with only a label prefix.
      var loadingTask1 = getDocument(buildGetDocumentParams("issue1453.pdf"));
      var promise1 = loadingTask1.promise.then(function (pdfDoc) {
        return pdfDoc.getPageLabels();
      });

      // PageLabels identical to standard page numbering.
      var loadingTask2 = getDocument(buildGetDocumentParams("rotation.pdf"));
      var promise2 = loadingTask2.promise.then(function (pdfDoc) {
        return pdfDoc.getPageLabels();
      });

      // PageLabels with bad "Prefix" entries.
      var loadingTask3 = getDocument(
        buildGetDocumentParams("bad-PageLabels.pdf")
      );
      var promise3 = loadingTask3.promise.then(function (pdfDoc) {
        return pdfDoc.getPageLabels();
      });

      Promise.all([promise0, promise1, promise2, promise3])
        .then(function (pageLabels) {
          expect(pageLabels[0]).toEqual(["i", "ii", "iii", "1"]);
          expect(pageLabels[1]).toEqual(["Front Page1"]);
          expect(pageLabels[2]).toEqual(["1", "2"]);
          expect(pageLabels[3]).toEqual(["X3"]);

          Promise.all([
            loadingTask0.destroy(),
            loadingTask1.destroy(),
            loadingTask2.destroy(),
            loadingTask3.destroy(),
          ]).then(done);
        })
        .catch(done.fail);
    });

    it("gets default page layout", function (done) {
      var loadingTask = getDocument(buildGetDocumentParams("tracemonkey.pdf"));

      loadingTask.promise
        .then(function (pdfDoc) {
          return pdfDoc.getPageLayout();
        })
        .then(function (mode) {
          expect(mode).toEqual("");

          loadingTask.destroy().then(done);
        })
        .catch(done.fail);
    });
    it("gets non-default page layout", function (done) {
      pdfDocument
        .getPageLayout()
        .then(function (mode) {
          expect(mode).toEqual("SinglePage");
          done();
        })
        .catch(done.fail);
    });

    it("gets default page mode", function (done) {
      var loadingTask = getDocument(buildGetDocumentParams("tracemonkey.pdf"));

      loadingTask.promise
        .then(function (pdfDoc) {
          return pdfDoc.getPageMode();
        })
        .then(function (mode) {
          expect(mode).toEqual("UseNone");

          loadingTask.destroy().then(done);
        })
        .catch(done.fail);
    });
    it("gets non-default page mode", function (done) {
      pdfDocument
        .getPageMode()
        .then(function (mode) {
          expect(mode).toEqual("UseOutlines");
          done();
        })
        .catch(done.fail);
    });

    it("gets default viewer preferences", function (done) {
      var loadingTask = getDocument(buildGetDocumentParams("tracemonkey.pdf"));

      loadingTask.promise
        .then(function (pdfDoc) {
          return pdfDoc.getViewerPreferences();
        })
        .then(function (prefs) {
          expect(prefs).toEqual(null);

          loadingTask.destroy().then(done);
        })
        .catch(done.fail);
    });
    it("gets non-default viewer preferences", function (done) {
      pdfDocument
        .getViewerPreferences()
        .then(function (prefs) {
          expect(prefs).toEqual({
            Direction: "L2R",
          });
          done();
        })
        .catch(done.fail);
    });

    it("gets default open action", function (done) {
      var loadingTask = getDocument(buildGetDocumentParams("tracemonkey.pdf"));

      loadingTask.promise
        .then(function (pdfDoc) {
          return pdfDoc.getOpenAction();
        })
        .then(function (openAction) {
          expect(openAction).toEqual(null);

          loadingTask.destroy().then(done);
        })
        .catch(done.fail);
    });
    it("gets non-default open action (with destination)", function (done) {
      pdfDocument
        .getOpenAction()
        .then(function (openAction) {
          expect(openAction.dest).toEqual([
            { num: 15, gen: 0 },
            { name: "FitH" },
            null,
          ]);
          expect(openAction.action).toBeUndefined();

          done();
        })
        .catch(done.fail);
    });
    it("gets non-default open action (with Print action)", function (done) {
      // PDF document with "Print" Named action in the OpenAction dictionary.
      const loadingTask1 = getDocument(
        buildGetDocumentParams("bug1001080.pdf")
      );
      // PDF document with "Print" Named action in the OpenAction dictionary,
      // but the OpenAction dictionary is missing the `Type` entry.
      const loadingTask2 = getDocument(
        buildGetDocumentParams("issue11442_reduced.pdf")
      );

      const promise1 = loadingTask1.promise
        .then(function (pdfDoc) {
          return pdfDoc.getOpenAction();
        })
        .then(function (openAction) {
          expect(openAction.dest).toBeUndefined();
          expect(openAction.action).toEqual("Print");

          return loadingTask1.destroy();
        });
      const promise2 = loadingTask2.promise
        .then(function (pdfDoc) {
          return pdfDoc.getOpenAction();
        })
        .then(function (openAction) {
          expect(openAction.dest).toBeUndefined();
          expect(openAction.action).toEqual("Print");

          return loadingTask2.destroy();
        });

      Promise.all([promise1, promise2]).then(done, done.fail);
    });

    it("gets non-existent attachments", function (done) {
      var promise = pdfDocument.getAttachments();
      promise
        .then(function (data) {
          expect(data).toEqual(null);
          done();
        })
        .catch(done.fail);
    });
    it("gets attachments", function (done) {
      var loadingTask = getDocument(buildGetDocumentParams("attachment.pdf"));
      var promise = loadingTask.promise.then(function (pdfDoc) {
        return pdfDoc.getAttachments();
      });
      promise
        .then(function (data) {
          var attachment = data["foo.txt"];
          expect(attachment.filename).toEqual("foo.txt");
          expect(attachment.content).toEqual(
            new Uint8Array([98, 97, 114, 32, 98, 97, 122, 32, 10])
          );

          loadingTask.destroy().then(done);
        })
        .catch(done.fail);
    });

    it("gets javascript", function (done) {
      var promise = pdfDocument.getJavaScript();
      promise
        .then(function (data) {
          expect(data).toEqual(null);
          done();
        })
        .catch(done.fail);
    });
    it("gets javascript with printing instructions (JS action)", function (done) {
      // PDF document with "JavaScript" action in the OpenAction dictionary.
      var loadingTask = getDocument(buildGetDocumentParams("issue6106.pdf"));
      var promise = loadingTask.promise.then(function (pdfDoc) {
        return pdfDoc.getJavaScript();
      });
      promise
        .then(function (data) {
          expect(data).toEqual([
            "this.print({bUI:true,bSilent:false,bShrinkToFit:true});",
          ]);
          expect(data[0]).toMatch(AutoPrintRegExp);
          loadingTask.destroy().then(done);
        })
        .catch(done.fail);
    });

    it("gets non-existent outline", function (done) {
      var loadingTask = getDocument(buildGetDocumentParams("tracemonkey.pdf"));

      var promise = loadingTask.promise.then(function (pdfDoc) {
        return pdfDoc.getOutline();
      });
      promise
        .then(function (outline) {
          expect(outline).toEqual(null);

          loadingTask.destroy().then(done);
        })
        .catch(done.fail);
    });
    it("gets outline", function (done) {
      var promise = pdfDocument.getOutline();
      promise
        .then(function (outline) {
          // Two top level entries.
          expect(Array.isArray(outline)).toEqual(true);
          expect(outline.length).toEqual(2);
          // Make sure some basic attributes are set.
          var outlineItem = outline[1];
          expect(outlineItem.title).toEqual("Chapter 1");
          expect(Array.isArray(outlineItem.dest)).toEqual(true);
          expect(outlineItem.url).toEqual(null);
          expect(outlineItem.unsafeUrl).toBeUndefined();
          expect(outlineItem.newWindow).toBeUndefined();

          expect(outlineItem.bold).toEqual(true);
          expect(outlineItem.italic).toEqual(false);
          expect(outlineItem.color).toEqual(
            new Uint8ClampedArray([0, 64, 128])
          );

          expect(outlineItem.items.length).toEqual(1);
          expect(outlineItem.items[0].title).toEqual("Paragraph 1.1");
          done();
        })
        .catch(done.fail);
    });
    it("gets outline containing a url", function (done) {
      var loadingTask = getDocument(buildGetDocumentParams("issue3214.pdf"));

      loadingTask.promise
        .then(function (pdfDoc) {
          pdfDoc.getOutline().then(function (outline) {
            expect(Array.isArray(outline)).toEqual(true);
            expect(outline.length).toEqual(5);

            var outlineItemTwo = outline[2];
            expect(typeof outlineItemTwo.title).toEqual("string");
            expect(outlineItemTwo.dest).toEqual(null);
            expect(outlineItemTwo.url).toEqual("http://google.com/");
            expect(outlineItemTwo.unsafeUrl).toEqual("http://google.com");
            expect(outlineItemTwo.newWindow).toBeUndefined();

            var outlineItemOne = outline[1];
            expect(outlineItemOne.bold).toEqual(false);
            expect(outlineItemOne.italic).toEqual(true);
            expect(outlineItemOne.color).toEqual(
              new Uint8ClampedArray([0, 0, 0])
            );

            loadingTask.destroy().then(done);
          });
        })
        .catch(done.fail);
    });

    it("gets non-existent permissions", function (done) {
      pdfDocument
        .getPermissions()
        .then(function (permissions) {
          expect(permissions).toEqual(null);

          done();
        })
        .catch(done.fail);
    });

    it("gets permissions", function (done) {
      // Editing not allowed.
      const loadingTask0 = getDocument(
        buildGetDocumentParams("issue9972-1.pdf")
      );
      const promise0 = loadingTask0.promise.then(function (pdfDoc) {
        return pdfDoc.getPermissions();
      });

      // Printing not allowed.
      const loadingTask1 = getDocument(
        buildGetDocumentParams("issue9972-2.pdf")
      );
      const promise1 = loadingTask1.promise.then(function (pdfDoc) {
        return pdfDoc.getPermissions();
      });

      // Copying not allowed.
      const loadingTask2 = getDocument(
        buildGetDocumentParams("issue9972-3.pdf")
      );
      const promise2 = loadingTask2.promise.then(function (pdfDoc) {
        return pdfDoc.getPermissions();
      });

      const totalPermissionCount = Object.keys(PermissionFlag).length;
      Promise.all([promise0, promise1, promise2])
        .then(function (permissions) {
          expect(permissions[0].length).toEqual(totalPermissionCount - 1);
          expect(
            permissions[0].includes(PermissionFlag.MODIFY_CONTENTS)
          ).toBeFalsy();

          expect(permissions[1].length).toEqual(totalPermissionCount - 2);
          expect(permissions[1].includes(PermissionFlag.PRINT)).toBeFalsy();
          expect(
            permissions[1].includes(PermissionFlag.PRINT_HIGH_QUALITY)
          ).toBeFalsy();

          expect(permissions[2].length).toEqual(totalPermissionCount - 1);
          expect(permissions[2].includes(PermissionFlag.COPY)).toBeFalsy();

          Promise.all([
            loadingTask0.destroy(),
            loadingTask1.destroy(),
            loadingTask2.destroy(),
          ]).then(done);
        })
        .catch(done.fail);
    });

    it("gets metadata", function (done) {
      var promise = pdfDocument.getMetadata();
      promise
        .then(function ({ info, metadata, contentDispositionFilename }) {
          expect(info.Title).toEqual("Basic API Test");
          // Custom, non-standard, information dictionary entries.
          expect(info.Custom).toEqual(undefined);
          // The following are PDF.js specific, non-standard, properties.
          expect(info.PDFFormatVersion).toEqual("1.7");
          expect(info.IsLinearized).toEqual(false);
          expect(info.IsAcroFormPresent).toEqual(false);
          expect(info.IsXFAPresent).toEqual(false);
          expect(info.IsCollectionPresent).toEqual(false);

          expect(metadata instanceof Metadata).toEqual(true);
          expect(metadata.get("dc:title")).toEqual("Basic API Test");

          expect(contentDispositionFilename).toEqual(null);
          done();
        })
        .catch(done.fail);
    });
    it("gets metadata, with custom info dict entries", function (done) {
      var loadingTask = getDocument(buildGetDocumentParams("tracemonkey.pdf"));

      loadingTask.promise
        .then(function (pdfDoc) {
          return pdfDoc.getMetadata();
        })
        .then(function ({ info, metadata, contentDispositionFilename }) {
          expect(info.Creator).toEqual("TeX");
          expect(info.Producer).toEqual("pdfeTeX-1.21a");
          expect(info.CreationDate).toEqual("D:20090401163925-07'00'");
          // Custom, non-standard, information dictionary entries.
          const custom = info.Custom;
          expect(typeof custom === "object" && custom !== null).toEqual(true);

          expect(custom["PTEX.Fullbanner"]).toEqual(
            "This is pdfeTeX, " +
              "Version 3.141592-1.21a-2.2 (Web2C 7.5.4) kpathsea version 3.5.6"
          );
          // The following are PDF.js specific, non-standard, properties.
          expect(info.PDFFormatVersion).toEqual("1.4");
          expect(info.IsLinearized).toEqual(false);
          expect(info.IsAcroFormPresent).toEqual(false);
          expect(info.IsXFAPresent).toEqual(false);
          expect(info.IsCollectionPresent).toEqual(false);

          expect(metadata).toEqual(null);
          expect(contentDispositionFilename).toEqual(null);

          loadingTask.destroy().then(done);
        })
        .catch(done.fail);
    });
    it("gets metadata, with missing PDF header (bug 1606566)", function (done) {
      const loadingTask = getDocument(buildGetDocumentParams("bug1606566.pdf"));

      loadingTask.promise
        .then(function (pdfDoc) {
          return pdfDoc.getMetadata();
        })
        .then(function ({ info, metadata, contentDispositionFilename }) {
          // The following are PDF.js specific, non-standard, properties.
          expect(info.PDFFormatVersion).toEqual(null);
          expect(info.IsLinearized).toEqual(false);
          expect(info.IsAcroFormPresent).toEqual(false);
          expect(info.IsXFAPresent).toEqual(false);
          expect(info.IsCollectionPresent).toEqual(false);

          expect(metadata).toEqual(null);
          expect(contentDispositionFilename).toEqual(null);

          loadingTask.destroy().then(done);
        })
        .catch(done.fail);
    });

    it("gets data", function (done) {
      var promise = pdfDocument.getData();
      promise
        .then(function (data) {
          expect(data instanceof Uint8Array).toEqual(true);
          expect(data.length).toEqual(basicApiFileLength);
          done();
        })
        .catch(done.fail);
    });
    it("gets download info", function (done) {
      var promise = pdfDocument.getDownloadInfo();
      promise
        .then(function (data) {
          expect(data).toEqual({ length: basicApiFileLength });
          done();
        })
        .catch(done.fail);
    });
    it("gets document stats", function (done) {
      var promise = pdfDocument.getStats();
      promise
        .then(function (stats) {
          expect(stats).toEqual({ streamTypes: {}, fontTypes: {} });
          done();
        })
        .catch(done.fail);
    });

    it("cleans up document resources", function (done) {
      const promise = pdfDocument.cleanup();
      promise.then(function () {
        expect(true).toEqual(true);
        done();
      }, done.fail);
    });

    it("checks that fingerprints are unique", function (done) {
      const loadingTask1 = getDocument(
        buildGetDocumentParams("issue4436r.pdf")
      );
      const loadingTask2 = getDocument(buildGetDocumentParams("issue4575.pdf"));
<<<<<<< HEAD

      Promise.all([loadingTask1.promise, loadingTask2.promise])
        .then(function (data) {
          const fingerprint1 = data[0].fingerprint;
          const fingerprint2 = data[1].fingerprint;

          expect(fingerprint1).not.toEqual(fingerprint2);

          expect(fingerprint1).toEqual("2f695a83d6e7553c24fc08b7ac69712d");
          expect(fingerprint2).toEqual("04c7126b34a46b6d4d6e7a1eff7edcb6");

=======

      Promise.all([loadingTask1.promise, loadingTask2.promise])
        .then(function (data) {
          const fingerprint1 = data[0].fingerprint;
          const fingerprint2 = data[1].fingerprint;

          expect(fingerprint1).not.toEqual(fingerprint2);

          expect(fingerprint1).toEqual("2f695a83d6e7553c24fc08b7ac69712d");
          expect(fingerprint2).toEqual("04c7126b34a46b6d4d6e7a1eff7edcb6");

>>>>>>> e389ed62
          Promise.all([loadingTask1.destroy(), loadingTask2.destroy()]).then(
            done
          );
        })
        .catch(done.fail);
    });

    describe("Cross-origin", function () {
      var loadingTask;
      function _checkCanLoad(expectSuccess, filename, options) {
        if (isNodeJS) {
          pending("Cannot simulate cross-origin requests in Node.js");
        }
        var params = buildGetDocumentParams(filename, options);
        var url = new URL(params.url);
        if (url.hostname === "localhost") {
          url.hostname = "127.0.0.1";
        } else if (params.url.hostname === "127.0.0.1") {
          url.hostname = "localhost";
        } else {
          pending("Can only run cross-origin test on localhost!");
        }
        params.url = url.href;
        loadingTask = getDocument(params);
        return loadingTask.promise
          .then(function (pdf) {
            return pdf.destroy();
          })
          .then(
            function () {
              expect(expectSuccess).toEqual(true);
            },
            function (error) {
              if (expectSuccess) {
                // For ease of debugging.
                expect(error).toEqual("There should not be any error");
              }
              expect(expectSuccess).toEqual(false);
            }
          );
      }
      function testCanLoad(filename, options) {
        return _checkCanLoad(true, filename, options);
      }
      function testCannotLoad(filename, options) {
        return _checkCanLoad(false, filename, options);
      }
      afterEach(function (done) {
        if (loadingTask && !loadingTask.destroyed) {
          loadingTask.destroy().then(done);
        } else {
          done();
        }
      });
      it("server disallows cors", function (done) {
        testCannotLoad("basicapi.pdf").then(done);
      });
      it("server allows cors without credentials, default withCredentials", function (done) {
        testCanLoad("basicapi.pdf?cors=withoutCredentials").then(done);
      });
      it("server allows cors without credentials, and withCredentials=false", function (done) {
        testCanLoad("basicapi.pdf?cors=withoutCredentials", {
          withCredentials: false,
        }).then(done);
      });
      it("server allows cors without credentials, but withCredentials=true", function (done) {
        testCannotLoad("basicapi.pdf?cors=withoutCredentials", {
          withCredentials: true,
        }).then(done);
      });
      it("server allows cors with credentials, and withCredentials=true", function (done) {
        testCanLoad("basicapi.pdf?cors=withCredentials", {
          withCredentials: true,
        }).then(done);
      });
      it("server allows cors with credentials, and withCredentials=false", function (done) {
        // The server supports even more than we need, so if the previous tests
        // pass, then this should pass for sure.
        // The only case where this test fails is when the server does not reply
        // with the Access-Control-Allow-Origin header.
        testCanLoad("basicapi.pdf?cors=withCredentials", {
          withCredentials: false,
        }).then(done);
      });
    });
  });
  describe("Page", function () {
    let pdfLoadingTask, pdfDocument, page;

    beforeAll(function (done) {
      pdfLoadingTask = getDocument(basicApiGetDocumentParams);
      pdfLoadingTask.promise
        .then(function (doc) {
          pdfDocument = doc;
          pdfDocument.getPage(1).then(function (data) {
            page = data;
            done();
          });
        })
        .catch(done.fail);
    });

    afterAll(function (done) {
      pdfLoadingTask.destroy().then(done);
    });

    it("gets page number", function () {
      expect(page.pageNumber).toEqual(1);
    });
    it("gets rotate", function () {
      expect(page.rotate).toEqual(0);
    });
    it("gets ref", function () {
      expect(page.ref).toEqual({ num: 15, gen: 0 });
    });
    it("gets userUnit", function () {
      expect(page.userUnit).toEqual(1.0);
    });

    it("gets view", function () {
      expect(page.view).toEqual([0, 0, 595.28, 841.89]);
    });
    it("gets view, with empty/invalid bounding boxes", function (done) {
      const viewLoadingTask = getDocument(
        buildGetDocumentParams("boundingBox_invalid.pdf")
      );

      viewLoadingTask.promise
        .then(pdfDoc => {
          const numPages = pdfDoc.numPages;
          expect(numPages).toEqual(3);

          const viewPromises = [];
          for (let i = 0; i < numPages; i++) {
            viewPromises[i] = pdfDoc.getPage(i + 1).then(pdfPage => {
              return pdfPage.view;
            });
          }

          Promise.all(viewPromises).then(([page1, page2, page3]) => {
            expect(page1).toEqual([0, 0, 612, 792]);
            expect(page2).toEqual([0, 0, 800, 600]);
            expect(page3).toEqual([0, 0, 600, 800]);

            viewLoadingTask.destroy().then(done);
          });
        })
        .catch(done.fail);
    });

    it("gets viewport", function () {
      var viewport = page.getViewport({ scale: 1.5, rotation: 90 });
      expect(viewport.viewBox).toEqual(page.view);
      expect(viewport.scale).toEqual(1.5);
      expect(viewport.rotation).toEqual(90);
      expect(viewport.transform).toEqual([0, 1.5, 1.5, 0, 0, 0]);
      expect(viewport.width).toEqual(1262.835);
      expect(viewport.height).toEqual(892.92);
    });
    it('gets viewport with "offsetX/offsetY" arguments', function () {
      const viewport = page.getViewport({
        scale: 1,
        rotation: 0,
        offsetX: 100,
        offsetY: -100,
      });
      expect(viewport.transform).toEqual([1, 0, 0, -1, 100, 741.89]);
    });
    it('gets viewport respecting "dontFlip" argument', function () {
      const scale = 1,
        rotation = 0;
      const viewport = page.getViewport({ scale, rotation });
      const dontFlipViewport = page.getViewport({
        scale,
        rotation,
        dontFlip: true,
      });

      expect(dontFlipViewport).not.toEqual(viewport);
      expect(dontFlipViewport).toEqual(viewport.clone({ dontFlip: true }));
<<<<<<< HEAD

      expect(viewport.transform).toEqual([1, 0, 0, -1, 0, 841.89]);
      expect(dontFlipViewport.transform).toEqual([1, 0, -0, 1, 0, 0]);
    });
    it("gets viewport with invalid rotation", function () {
      expect(function () {
        page.getViewport({ scale: 1, rotation: 45 });
      }).toThrow(
        new Error(
          "PageViewport: Invalid rotation, must be a multiple of 90 degrees."
        )
      );
    });

=======

      expect(viewport.transform).toEqual([1, 0, 0, -1, 0, 841.89]);
      expect(dontFlipViewport.transform).toEqual([1, 0, -0, 1, 0, 0]);
    });
    it("gets viewport with invalid rotation", function () {
      expect(function () {
        page.getViewport({ scale: 1, rotation: 45 });
      }).toThrow(
        new Error(
          "PageViewport: Invalid rotation, must be a multiple of 90 degrees."
        )
      );
    });

>>>>>>> e389ed62
    it("gets annotations", function (done) {
      var defaultPromise = page.getAnnotations().then(function (data) {
        expect(data.length).toEqual(4);
      });

      var displayPromise = page
        .getAnnotations({ intent: "display" })
        .then(function (data) {
          expect(data.length).toEqual(4);
        });

      var printPromise = page
        .getAnnotations({ intent: "print" })
        .then(function (data) {
          expect(data.length).toEqual(4);
        });
      Promise.all([defaultPromise, displayPromise, printPromise])
        .then(function () {
          done();
        })
        .catch(done.fail);
    });

    it("gets annotations containing relative URLs (bug 766086)", function (done) {
      var filename = "bug766086.pdf";

      var defaultLoadingTask = getDocument(buildGetDocumentParams(filename));
      var defaultPromise = defaultLoadingTask.promise.then(function (pdfDoc) {
        return pdfDoc.getPage(1).then(function (pdfPage) {
          return pdfPage.getAnnotations();
        });
      });

      var docBaseUrlLoadingTask = getDocument(
        buildGetDocumentParams(filename, {
          docBaseUrl: "http://www.example.com/test/pdfs/qwerty.pdf",
        })
      );
      var docBaseUrlPromise = docBaseUrlLoadingTask.promise.then(function (
        pdfDoc
      ) {
        return pdfDoc.getPage(1).then(function (pdfPage) {
          return pdfPage.getAnnotations();
        });
      });

      var invalidDocBaseUrlLoadingTask = getDocument(
        buildGetDocumentParams(filename, {
          docBaseUrl: "qwerty.pdf",
        })
      );
      var invalidDocBaseUrlPromise = invalidDocBaseUrlLoadingTask.promise.then(
        function (pdfDoc) {
          return pdfDoc.getPage(1).then(function (pdfPage) {
            return pdfPage.getAnnotations();
          });
        }
      );

      Promise.all([defaultPromise, docBaseUrlPromise, invalidDocBaseUrlPromise])
        .then(function (data) {
          var defaultAnnotations = data[0];
          var docBaseUrlAnnotations = data[1];
          var invalidDocBaseUrlAnnotations = data[2];

          expect(defaultAnnotations[0].url).toBeUndefined();
          expect(defaultAnnotations[0].unsafeUrl).toEqual(
            "../../0021/002156/215675E.pdf#15"
          );

          expect(docBaseUrlAnnotations[0].url).toEqual(
            "http://www.example.com/0021/002156/215675E.pdf#15"
          );
          expect(docBaseUrlAnnotations[0].unsafeUrl).toEqual(
            "../../0021/002156/215675E.pdf#15"
          );

          expect(invalidDocBaseUrlAnnotations[0].url).toBeUndefined();
          expect(invalidDocBaseUrlAnnotations[0].unsafeUrl).toEqual(
            "../../0021/002156/215675E.pdf#15"
          );

          Promise.all([
            defaultLoadingTask.destroy(),
            docBaseUrlLoadingTask.destroy(),
            invalidDocBaseUrlLoadingTask.destroy(),
          ]).then(done);
        })
        .catch(done.fail);
    });

    it("gets text content", function (done) {
      var defaultPromise = page.getTextContent();
      var parametersPromise = page.getTextContent({
        normalizeWhitespace: true,
        disableCombineTextItems: true,
      });

      var promises = [defaultPromise, parametersPromise];
      Promise.all(promises)
        .then(function (data) {
          expect(!!data[0].items).toEqual(true);
          expect(data[0].items.length).toEqual(7);
          expect(!!data[0].styles).toEqual(true);

          // A simple check that ensures the two `textContent` object match.
          expect(JSON.stringify(data[0])).toEqual(JSON.stringify(data[1]));
          done();
        })
        .catch(done.fail);
    });

    it("gets text content, with correct properties (issue 8276)", function (done) {
      const loadingTask = getDocument(
        buildGetDocumentParams("issue8276_reduced.pdf")
      );

      loadingTask.promise
        .then(pdfDoc => {
          pdfDoc.getPage(1).then(pdfPage => {
            pdfPage.getTextContent().then(({ items, styles }) => {
              expect(items.length).toEqual(1);
              expect(Object.keys(styles)).toEqual(["Times"]);

              expect(items[0]).toEqual({
                dir: "ltr",
                fontName: "Times",
                height: 18,
                str: "Issue 8276",
                transform: [18, 0, 0, 18, 441.81, 708.4499999999999],
                width: 77.49,
              });
              expect(styles.Times).toEqual({
                fontFamily: "serif",
                ascent: NaN,
                descent: NaN,
                vertical: false,
              });

              loadingTask.destroy().then(done);
            });
          });
        })
        .catch(done.fail);
    });

    it("gets operator list", function (done) {
      var promise = page.getOperatorList();
      promise
        .then(function (oplist) {
          expect(!!oplist.fnArray).toEqual(true);
          expect(!!oplist.argsArray).toEqual(true);
          expect(oplist.lastChunk).toEqual(true);
          done();
        })
        .catch(done.fail);
    });

    it("gets operatorList with JPEG image (issue 4888)", function (done) {
      const loadingTask = getDocument(buildGetDocumentParams("cmykjpeg.pdf"));

      loadingTask.promise
        .then(pdfDoc => {
          pdfDoc.getPage(1).then(pdfPage => {
            pdfPage.getOperatorList().then(opList => {
              const imgIndex = opList.fnArray.indexOf(OPS.paintImageXObject);
              const imgArgs = opList.argsArray[imgIndex];
              const { data } = pdfPage.objs.get(imgArgs[0]);

              expect(data instanceof Uint8ClampedArray).toEqual(true);
              expect(data.length).toEqual(90000);

              loadingTask.destroy().then(done);
            });
          });
        })
        .catch(done.fail);
    });

    it(
      "gets operatorList, from corrupt PDF file (issue 8702), " +
        "with/without `stopAtErrors` set",
      function (done) {
        const loadingTask1 = getDocument(
          buildGetDocumentParams("issue8702.pdf", {
            stopAtErrors: false, // The default value.
          })
        );
        const loadingTask2 = getDocument(
          buildGetDocumentParams("issue8702.pdf", {
            stopAtErrors: true,
          })
        );

        const result1 = loadingTask1.promise.then(pdfDoc => {
          return pdfDoc.getPage(1).then(pdfPage => {
            return pdfPage.getOperatorList().then(opList => {
<<<<<<< HEAD
              expect(opList.fnArray.length).toEqual(722);
              expect(opList.argsArray.length).toEqual(722);
=======
              expect(opList.fnArray.length).toBeGreaterThan(100);
              expect(opList.argsArray.length).toBeGreaterThan(100);
>>>>>>> e389ed62
              expect(opList.lastChunk).toEqual(true);

              return loadingTask1.destroy();
            });
          });
        });

        const result2 = loadingTask2.promise.then(pdfDoc => {
          return pdfDoc.getPage(1).then(pdfPage => {
            return pdfPage.getOperatorList().then(opList => {
              expect(opList.fnArray.length).toEqual(0);
              expect(opList.argsArray.length).toEqual(0);
              expect(opList.lastChunk).toEqual(true);

              return loadingTask2.destroy();
            });
          });
        });

        Promise.all([result1, result2]).then(done, done.fail);
      }
    );

    it("gets document stats after parsing page", function (done) {
      var promise = page.getOperatorList().then(function () {
        return pdfDocument.getStats();
      });
      var expectedStreamTypes = {};
      expectedStreamTypes[StreamType.FLATE] = true;
      var expectedFontTypes = {};
      expectedFontTypes[FontType.TYPE1] = true;
      expectedFontTypes[FontType.CIDFONTTYPE2] = true;

      promise
        .then(function (stats) {
          expect(stats).toEqual({
            streamTypes: expectedStreamTypes,
            fontTypes: expectedFontTypes,
          });
          done();
        })
        .catch(done.fail);
    });

    it("gets page stats after parsing page, without `pdfBug` set", function (done) {
      page
        .getOperatorList()
        .then(opList => {
          return page.stats;
        })
        .then(stats => {
          expect(stats).toEqual(null);
          done();
        }, done.fail);
    });
    it("gets page stats after parsing page, with `pdfBug` set", function (done) {
      const loadingTask = getDocument(
        buildGetDocumentParams(basicApiFileName, { pdfBug: true })
      );

      loadingTask.promise
        .then(pdfDoc => {
          return pdfDoc.getPage(1).then(pdfPage => {
            return pdfPage.getOperatorList().then(opList => {
              return pdfPage.stats;
            });
          });
        })
        .then(stats => {
          expect(stats instanceof StatTimer).toEqual(true);
          expect(stats.times.length).toEqual(1);

          const [statEntry] = stats.times;
          expect(statEntry.name).toEqual("Page Request");
          expect(statEntry.end - statEntry.start).toBeGreaterThanOrEqual(0);

          loadingTask.destroy().then(done);
        }, done.fail);
    });
    it("gets page stats after rendering page, with `pdfBug` set", function (done) {
      const loadingTask = getDocument(
        buildGetDocumentParams(basicApiFileName, { pdfBug: true })
      );
      let canvasAndCtx;

      loadingTask.promise
        .then(pdfDoc => {
          return pdfDoc.getPage(1).then(pdfPage => {
            const viewport = pdfPage.getViewport({ scale: 1 });
            canvasAndCtx = CanvasFactory.create(
              viewport.width,
              viewport.height
            );

            const renderTask = pdfPage.render({
              canvasContext: canvasAndCtx.context,
              canvasFactory: CanvasFactory,
              viewport,
            });
            return renderTask.promise.then(() => {
              return pdfPage.stats;
            });
          });
        })
        .then(stats => {
          expect(stats instanceof StatTimer).toEqual(true);
          expect(stats.times.length).toEqual(3);

          const [statEntryOne, statEntryTwo, statEntryThree] = stats.times;
          expect(statEntryOne.name).toEqual("Page Request");
          expect(statEntryOne.end - statEntryOne.start).toBeGreaterThanOrEqual(
            0
          );

          expect(statEntryTwo.name).toEqual("Rendering");
          expect(statEntryTwo.end - statEntryTwo.start).toBeGreaterThan(0);

          expect(statEntryThree.name).toEqual("Overall");
          expect(statEntryThree.end - statEntryThree.start).toBeGreaterThan(0);

          CanvasFactory.destroy(canvasAndCtx);
          loadingTask.destroy().then(done);
        }, done.fail);
    });

    it("cancels rendering of page", function (done) {
      var viewport = page.getViewport({ scale: 1 });
      var canvasAndCtx = CanvasFactory.create(viewport.width, viewport.height);

      var renderTask = page.render({
        canvasContext: canvasAndCtx.context,
        canvasFactory: CanvasFactory,
        viewport,
      });
      renderTask.cancel();

      renderTask.promise
        .then(function () {
          done.fail("shall cancel rendering");
        })
        .catch(function (error) {
          expect(error instanceof RenderingCancelledException).toEqual(true);
          expect(error.message).toEqual("Rendering cancelled, page 1");
          expect(error.type).toEqual("canvas");

          CanvasFactory.destroy(canvasAndCtx);
          done();
        });
    });

    it("re-render page, using the same canvas, after cancelling rendering", function (done) {
      const viewport = page.getViewport({ scale: 1 });
      const canvasAndCtx = CanvasFactory.create(
        viewport.width,
        viewport.height
      );

      const renderTask = page.render({
        canvasContext: canvasAndCtx.context,
        canvasFactory: CanvasFactory,
        viewport,
      });
      renderTask.cancel();

      renderTask.promise
        .then(
          () => {
            throw new Error("shall cancel rendering");
          },
          reason => {
            expect(reason instanceof RenderingCancelledException).toEqual(true);
          }
        )
        .then(() => {
          const reRenderTask = page.render({
            canvasContext: canvasAndCtx.context,
            canvasFactory: CanvasFactory,
            viewport,
          });
          return reRenderTask.promise;
        })
        .then(() => {
          CanvasFactory.destroy(canvasAndCtx);
          done();
        }, done.fail);
    });

    it("multiple render() on the same canvas", function (done) {
<<<<<<< HEAD
=======
      const optionalContentConfigPromise = pdfDocument.getOptionalContentConfig();

>>>>>>> e389ed62
      var viewport = page.getViewport({ scale: 1 });
      var canvasAndCtx = CanvasFactory.create(viewport.width, viewport.height);

      var renderTask1 = page.render({
        canvasContext: canvasAndCtx.context,
        canvasFactory: CanvasFactory,
        viewport,
        optionalContentConfigPromise,
      });
      var renderTask2 = page.render({
        canvasContext: canvasAndCtx.context,
        canvasFactory: CanvasFactory,
        viewport,
        optionalContentConfigPromise,
      });

      Promise.all([
        renderTask1.promise,
        renderTask2.promise.then(
          () => {
            done.fail("shall fail rendering");
          },
          reason => {
            /* it fails because we already using this canvas */
            expect(/multiple render\(\)/.test(reason.message)).toEqual(true);
          }
        ),
      ]).then(done);
    });

    it("cleans up document resources after rendering of page", function (done) {
      const loadingTask = getDocument(buildGetDocumentParams(basicApiFileName));
      let canvasAndCtx;

      loadingTask.promise
        .then(pdfDoc => {
          return pdfDoc.getPage(1).then(pdfPage => {
            const viewport = pdfPage.getViewport({ scale: 1 });
            canvasAndCtx = CanvasFactory.create(
              viewport.width,
              viewport.height
            );

            const renderTask = pdfPage.render({
              canvasContext: canvasAndCtx.context,
              canvasFactory: CanvasFactory,
              viewport,
            });
            return renderTask.promise.then(() => {
              return pdfDoc.cleanup();
            });
          });
        })
        .then(() => {
          expect(true).toEqual(true);

          CanvasFactory.destroy(canvasAndCtx);
          loadingTask.destroy().then(done);
        }, done.fail);
    });

    it("cleans up document resources during rendering of page", function (done) {
      const loadingTask = getDocument(
        buildGetDocumentParams("tracemonkey.pdf")
      );
      let canvasAndCtx;

      loadingTask.promise
        .then(pdfDoc => {
          return pdfDoc.getPage(1).then(pdfPage => {
            const viewport = pdfPage.getViewport({ scale: 1 });
            canvasAndCtx = CanvasFactory.create(
              viewport.width,
              viewport.height
            );

            const renderTask = pdfPage.render({
              canvasContext: canvasAndCtx.context,
              canvasFactory: CanvasFactory,
              viewport,
            });

<<<<<<< HEAD
            pdfDoc
=======
            renderTask.onContinue = function (cont) {
              waitSome(cont);
            };

            return pdfDoc
>>>>>>> e389ed62
              .cleanup()
              .then(
                () => {
                  throw new Error("shall fail cleanup");
                },
                reason => {
                  expect(reason instanceof Error).toEqual(true);
                  expect(reason.message).toEqual(
                    "startCleanup: Page 1 is currently rendering."
                  );
                }
              )
              .then(() => {
                return renderTask.promise;
              })
              .then(() => {
                CanvasFactory.destroy(canvasAndCtx);
                loadingTask.destroy().then(done);
              });
          });
        })
        .catch(done.fail);
    });

    it("caches image resources at the document/page level as expected (issue 11878)", async function (done) {
      const { NUM_PAGES_THRESHOLD } = GlobalImageCache,
        EXPECTED_WIDTH = 2550,
        EXPECTED_HEIGHT = 3300;

      const loadingTask = getDocument(buildGetDocumentParams("issue11878.pdf"));
      let firstImgData = null;

      try {
        const pdfDoc = await loadingTask.promise;

        for (let i = 1; i <= pdfDoc.numPages; i++) {
          const pdfPage = await pdfDoc.getPage(i);
          const opList = await pdfPage.getOperatorList();

          const { commonObjs, objs } = pdfPage;
          const imgIndex = opList.fnArray.indexOf(OPS.paintImageXObject);
          const [objId, width, height] = opList.argsArray[imgIndex];

          if (i < NUM_PAGES_THRESHOLD) {
            expect(objId).toEqual(`img_p${i - 1}_1`);

            expect(objs.has(objId)).toEqual(true);
            expect(commonObjs.has(objId)).toEqual(false);
          } else {
            expect(objId).toEqual(
              `g_${loadingTask.docId}_img_p${NUM_PAGES_THRESHOLD - 1}_1`
            );

            expect(objs.has(objId)).toEqual(false);
            expect(commonObjs.has(objId)).toEqual(true);
          }
          expect(width).toEqual(EXPECTED_WIDTH);
          expect(height).toEqual(EXPECTED_HEIGHT);

          // Ensure that the actual image data is identical for all pages.
          if (i === 1) {
            firstImgData = objs.get(objId);

            expect(firstImgData.width).toEqual(EXPECTED_WIDTH);
            expect(firstImgData.height).toEqual(EXPECTED_HEIGHT);

            expect(firstImgData.kind).toEqual(ImageKind.RGB_24BPP);
            expect(firstImgData.data instanceof Uint8ClampedArray).toEqual(
              true
            );
            expect(firstImgData.data.length).toEqual(25245000);
          } else {
            const objsPool = i >= NUM_PAGES_THRESHOLD ? commonObjs : objs;
            const currentImgData = objsPool.get(objId);

            expect(currentImgData.width).toEqual(firstImgData.width);
            expect(currentImgData.height).toEqual(firstImgData.height);

            expect(currentImgData.kind).toEqual(firstImgData.kind);
            expect(currentImgData.data instanceof Uint8ClampedArray).toEqual(
              true
            );
            expect(
              currentImgData.data.every((value, index) => {
                return value === firstImgData.data[index];
              })
            ).toEqual(true);
          }
        }

        await loadingTask.destroy();
        firstImgData = null;
        done();
      } catch (ex) {
        done.fail(ex);
      }
    });
  });
  describe("Multiple `getDocument` instances", function () {
    // Regression test for https://github.com/mozilla/pdf.js/issues/6205
    // A PDF using the Helvetica font.
    var pdf1 = buildGetDocumentParams("tracemonkey.pdf");
    // A PDF using the Times font.
    var pdf2 = buildGetDocumentParams("TAMReview.pdf");
    // A PDF using the Arial font.
    var pdf3 = buildGetDocumentParams("issue6068.pdf");
    var loadingTasks = [];

    // Render the first page of the given PDF file.
    // Fulfills the promise with the base64-encoded version of the PDF.
    async function renderPDF(filename) {
      const loadingTask = getDocument(filename);
      loadingTasks.push(loadingTask);
      const pdf = await loadingTask.promise;
      const page = await pdf.getPage(1);
      const viewport = page.getViewport({ scale: 1.2 });
      const canvasAndCtx = CanvasFactory.create(
        viewport.width,
        viewport.height
      );
      const renderTask = page.render({
        canvasContext: canvasAndCtx.context,
        canvasFactory: CanvasFactory,
        viewport,
      });
      await renderTask.promise;
      const data = canvasAndCtx.canvas.toDataURL();
      CanvasFactory.destroy(canvasAndCtx);
      return data;
    }

    afterEach(function (done) {
      // Issue 6205 reported an issue with font rendering, so clear the loaded
      // fonts so that we can see whether loading PDFs in parallel does not
      // cause any issues with the rendered fonts.
      const destroyPromises = loadingTasks.map(function (loadingTask) {
        return loadingTask.destroy();
      });
      Promise.all(destroyPromises).then(done);
    });

    it("should correctly render PDFs in parallel", function (done) {
      var baseline1, baseline2, baseline3;
      var promiseDone = renderPDF(pdf1)
        .then(function (data1) {
          baseline1 = data1;
          return renderPDF(pdf2);
        })
        .then(function (data2) {
          baseline2 = data2;
          return renderPDF(pdf3);
        })
        .then(function (data3) {
          baseline3 = data3;
          return Promise.all([
            renderPDF(pdf1),
            renderPDF(pdf2),
            renderPDF(pdf3),
          ]);
        })
        .then(function (dataUrls) {
          expect(dataUrls[0]).toEqual(baseline1);
          expect(dataUrls[1]).toEqual(baseline2);
          expect(dataUrls[2]).toEqual(baseline3);
          return true;
        });
      promiseDone
        .then(function () {
          done();
        })
        .catch(done.fail);
    });
  });

  describe("PDFDataRangeTransport", function () {
    let dataPromise;

    beforeAll(function (done) {
      const fileName = "tracemonkey.pdf";
      if (isNodeJS) {
        dataPromise = NodeFileReaderFactory.fetch({
          path: TEST_PDFS_PATH.node + fileName,
        });
      } else {
        dataPromise = DOMFileReaderFactory.fetch({
          path: TEST_PDFS_PATH.dom + fileName,
        });
      }
      done();
    });

    afterAll(function () {
      dataPromise = null;
    });

    it("should fetch document info and page using ranges", function (done) {
      const initialDataLength = 4000;
      let fetches = 0,
        loadingTask;

      dataPromise
        .then(function (data) {
          const initialData = data.subarray(0, initialDataLength);
          const transport = new PDFDataRangeTransport(data.length, initialData);
          transport.requestDataRange = function (begin, end) {
            fetches++;
            waitSome(function () {
              transport.onDataProgress(4000);
              transport.onDataRange(begin, data.subarray(begin, end));
            });
          };
          loadingTask = getDocument(transport);
          return loadingTask.promise;
        })
        .then(function (pdfDocument) {
          expect(pdfDocument.numPages).toEqual(14);

          return pdfDocument.getPage(10);
        })
        .then(function (pdfPage) {
          expect(pdfPage.rotate).toEqual(0);
          expect(fetches).toBeGreaterThan(2);

          loadingTask.destroy().then(done);
        })
        .catch(done.fail);
    });

    it("should fetch document info and page using range and streaming", function (done) {
      const initialDataLength = 4000;
      let fetches = 0,
        loadingTask;

      dataPromise
        .then(function (data) {
          const initialData = data.subarray(0, initialDataLength);
          const transport = new PDFDataRangeTransport(data.length, initialData);
          transport.requestDataRange = function (begin, end) {
            fetches++;
            if (fetches === 1) {
              // Send rest of the data on first range request.
              transport.onDataProgressiveRead(data.subarray(initialDataLength));
            }
            waitSome(function () {
              transport.onDataRange(begin, data.subarray(begin, end));
            });
          };
          loadingTask = getDocument(transport);
          return loadingTask.promise;
        })
        .then(function (pdfDocument) {
          expect(pdfDocument.numPages).toEqual(14);

          return pdfDocument.getPage(10);
        })
        .then(function (pdfPage) {
          expect(pdfPage.rotate).toEqual(0);
          expect(fetches).toEqual(1);

          waitSome(function () {
            loadingTask.destroy().then(done);
          });
        })
        .catch(done.fail);
    });

    it(
      "should fetch document info and page, without range, " +
        "using complete initialData",
      function (done) {
        let fetches = 0,
          loadingTask;

        dataPromise
          .then(function (data) {
            const transport = new PDFDataRangeTransport(
              data.length,
              data,
              /* progressiveDone = */ true
            );
            transport.requestDataRange = function (begin, end) {
              fetches++;
            };
            loadingTask = getDocument({ disableRange: true, range: transport });
            return loadingTask.promise;
          })
          .then(function (pdfDocument) {
            expect(pdfDocument.numPages).toEqual(14);

            return pdfDocument.getPage(10);
          })
          .then(function (pdfPage) {
            expect(pdfPage.rotate).toEqual(0);
            expect(fetches).toEqual(0);

            loadingTask.destroy().then(done);
          })
          .catch(done.fail);
      }
    );
  });
});<|MERGE_RESOLUTION|>--- conflicted
+++ resolved
@@ -16,10 +16,6 @@
 import {
   buildGetDocumentParams,
   DOMFileReaderFactory,
-<<<<<<< HEAD
-  NodeCanvasFactory,
-=======
->>>>>>> e389ed62
   NodeFileReaderFactory,
   TEST_PDFS_PATH,
 } from "./test_utils.js";
@@ -52,10 +48,7 @@
 import { GlobalWorkerOptions } from "../../src/display/worker_options.js";
 import { isNodeJS } from "../../src/shared/is_node.js";
 import { Metadata } from "../../src/display/metadata.js";
-<<<<<<< HEAD
-=======
 import { NodeCanvasFactory } from "../../src/display/node_utils.js";
->>>>>>> e389ed62
 
 describe("api", function () {
   const basicApiFileName = "basicapi.pdf";
@@ -1241,7 +1234,6 @@
         buildGetDocumentParams("issue4436r.pdf")
       );
       const loadingTask2 = getDocument(buildGetDocumentParams("issue4575.pdf"));
-<<<<<<< HEAD
 
       Promise.all([loadingTask1.promise, loadingTask2.promise])
         .then(function (data) {
@@ -1253,19 +1245,6 @@
           expect(fingerprint1).toEqual("2f695a83d6e7553c24fc08b7ac69712d");
           expect(fingerprint2).toEqual("04c7126b34a46b6d4d6e7a1eff7edcb6");
 
-=======
-
-      Promise.all([loadingTask1.promise, loadingTask2.promise])
-        .then(function (data) {
-          const fingerprint1 = data[0].fingerprint;
-          const fingerprint2 = data[1].fingerprint;
-
-          expect(fingerprint1).not.toEqual(fingerprint2);
-
-          expect(fingerprint1).toEqual("2f695a83d6e7553c24fc08b7ac69712d");
-          expect(fingerprint2).toEqual("04c7126b34a46b6d4d6e7a1eff7edcb6");
-
->>>>>>> e389ed62
           Promise.all([loadingTask1.destroy(), loadingTask2.destroy()]).then(
             done
           );
@@ -1446,7 +1425,6 @@
 
       expect(dontFlipViewport).not.toEqual(viewport);
       expect(dontFlipViewport).toEqual(viewport.clone({ dontFlip: true }));
-<<<<<<< HEAD
 
       expect(viewport.transform).toEqual([1, 0, 0, -1, 0, 841.89]);
       expect(dontFlipViewport.transform).toEqual([1, 0, -0, 1, 0, 0]);
@@ -1461,22 +1439,6 @@
       );
     });
 
-=======
-
-      expect(viewport.transform).toEqual([1, 0, 0, -1, 0, 841.89]);
-      expect(dontFlipViewport.transform).toEqual([1, 0, -0, 1, 0, 0]);
-    });
-    it("gets viewport with invalid rotation", function () {
-      expect(function () {
-        page.getViewport({ scale: 1, rotation: 45 });
-      }).toThrow(
-        new Error(
-          "PageViewport: Invalid rotation, must be a multiple of 90 degrees."
-        )
-      );
-    });
-
->>>>>>> e389ed62
     it("gets annotations", function (done) {
       var defaultPromise = page.getAnnotations().then(function (data) {
         expect(data.length).toEqual(4);
@@ -1674,13 +1636,8 @@
         const result1 = loadingTask1.promise.then(pdfDoc => {
           return pdfDoc.getPage(1).then(pdfPage => {
             return pdfPage.getOperatorList().then(opList => {
-<<<<<<< HEAD
-              expect(opList.fnArray.length).toEqual(722);
-              expect(opList.argsArray.length).toEqual(722);
-=======
               expect(opList.fnArray.length).toBeGreaterThan(100);
               expect(opList.argsArray.length).toBeGreaterThan(100);
->>>>>>> e389ed62
               expect(opList.lastChunk).toEqual(true);
 
               return loadingTask1.destroy();
@@ -1869,11 +1826,8 @@
     });
 
     it("multiple render() on the same canvas", function (done) {
-<<<<<<< HEAD
-=======
       const optionalContentConfigPromise = pdfDocument.getOptionalContentConfig();
 
->>>>>>> e389ed62
       var viewport = page.getViewport({ scale: 1 });
       var canvasAndCtx = CanvasFactory.create(viewport.width, viewport.height);
 
@@ -1956,15 +1910,11 @@
               viewport,
             });
 
-<<<<<<< HEAD
-            pdfDoc
-=======
             renderTask.onContinue = function (cont) {
               waitSome(cont);
             };
 
             return pdfDoc
->>>>>>> e389ed62
               .cleanup()
               .then(
                 () => {
