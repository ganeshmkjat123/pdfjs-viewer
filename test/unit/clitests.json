--- conflicted
+++ resolved
@@ -36,12 +36,8 @@
     "type1_parser_spec.js",
     "ui_utils_spec.js",
     "unicode_spec.js",
-<<<<<<< HEAD
-    "util_spec.js"
-=======
     "util_spec.js",
     "writer_spec.js",
     "xml_spec.js"
->>>>>>> e389ed62
   ]
 }