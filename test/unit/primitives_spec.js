--- conflicted
+++ resolved
@@ -16,17 +16,6 @@
 import {
   Cmd,
   Dict,
-<<<<<<< HEAD
-  isCmd,
-  isDict,
-  isName,
-  isRef,
-  isRefsEqual,
-  Name,
-  Ref,
-  RefSet,
-} from "../../src/core/primitives.js";
-=======
   EOF,
   isCmd,
   isDict,
@@ -41,34 +30,21 @@
   RefSetCache,
 } from "../../src/core/primitives.js";
 import { StringStream } from "../../src/core/stream.js";
->>>>>>> e389ed62
 import { XRefMock } from "./test_utils.js";
 
 describe("primitives", function () {
   describe("Name", function () {
     it("should retain the given name", function () {
-<<<<<<< HEAD
-      var givenName = "Font";
-      var name = Name.get(givenName);
-=======
       const givenName = "Font";
       const name = Name.get(givenName);
->>>>>>> e389ed62
       expect(name.name).toEqual(givenName);
     });
 
     it("should create only one object for a name and cache it", function () {
-<<<<<<< HEAD
-      var firstFont = Name.get("Font");
-      var secondFont = Name.get("Font");
-      var firstSubtype = Name.get("Subtype");
-      var secondSubtype = Name.get("Subtype");
-=======
       const firstFont = Name.get("Font");
       const secondFont = Name.get("Font");
       const firstSubtype = Name.get("Subtype");
       const secondSubtype = Name.get("Subtype");
->>>>>>> e389ed62
 
       expect(firstFont).toBe(secondFont);
       expect(firstSubtype).toBe(secondSubtype);
@@ -78,28 +54,16 @@
 
   describe("Cmd", function () {
     it("should retain the given cmd name", function () {
-<<<<<<< HEAD
-      var givenCmd = "BT";
-      var cmd = Cmd.get(givenCmd);
-=======
       const givenCmd = "BT";
       const cmd = Cmd.get(givenCmd);
->>>>>>> e389ed62
       expect(cmd.cmd).toEqual(givenCmd);
     });
 
     it("should create only one object for a command and cache it", function () {
-<<<<<<< HEAD
-      var firstBT = Cmd.get("BT");
-      var secondBT = Cmd.get("BT");
-      var firstET = Cmd.get("ET");
-      var secondET = Cmd.get("ET");
-=======
       const firstBT = Cmd.get("BT");
       const secondBT = Cmd.get("BT");
       const firstET = Cmd.get("ET");
       const secondET = Cmd.get("ET");
->>>>>>> e389ed62
 
       expect(firstBT).toBe(secondBT);
       expect(firstET).toBe(secondET);
@@ -108,39 +72,23 @@
   });
 
   describe("Dict", function () {
-<<<<<<< HEAD
-    var checkInvalidHasValues = function (dict) {
-=======
     const checkInvalidHasValues = function (dict) {
->>>>>>> e389ed62
       expect(dict.has()).toBeFalsy();
       expect(dict.has("Prev")).toBeFalsy();
     };
 
-<<<<<<< HEAD
-    var checkInvalidKeyValues = function (dict) {
-=======
     const checkInvalidKeyValues = function (dict) {
->>>>>>> e389ed62
       expect(dict.get()).toBeUndefined();
       expect(dict.get("Prev")).toBeUndefined();
       expect(dict.get("Decode", "D")).toBeUndefined();
       expect(dict.get("FontFile", "FontFile2", "FontFile3")).toBeUndefined();
     };
 
-<<<<<<< HEAD
-    var emptyDict, dictWithSizeKey, dictWithManyKeys;
-    var storedSize = 42;
-    var testFontFile = "file1";
-    var testFontFile2 = "file2";
-    var testFontFile3 = "file3";
-=======
     let emptyDict, dictWithSizeKey, dictWithManyKeys;
     const storedSize = 42;
     const testFontFile = "file1";
     const testFontFile2 = "file2";
     const testFontFile3 = "file3";
->>>>>>> e389ed62
 
     beforeAll(function (done) {
       emptyDict = new Dict();
@@ -160,8 +108,6 @@
       emptyDict = dictWithSizeKey = dictWithManyKeys = null;
     });
 
-<<<<<<< HEAD
-=======
     it("should allow assigning an XRef table after creation", function () {
       const dict = new Dict(null);
       expect(dict.xref).toEqual(null);
@@ -182,7 +128,6 @@
       expect(dict.size).toEqual(2);
     });
 
->>>>>>> e389ed62
     it("should return invalid values for unknown keys", function () {
       checkInvalidHasValues(emptyDict);
       checkInvalidKeyValues(emptyDict);
@@ -227,11 +172,7 @@
     });
 
     it("should asynchronously fetch unknown keys", function (done) {
-<<<<<<< HEAD
-      var keyPromises = [
-=======
       const keyPromises = [
->>>>>>> e389ed62
         dictWithManyKeys.getAsync("Size"),
         dictWithSizeKey.getAsync("FontFile", "FontFile2", "FontFile3"),
       ];
@@ -248,11 +189,7 @@
     });
 
     it("should asynchronously fetch correct values for multiple stored keys", function (done) {
-<<<<<<< HEAD
-      var keyPromises = [
-=======
       const keyPromises = [
->>>>>>> e389ed62
         dictWithManyKeys.getAsync("FontFile3"),
         dictWithManyKeys.getAsync("FontFile2", "FontFile3"),
         dictWithManyKeys.getAsync("FontFile", "FontFile2", "FontFile3"),
@@ -271,20 +208,12 @@
     });
 
     it("should callback for each stored key", function () {
-<<<<<<< HEAD
-      var callbackSpy = jasmine.createSpy("spy on callback in dictionary");
-=======
       const callbackSpy = jasmine.createSpy("spy on callback in dictionary");
->>>>>>> e389ed62
 
       dictWithManyKeys.forEach(callbackSpy);
 
       expect(callbackSpy).toHaveBeenCalled();
-<<<<<<< HEAD
-      var callbackSpyCalls = callbackSpy.calls;
-=======
       const callbackSpyCalls = callbackSpy.calls;
->>>>>>> e389ed62
       expect(callbackSpyCalls.argsFor(0)).toEqual(["FontFile", testFontFile]);
       expect(callbackSpyCalls.argsFor(1)).toEqual(["FontFile2", testFontFile2]);
       expect(callbackSpyCalls.argsFor(2)).toEqual(["FontFile3", testFontFile3]);
@@ -292,15 +221,9 @@
     });
 
     it("should handle keys pointing to indirect objects, both sync and async", function (done) {
-<<<<<<< HEAD
-      var fontRef = Ref.get(1, 0);
-      var xref = new XRefMock([{ ref: fontRef, data: testFontFile }]);
-      var fontDict = new Dict(xref);
-=======
       const fontRef = Ref.get(1, 0);
       const xref = new XRefMock([{ ref: fontRef, data: testFontFile }]);
       const fontDict = new Dict(xref);
->>>>>>> e389ed62
       fontDict.set("FontFile", fontRef);
 
       expect(fontDict.getRaw("FontFile")).toEqual(fontRef);
@@ -320,16 +243,15 @@
     });
 
     it("should handle arrays containing indirect objects", function () {
-<<<<<<< HEAD
-      var minCoordRef = Ref.get(1, 0),
-        maxCoordRef = Ref.get(2, 0);
-      var minCoord = 0,
-        maxCoord = 1;
-      var xref = new XRefMock([
+      const minCoordRef = Ref.get(1, 0);
+      const maxCoordRef = Ref.get(2, 0);
+      const minCoord = 0;
+      const maxCoord = 1;
+      const xref = new XRefMock([
         { ref: minCoordRef, data: minCoord },
         { ref: maxCoordRef, data: maxCoord },
       ]);
-      var xObjectDict = new Dict(xref);
+      const xObjectDict = new Dict(xref);
       xObjectDict.set("BBox", [minCoord, maxCoord, minCoordRef, maxCoordRef]);
 
       expect(xObjectDict.get("BBox")).toEqual([
@@ -347,35 +269,6 @@
     });
 
     it("should get all key names", function () {
-      var expectedKeys = ["FontFile", "FontFile2", "FontFile3"];
-      var keys = dictWithManyKeys.getKeys();
-=======
-      const minCoordRef = Ref.get(1, 0);
-      const maxCoordRef = Ref.get(2, 0);
-      const minCoord = 0;
-      const maxCoord = 1;
-      const xref = new XRefMock([
-        { ref: minCoordRef, data: minCoord },
-        { ref: maxCoordRef, data: maxCoord },
-      ]);
-      const xObjectDict = new Dict(xref);
-      xObjectDict.set("BBox", [minCoord, maxCoord, minCoordRef, maxCoordRef]);
-
-      expect(xObjectDict.get("BBox")).toEqual([
-        minCoord,
-        maxCoord,
-        minCoordRef,
-        maxCoordRef,
-      ]);
-      expect(xObjectDict.getArray("BBox")).toEqual([
-        minCoord,
-        maxCoord,
-        minCoord,
-        maxCoord,
-      ]);
-    });
-
-    it("should get all key names", function () {
       const expectedKeys = ["FontFile", "FontFile2", "FontFile3"];
       const keys = dictWithManyKeys.getKeys();
 
@@ -386,7 +279,6 @@
       // Test direct objects:
       const expectedRawValues1 = [testFontFile, testFontFile2, testFontFile3];
       const rawValues1 = dictWithManyKeys.getRawValues();
->>>>>>> e389ed62
 
       expect(rawValues1.sort()).toEqual(expectedRawValues1);
 
@@ -413,34 +305,14 @@
     });
 
     it("should create only one object for Dict.empty", function () {
-<<<<<<< HEAD
-      var firstDictEmpty = Dict.empty;
-      var secondDictEmpty = Dict.empty;
-=======
       const firstDictEmpty = Dict.empty;
       const secondDictEmpty = Dict.empty;
->>>>>>> e389ed62
 
       expect(firstDictEmpty).toBe(secondDictEmpty);
       expect(firstDictEmpty).not.toBe(emptyDict);
     });
 
     it("should correctly merge dictionaries", function () {
-<<<<<<< HEAD
-      var expectedKeys = ["FontFile", "FontFile2", "FontFile3", "Size"];
-
-      var fontFileDict = new Dict();
-      fontFileDict.set("FontFile", "Type1 font file");
-      var mergedDict = Dict.merge(null, [
-        dictWithManyKeys,
-        dictWithSizeKey,
-        fontFileDict,
-      ]);
-      var mergedKeys = mergedDict.getKeys();
-
-      expect(mergedKeys.sort()).toEqual(expectedKeys);
-      expect(mergedDict.get("FontFile")).toEqual(testFontFile);
-=======
       const expectedKeys = ["FontFile", "FontFile2", "FontFile3", "Size"];
 
       const fontFileDict = new Dict();
@@ -501,17 +373,10 @@
         "Global font two",
         "Global font three",
       ]);
->>>>>>> e389ed62
     });
   });
 
   describe("Ref", function () {
-<<<<<<< HEAD
-    it("should retain the stored values", function () {
-      var storedNum = 4;
-      var storedGen = 2;
-      var ref = Ref.get(storedNum, storedGen);
-=======
     it("should get a string representation", function () {
       const nonZeroRef = Ref.get(4, 2);
       expect(nonZeroRef.toString()).toEqual("4R2");
@@ -525,7 +390,6 @@
       const storedNum = 4;
       const storedGen = 2;
       const ref = Ref.get(storedNum, storedGen);
->>>>>>> e389ed62
       expect(ref.num).toEqual(storedNum);
       expect(ref.gen).toEqual(storedGen);
     });
@@ -544,41 +408,22 @@
 
   describe("RefSet", function () {
     it("should have a stored value", function () {
-<<<<<<< HEAD
-      var ref = Ref.get(4, 2);
-      var refset = new RefSet();
-=======
       const ref = Ref.get(4, 2);
       const refset = new RefSet();
->>>>>>> e389ed62
       refset.put(ref);
       expect(refset.has(ref)).toBeTruthy();
     });
     it("should not have an unknown value", function () {
-<<<<<<< HEAD
-      var ref = Ref.get(4, 2);
-      var refset = new RefSet();
-      expect(refset.has(ref)).toBeFalsy();
-
-      refset.put(ref);
-      var anotherRef = Ref.get(2, 4);
-=======
       const ref = Ref.get(4, 2);
       const refset = new RefSet();
       expect(refset.has(ref)).toBeFalsy();
 
       refset.put(ref);
       const anotherRef = Ref.get(2, 4);
->>>>>>> e389ed62
       expect(refset.has(anotherRef)).toBeFalsy();
     });
   });
 
-<<<<<<< HEAD
-  describe("isName", function () {
-    it("handles non-names", function () {
-      var nonName = {};
-=======
   describe("RefSetCache", function () {
     const ref1 = Ref.get(4, 2);
     const ref2 = Ref.get(5, 2);
@@ -651,25 +496,16 @@
   describe("isName", function () {
     it("handles non-names", function () {
       const nonName = {};
->>>>>>> e389ed62
       expect(isName(nonName)).toEqual(false);
     });
 
     it("handles names", function () {
-<<<<<<< HEAD
-      var name = Name.get("Font");
-=======
       const name = Name.get("Font");
->>>>>>> e389ed62
       expect(isName(name)).toEqual(true);
     });
 
     it("handles names with name check", function () {
-<<<<<<< HEAD
-      var name = Name.get("Font");
-=======
       const name = Name.get("Font");
->>>>>>> e389ed62
       expect(isName(name, "Font")).toEqual(true);
       expect(isName(name, "Subtype")).toEqual(false);
     });
@@ -677,29 +513,17 @@
 
   describe("isCmd", function () {
     it("handles non-commands", function () {
-<<<<<<< HEAD
-      var nonCmd = {};
-=======
       const nonCmd = {};
->>>>>>> e389ed62
       expect(isCmd(nonCmd)).toEqual(false);
     });
 
     it("handles commands", function () {
-<<<<<<< HEAD
-      var cmd = Cmd.get("BT");
-=======
       const cmd = Cmd.get("BT");
->>>>>>> e389ed62
       expect(isCmd(cmd)).toEqual(true);
     });
 
     it("handles commands with cmd check", function () {
-<<<<<<< HEAD
-      var cmd = Cmd.get("BT");
-=======
       const cmd = Cmd.get("BT");
->>>>>>> e389ed62
       expect(isCmd(cmd, "BT")).toEqual(true);
       expect(isCmd(cmd, "ET")).toEqual(false);
     });
@@ -707,30 +531,18 @@
 
   describe("isDict", function () {
     it("handles non-dictionaries", function () {
-<<<<<<< HEAD
-      var nonDict = {};
-=======
       const nonDict = {};
->>>>>>> e389ed62
       expect(isDict(nonDict)).toEqual(false);
     });
 
     it("handles empty dictionaries with type check", function () {
-<<<<<<< HEAD
-      var dict = Dict.empty;
-=======
       const dict = Dict.empty;
->>>>>>> e389ed62
       expect(isDict(dict)).toEqual(true);
       expect(isDict(dict, "Page")).toEqual(false);
     });
 
     it("handles dictionaries with type check", function () {
-<<<<<<< HEAD
-      var dict = new Dict();
-=======
       const dict = new Dict();
->>>>>>> e389ed62
       dict.set("Type", Name.get("Page"));
       expect(isDict(dict, "Page")).toEqual(true);
       expect(isDict(dict, "Contents")).toEqual(false);
@@ -739,44 +551,26 @@
 
   describe("isRef", function () {
     it("handles non-refs", function () {
-<<<<<<< HEAD
-      var nonRef = {};
-=======
       const nonRef = {};
->>>>>>> e389ed62
       expect(isRef(nonRef)).toEqual(false);
     });
 
     it("handles refs", function () {
-<<<<<<< HEAD
-      var ref = Ref.get(1, 0);
-=======
       const ref = Ref.get(1, 0);
->>>>>>> e389ed62
       expect(isRef(ref)).toEqual(true);
     });
   });
 
   describe("isRefsEqual", function () {
     it("should handle Refs pointing to the same object", function () {
-<<<<<<< HEAD
-      var ref1 = Ref.get(1, 0);
-      var ref2 = Ref.get(1, 0);
-=======
       const ref1 = Ref.get(1, 0);
       const ref2 = Ref.get(1, 0);
->>>>>>> e389ed62
       expect(isRefsEqual(ref1, ref2)).toEqual(true);
     });
 
     it("should handle Refs pointing to different objects", function () {
-<<<<<<< HEAD
-      var ref1 = Ref.get(1, 0);
-      var ref2 = Ref.get(2, 0);
-=======
       const ref1 = Ref.get(1, 0);
       const ref2 = Ref.get(2, 0);
->>>>>>> e389ed62
       expect(isRefsEqual(ref1, ref2)).toEqual(false);
     });
   });
