--- conflicted
+++ resolved
@@ -13,18 +13,11 @@
  * limitations under the License.
  */
 
-<<<<<<< HEAD
-import { assert, CMapCompressionType } from "../../src/shared/util.js";
-import { isNodeJS } from "../../src/shared/is_node.js";
-import { isRef } from "../../src/core/primitives.js";
-import { Page } from "../../src/core/document.js";
-=======
 import { isRef, Ref } from "../../src/core/primitives.js";
 import { Page, PDFDocument } from "../../src/core/document.js";
 import { assert } from "../../src/shared/util.js";
 import { isNodeJS } from "../../src/shared/is_node.js";
 import { StringStream } from "../../src/core/stream.js";
->>>>>>> e389ed62
 
 class DOMFileReaderFactory {
   static async fetch(params) {
@@ -70,80 +63,6 @@
   return params;
 }
 
-<<<<<<< HEAD
-class NodeCanvasFactory {
-  create(width, height) {
-    assert(width > 0 && height > 0, "Invalid canvas size");
-
-    const Canvas = require("canvas");
-    const canvas = Canvas.createCanvas(width, height);
-    return {
-      canvas,
-      context: canvas.getContext("2d"),
-    };
-  }
-
-  reset(canvasAndContext, width, height) {
-    assert(canvasAndContext.canvas, "Canvas is not specified");
-    assert(width > 0 && height > 0, "Invalid canvas size");
-
-    canvasAndContext.canvas.width = width;
-    canvasAndContext.canvas.height = height;
-  }
-
-  destroy(canvasAndContext) {
-    assert(canvasAndContext.canvas, "Canvas is not specified");
-
-    // Zeroing the width and height cause Firefox to release graphics
-    // resources immediately, which can greatly reduce memory consumption.
-    canvasAndContext.canvas.width = 0;
-    canvasAndContext.canvas.height = 0;
-    canvasAndContext.canvas = null;
-    canvasAndContext.context = null;
-  }
-}
-
-class NodeCMapReaderFactory {
-  constructor({ baseUrl = null, isCompressed = false }) {
-    this.baseUrl = baseUrl;
-    this.isCompressed = isCompressed;
-  }
-
-  async fetch({ name }) {
-    if (!this.baseUrl) {
-      throw new Error(
-        'The CMap "baseUrl" parameter must be specified, ensure that ' +
-          'the "cMapUrl" and "cMapPacked" API parameters are provided.'
-      );
-    }
-    if (!name) {
-      throw new Error("CMap name must be specified.");
-    }
-    const url = this.baseUrl + name + (this.isCompressed ? ".bcmap" : "");
-    const compressionType = this.isCompressed
-      ? CMapCompressionType.BINARY
-      : CMapCompressionType.NONE;
-
-    return new Promise((resolve, reject) => {
-      const fs = require("fs");
-      fs.readFile(url, (error, data) => {
-        if (error || !data) {
-          reject(new Error(error));
-          return;
-        }
-        resolve({ cMapData: new Uint8Array(data), compressionType });
-      });
-    }).catch(reason => {
-      throw new Error(
-        `Unable to load ${this.isCompressed ? "binary " : ""}` +
-          `CMap at: ${url}`
-      );
-    });
-  }
-}
-
-=======
->>>>>>> e389ed62
 class XRefMock {
   constructor(array) {
     this._map = Object.create(null);
@@ -191,17 +110,6 @@
 }
 
 function createIdFactory(pageIndex) {
-<<<<<<< HEAD
-  const page = new Page({
-    pdfManager: {
-      get docId() {
-        return "d0";
-      },
-    },
-    pageIndex,
-  });
-  return page.idFactory;
-=======
   const pdfManager = {
     get docId() {
       return "d0";
@@ -225,23 +133,14 @@
     "isEmptyObj - invalid argument."
   );
   return Object.keys(obj).length === 0;
->>>>>>> e389ed62
 }
 
 export {
   DOMFileReaderFactory,
   NodeFileReaderFactory,
-<<<<<<< HEAD
-  NodeCanvasFactory,
-  NodeCMapReaderFactory,
-=======
->>>>>>> e389ed62
   XRefMock,
   buildGetDocumentParams,
   TEST_PDFS_PATH,
   createIdFactory,
-<<<<<<< HEAD
-=======
   isEmptyObj,
->>>>>>> e389ed62
 };