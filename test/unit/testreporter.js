--- conflicted
+++ resolved
@@ -48,12 +48,6 @@
 
   this.jasmineStarted = function (suiteInfo) {
     this.runnerStartTime = this.now();
-<<<<<<< HEAD
-    sendInfo("Started tests for " + browser + ".");
-  };
-
-  this.suiteStarted = function (result) {};
-=======
 
     const total = suiteInfo.totalSpecsDefined;
     const seed = suiteInfo.order.seed;
@@ -75,7 +69,6 @@
       sendResult("TEST-UNEXPECTED-FAIL", result.description, failedMessages);
     }
   };
->>>>>>> e389ed62
 
   this.specStarted = function (result) {};
 
@@ -83,16 +76,9 @@
     if (result.failedExpectations.length === 0) {
       sendResult("TEST-PASSED", result.description);
     } else {
-<<<<<<< HEAD
-      var failedMessages = "";
-      var items = result.failedExpectations;
-      for (var i = 0, ii = items.length; i < ii; i++) {
-        failedMessages += items[i].message + " ";
-=======
       let failedMessages = "";
       for (const item of result.failedExpectations) {
         failedMessages += `${item.message} `;
->>>>>>> e389ed62
       }
       sendResult("TEST-UNEXPECTED-FAIL", result.description, failedMessages);
     }
@@ -101,11 +87,7 @@
   this.suiteDone = function (result) {};
 
   this.jasmineDone = function () {
-<<<<<<< HEAD
-    // Give the test.py some time process any queued up requests
-=======
     // Give the test runner some time process any queued requests.
->>>>>>> e389ed62
     setTimeout(sendQuitRequest, 500);
   };
 };