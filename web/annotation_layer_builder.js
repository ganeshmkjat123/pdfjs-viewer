--- conflicted
+++ resolved
@@ -21,10 +21,7 @@
  * @typedef {Object} AnnotationLayerBuilderOptions
  * @property {HTMLDivElement} pageDiv
  * @property {PDFPage} pdfPage
-<<<<<<< HEAD
-=======
  * @property {AnnotationStorage} [annotationStorage]
->>>>>>> e389ed62
  * @property {string} [imageResourcesPath] - Path for image resources, mainly
  *   for annotation icons. Include trailing slash.
  * @property {boolean} renderInteractiveForms
@@ -42,14 +39,9 @@
     pdfPage,
     linkService,
     downloadManager,
-<<<<<<< HEAD
-    imageResourcesPath = "",
-    renderInteractiveForms = false,
-=======
     annotationStorage = null,
     imageResourcesPath = "",
     renderInteractiveForms = true,
->>>>>>> e389ed62
     l10n = NullL10n,
   }) {
     this.pageDiv = pageDiv;
@@ -72,11 +64,7 @@
    *   annotations is complete.
    */
   render(viewport, intent = "display") {
-<<<<<<< HEAD
-    this.pdfPage.getAnnotations({ intent }).then(annotations => {
-=======
     return this.pdfPage.getAnnotations({ intent }).then(annotations => {
->>>>>>> e389ed62
       if (this._cancelled) {
         return;
       }
@@ -103,12 +91,6 @@
       } else {
         // Create an annotation layer div and render the annotations
         // if there is at least one annotation.
-<<<<<<< HEAD
-        if (annotations.length === 0) {
-          return;
-        }
-=======
->>>>>>> e389ed62
         this.div = document.createElement("div");
         this.div.className = "annotationLayer";
         this.pageDiv.appendChild(this.div);
@@ -139,10 +121,7 @@
   /**
    * @param {HTMLDivElement} pageDiv
    * @param {PDFPage} pdfPage
-<<<<<<< HEAD
-=======
    * @param {AnnotationStorage} [annotationStorage]
->>>>>>> e389ed62
    * @param {string} [imageResourcesPath] - Path for image resources, mainly
    *   for annotation icons. Include trailing slash.
    * @param {boolean} renderInteractiveForms
@@ -152,14 +131,9 @@
   createAnnotationLayerBuilder(
     pageDiv,
     pdfPage,
-<<<<<<< HEAD
-    imageResourcesPath = "",
-    renderInteractiveForms = false,
-=======
     annotationStorage = null,
     imageResourcesPath = "",
     renderInteractiveForms = true,
->>>>>>> e389ed62
     l10n = NullL10n
   ) {
     return new AnnotationLayerBuilder({
