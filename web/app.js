/* eslint-disable prettier/prettier */
/* Copyright 2012 Mozilla Foundation
 *
 * Licensed under the Apache License, Version 2.0 (the "License");
 * you may not use this file except in compliance with the License.
 * You may obtain a copy of the License at
 *
 *     http://www.apache.org/licenses/LICENSE-2.0
 *
 * Unless required by applicable law or agreed to in writing, software
 * distributed under the License is distributed on an "AS IS" BASIS,
 * WITHOUT WARRANTIES OR CONDITIONS OF ANY KIND, either express or implied.
 * See the License for the specific language governing permissions and
 * limitations under the License.
 */
/* globals PDFBug, Stats */

import {
  animationStarted,
  apiPageLayoutToSpreadMode,
  apiPageModeToSidebarView,
  AutoPrintRegExp,
  DEFAULT_SCALE_VALUE,
  EventBus,
  getActiveOrFocusedElement,
  isValidRotation,
  isValidScrollMode,
  isValidSpreadMode,
  MAX_SCALE,
  MIN_SCALE,
  noContextMenuHandler,
  normalizeWheelEventDirection,
  parseQueryString,
  ProgressBar,
  RendererType,
  ScrollMode,
  SidebarView,
  SpreadMode,
  TextLayerMode,
} from "./ui_utils.js";
import { AppOptions, compatibilityParams, OptionKind } from "./app_options.js";
import {
  build,
  createPromiseCapability,
  getDocument,
  getFilenameFromUrl,
  getPdfFilenameFromUrl,
  GlobalWorkerOptions,
  InvalidPDFException,
  isPdfFile,
  LinkTarget,
  loadScript,
  MissingPDFException,
  OPS,
  PDFWorker,
  PermissionFlag,
  shadow,
  UnexpectedResponseException,
  UNSUPPORTED_FEATURES,
  version,
} from "pdfjs-lib";
import { CursorTool, PDFCursorTools } from "./pdf_cursor_tools.js";
import { PDFRenderingQueue, RenderingStates } from "./pdf_rendering_queue.js";
import { OverlayManager } from "./overlay_manager.js";
import { PasswordPrompt } from "./password_prompt.js";
import { PDFAttachmentViewer } from "./pdf_attachment_viewer.js";
import { PDFDocumentProperties } from "./pdf_document_properties.js";
import { PDFFindBar } from "./pdf_find_bar.js";
import { PDFFindController } from "./pdf_find_controller.js";
import { PDFHistory } from "./pdf_history.js";
import { PDFLayerViewer } from "./pdf_layer_viewer.js";
import { PDFLinkService } from "./pdf_link_service.js";
import { PDFOutlineViewer } from "./pdf_outline_viewer.js";
import { PDFPresentationMode } from "./pdf_presentation_mode.js";
import { PDFScriptingManager } from "./pdf_scripting_manager.js";
import { PDFSidebar } from "./pdf_sidebar.js";
import { PDFSidebarResizer } from "./pdf_sidebar_resizer.js";
import { PDFThumbnailViewer } from "./pdf_thumbnail_viewer.js";
import { PDFViewer } from "./pdf_viewer.js";
import { SecondaryToolbar } from "./secondary_toolbar.js";
import { Toolbar } from "./toolbar.js";
import { ViewHistory } from "./view_history.js";

const DEFAULT_SCALE_DELTA = 1.1;
const DISABLE_AUTO_FETCH_LOADING_BAR_TIMEOUT = 5000; // ms
const FORCE_PAGES_LOADED_TIMEOUT = 10000; // ms
const WHEEL_ZOOM_DISABLED_TIMEOUT = 1000; // ms
const ENABLE_PERMISSIONS_CLASS = "enablePermissions";

const ViewOnLoad = {
  UNKNOWN: -1,
  PREVIOUS: 0, // Default value.
  INITIAL: 1,
};

const ViewerCssTheme = {
  AUTOMATIC: 0, // Default value.
  LIGHT: 1,
  DARK: 2,
};

// Keep these in sync with mozilla-central's Histograms.json.
const KNOWN_VERSIONS = [
  "1.0",
  "1.1",
  "1.2",
  "1.3",
  "1.4",
  "1.5",
  "1.6",
  "1.7",
  "1.8",
  "1.9",
  "2.0",
  "2.1",
  "2.2",
  "2.3",
];
// Keep these in sync with mozilla-central's Histograms.json.
const KNOWN_GENERATORS = [
  "acrobat distiller",
  "acrobat pdfwriter",
  "adobe livecycle",
  "adobe pdf library",
  "adobe photoshop",
  "ghostscript",
  "tcpdf",
  "cairo",
  "dvipdfm",
  "dvips",
  "pdftex",
  "pdfkit",
  "itext",
  "prince",
  "quarkxpress",
  "mac os x",
  "microsoft",
  "openoffice",
  "oracle",
  "luradocument",
  "pdf-xchange",
  "antenna house",
  "aspose.cells",
  "fpdf",
];

class DefaultExternalServices {
  constructor() {
    throw new Error("Cannot initialize DefaultExternalServices.");
  }

  static updateFindControlState(data) {}

  static updateFindMatchesCount(data) {}

  static initPassiveLoading(callbacks) {}

  static async fallback(data) {}

  static reportTelemetry(data) {}

  static createDownloadManager(options) {
    throw new Error("Not implemented: createDownloadManager");
  }

  static createPreferences() {
    throw new Error("Not implemented: createPreferences");
  }

  static createL10n(options) {
    throw new Error("Not implemented: createL10n");
  }

  static createScripting(options) {
    throw new Error("Not implemented: createScripting");
  }

  static get supportsIntegratedFind() {
    return shadow(this, "supportsIntegratedFind", false);
  }

  static get supportsDocumentFonts() {
    return shadow(this, "supportsDocumentFonts", true);
  }

  static get supportedMouseWheelZoomModifierKeys() {
    return shadow(this, "supportedMouseWheelZoomModifierKeys", {
      ctrlKey: true,
      metaKey: true,
    });
  }

  static get isInAutomation() {
    return shadow(this, "isInAutomation", false);
  }
}

const PDFViewerApplication = {
  initialBookmark: document.location.hash.substring(1),
  _initializedCapability: createPromiseCapability(),
  _fellback: false,
  appConfig: null,
  pdfDocument: null,
  pdfLoadingTask: null,
  printService: null,
  /** @type {PDFViewer} */
  pdfViewer: null,
  /** @type {PDFThumbnailViewer} */
  pdfThumbnailViewer: null,
  /** @type {PDFRenderingQueue} */
  pdfRenderingQueue: null,
  /** @type {PDFPresentationMode} */
  pdfPresentationMode: null,
  /** @type {PDFDocumentProperties} */
  pdfDocumentProperties: null,
  /** @type {PDFLinkService} */
  pdfLinkService: null,
  /** @type {PDFHistory} */
  pdfHistory: null,
  /** @type {PDFSidebar} */
  pdfSidebar: null,
  /** @type {PDFSidebarResizer} */
  pdfSidebarResizer: null,
  /** @type {PDFOutlineViewer} */
  pdfOutlineViewer: null,
  /** @type {PDFAttachmentViewer} */
  pdfAttachmentViewer: null,
  /** @type {PDFLayerViewer} */
  pdfLayerViewer: null,
  /** @type {PDFCursorTools} */
  pdfCursorTools: null,
  /** @type {PDFScriptingManager} */
  pdfScriptingManager: null,
  /** @type {ViewHistory} */
  store: null,
  /** @type {DownloadManager} */
  downloadManager: null,
  /** @type {OverlayManager} */
  overlayManager: null,
  /** @type {Preferences} */
  preferences: null,
  /** @type {Toolbar} */
  toolbar: null,
  /** @type {SecondaryToolbar} */
  secondaryToolbar: null,
  /** @type {EventBus} */
  eventBus: null,
  /** @type {IL10n} */
  l10n: null,
  isInitialViewSet: false,
  downloadComplete: false,
  isViewerEmbedded: window.parent !== window,
  url: "",
  baseUrl: "",
  externalServices: DefaultExternalServices,
  _boundEvents: Object.create(null),
  documentInfo: null,
  metadata: null,
  _contentDispositionFilename: null,
  _contentLength: null,
  _saveInProgress: false,
  _wheelUnusedTicks: 0,
  _idleCallbacks: new Set(),

  // Called once when the document is loaded.
  async initialize(appConfig) {
    this.preferences = this.externalServices.createPreferences();
    this.appConfig = appConfig;

    await this._readPreferences();
    await this._parseHashParameters();
    this._forceCssTheme();
    await this._initializeL10n();

    if (
      this.isViewerEmbedded &&
      AppOptions.get("externalLinkTarget") === LinkTarget.NONE
    ) {
      // Prevent external links from "replacing" the viewer,
      // when it's embedded in e.g. an <iframe> or an <object>.
      AppOptions.set("externalLinkTarget", LinkTarget.TOP);
    }
    await this._initializeViewerComponents();

    // Bind the various event handlers *after* the viewer has been
    // initialized, to prevent errors if an event arrives too soon.
    this.bindEvents();
    this.bindWindowEvents();

    // We can start UI localization now.
    const appContainer = appConfig.appContainer || document.documentElement;
    this.l10n.translate(appContainer).then(() => {
      // Dispatch the 'localized' event on the `eventBus` once the viewer
      // has been fully initialized and translated.
      this.eventBus.dispatch("localized", { source: this });
    });

    this._initializedCapability.resolve();

    /* modified by ngx-extended-pdf-viewer #633.
       The shadow() function must be called each time the PDF viewer is initialized. */
    this.initializeLoadingBar();
    /* #633 end of modification */
  },

  /**
   * @private
   */
  async _readPreferences() {
    if (
      (typeof PDFJSDev === "undefined" ||
        PDFJSDev.test("!PRODUCTION || GENERIC")) &&
      AppOptions.get("disablePreferences")
    ) {
      // Give custom implementations of the default viewer a simpler way to
      // opt-out of having the `Preferences` override existing `AppOptions`.
      return;
    }
    try {
      AppOptions.setAll(await this.preferences.getAll());
    } catch (reason) {
      console.error(`_readPreferences: "${reason?.message}".`);
    }
  },

  /**
   * Potentially parse special debugging flags in the hash section of the URL.
   * @private
   */
  async _parseHashParameters() {
    if (!AppOptions.get("pdfBugEnabled")) {
      return;
    }
    const hash = document.location.hash.substring(1);
    if (!hash) {
      return;
    }
    const params = parseQueryString(hash),
      waitOn = [];

    if (params.get("disableworker") === "true") {
      waitOn.push(loadFakeWorker());
    }
    if (params.has("disablerange")) {
      AppOptions.set("disableRange", params.get("disablerange") === "true");
    }
    if (params.has("disablestream")) {
      AppOptions.set("disableStream", params.get("disablestream") === "true");
    }
    if (params.has("disableautofetch")) {
      AppOptions.set(
        "disableAutoFetch",
        params.get("disableautofetch") === "true"
      );
    }
    if (params.has("disablefontface")) {
      AppOptions.set(
        "disableFontFace",
        params.get("disablefontface") === "true"
      );
    }
    if (params.has("disablehistory")) {
      AppOptions.set("disableHistory", params.get("disablehistory") === "true");
    }
    if (params.has("verbosity")) {
      AppOptions.set("verbosity", params.get("verbosity") | 0);
    }
    if (params.has("textlayer")) {
      switch (params.get("textlayer")) {
        case "off":
          AppOptions.set("textLayerMode", TextLayerMode.DISABLE);
          break;
        case "visible":
        case "shadow":
        case "hover":
          const viewer = this.appConfig.viewerContainer;
          viewer.classList.add(`textLayer-${params.get("textlayer")}`);
          break;
      }
    }
    if (params.has("pdfbug")) {
      AppOptions.set("pdfBug", true);
      AppOptions.set("fontExtraProperties", true);

      const enabled = params.get("pdfbug").split(",");
      waitOn.push(initPDFBug(enabled));
    }
    // It is not possible to change locale for the (various) extension builds.
    if (
      (typeof PDFJSDev === "undefined" ||
        PDFJSDev.test("!PRODUCTION || GENERIC")) &&
      params.has("locale")
    ) {
      AppOptions.set("locale", params.get("locale"));
    }

    if (waitOn.length === 0) {
      return;
    }
    try {
      await Promise.all(waitOn);
    } catch (reason) {
      console.error(`_parseHashParameters: "${reason.message}".`);
    }
  },

  /**
   * @private
   */
  async _initializeL10n() {
    this.l10n = this.externalServices.createL10n(
      typeof PDFJSDev === "undefined" || PDFJSDev.test("!PRODUCTION || GENERIC")
        ? { locale: AppOptions.get("locale") }
        : null
    );
    const dir = await this.l10n.getDirection();
    document.getElementsByTagName("html")[0].dir = dir;
  },

  /**
   * @private
   */
  _forceCssTheme() {
    const cssTheme = AppOptions.get("viewerCssTheme");
    if (
      cssTheme === ViewerCssTheme.AUTOMATIC ||
      !Object.values(ViewerCssTheme).includes(cssTheme)
    ) {
      return;
    }
    try {
      const styleSheet = document.styleSheets[0];
      const cssRules = styleSheet?.cssRules || [];
      const mediaMatcher =
        typeof PDFJSDev !== "undefined" && PDFJSDev.test("MOZCENTRAL")
          ? "-moz-toolbar-prefers-color-scheme"
          : "prefers-color-scheme";
      const mediaRule = `(${mediaMatcher}: dark)`;
      const mediaRegex = new RegExp(
        `^@media \\(${mediaMatcher}: dark\\) {\\n\\s*([\\w\\s-.,:;/\\\\{}()]+)\\n}$`
      );
      for (let i = 0, ii = cssRules.length; i < ii; i++) {
        const rule = cssRules[i];
        if (rule instanceof CSSMediaRule && rule.media?.[0] === mediaRule) {
          if (cssTheme === ViewerCssTheme.LIGHT) {
            styleSheet.deleteRule(i);
            return;
          }
          // cssTheme === ViewerCssTheme.DARK
          const darkRules = mediaRegex.exec(rule.cssText);
          if (darkRules?.[1]) {
            styleSheet.deleteRule(i);
            styleSheet.insertRule(darkRules[1], i);
          }
          return;
        }
      }
    } catch (reason) {
      console.error(`_forceCssTheme: "${reason?.message}".`);
    }
  },

  /**
   * @private
   */
  async _initializeViewerComponents() {
    const appConfig = this.appConfig;

    const eventBus =
      appConfig.eventBus ||
      new EventBus({ isInAutomation: this.externalServices.isInAutomation });
    this.eventBus = eventBus;

    this.overlayManager = new OverlayManager();

    const pdfRenderingQueue = new PDFRenderingQueue();
    pdfRenderingQueue.onIdle = this._cleanup.bind(this);
    this.pdfRenderingQueue = pdfRenderingQueue;

    const pdfLinkService = new PDFLinkService({
      eventBus,
      externalLinkTarget: AppOptions.get("externalLinkTarget"),
      externalLinkRel: AppOptions.get("externalLinkRel"),
      ignoreDestinationZoom: AppOptions.get("ignoreDestinationZoom"),
    });
    this.pdfLinkService = pdfLinkService;

    const downloadManager = this.externalServices.createDownloadManager();
    this.downloadManager = downloadManager;

    const findController = new PDFFindController({
      linkService: pdfLinkService,
      eventBus,
      // #492 modified by ngx-extended-pdf-viewer
      pageViewMode: AppOptions.get("pageViewMode"),
      // #492 modification end
    });
    this.findController = findController;

    const pdfScriptingManager = new PDFScriptingManager({
      eventBus,
      sandboxBundleSrc:
        typeof PDFJSDev === "undefined" ||
        PDFJSDev.test("!PRODUCTION || GENERIC || CHROME")
          ? AppOptions.get("sandboxBundleSrc")
          : null,
      scriptingFactory: this.externalServices,
      docPropertiesLookup: this._scriptingDocProperties.bind(this),
    });
    this.pdfScriptingManager = pdfScriptingManager;

    const container = appConfig.mainContainer;
    const viewer = appConfig.viewerContainer;
    this.pdfViewer = new PDFViewer({
      container,
      viewer,
      eventBus,
      renderingQueue: pdfRenderingQueue,
      linkService: pdfLinkService,
      downloadManager,
      findController,
      scriptingManager:
        AppOptions.get("enableScripting") && pdfScriptingManager,
      renderer: AppOptions.get("renderer"),
      l10n: this.l10n,
      textLayerMode: AppOptions.get("textLayerMode"),
      annotationMode: AppOptions.get("annotationMode"),
      imageResourcesPath: AppOptions.get("imageResourcesPath"),
<<<<<<< HEAD
      removePageBorders: AppOptions.get("removePageBorders"), // #194
      renderInteractiveForms: AppOptions.get("renderInteractiveForms"),
=======
>>>>>>> ada283cc
      enablePrintAutoRotate: AppOptions.get("enablePrintAutoRotate"),
      useOnlyCssZoom: AppOptions.get("useOnlyCssZoom"),
      maxCanvasPixels: AppOptions.get("maxCanvasPixels"),
      /** #495 modified by ngx-extended-pdf-viewer */
      pageViewMode: AppOptions.get("pageViewMode"),
      /** end of modification */
    });
    pdfRenderingQueue.setViewer(this.pdfViewer);
    pdfLinkService.setViewer(this.pdfViewer);
    pdfScriptingManager.setViewer(this.pdfViewer);

    this.pdfThumbnailViewer = new PDFThumbnailViewer({
      container: appConfig.sidebar.thumbnailView,
      eventBus,
      renderingQueue: pdfRenderingQueue,
      linkService: pdfLinkService,
      l10n: this.l10n,
    });
    pdfRenderingQueue.setThumbnailViewer(this.pdfThumbnailViewer);

    this.pdfHistory = new PDFHistory({
      linkService: pdfLinkService,
      eventBus,
    });
    pdfLinkService.setHistory(this.pdfHistory);

    if (!this.supportsIntegratedFind) {
      this.findBar = new PDFFindBar(appConfig.findBar, eventBus, this.l10n);
    }

    this.pdfDocumentProperties = new PDFDocumentProperties(
      appConfig.documentProperties,
      this.overlayManager,
      eventBus,
      this.l10n
    );

    this.pdfCursorTools = new PDFCursorTools({
      container,
      eventBus,
      cursorToolOnLoad: AppOptions.get("cursorToolOnLoad"),
    });

    this.toolbar = new Toolbar(appConfig.toolbar, eventBus, this.l10n);

    this.secondaryToolbar = new SecondaryToolbar(
      appConfig.secondaryToolbar,
      container,
      eventBus
    );

    if (this.supportsFullscreen) {
      this.pdfPresentationMode = new PDFPresentationMode({
        container,
        pdfViewer: this.pdfViewer,
        eventBus,
      });
    }

    this.passwordPrompt = new PasswordPrompt(
      appConfig.passwordOverlay,
      this.overlayManager,
      this.l10n,
      this.isViewerEmbedded
    );

    this.pdfOutlineViewer = new PDFOutlineViewer({
      container: appConfig.sidebar.outlineView,
      eventBus,
      linkService: pdfLinkService,
    });

    this.pdfAttachmentViewer = new PDFAttachmentViewer({
      container: appConfig.sidebar.attachmentsView,
      eventBus,
      downloadManager,
    });

    this.pdfLayerViewer = new PDFLayerViewer({
      container: appConfig.sidebar.layersView,
      eventBus,
      l10n: this.l10n,
    });

    this.pdfSidebar = new PDFSidebar({
      elements: appConfig.sidebar,
      pdfViewer: this.pdfViewer,
      pdfThumbnailViewer: this.pdfThumbnailViewer,
      eventBus,
      l10n: this.l10n,
    });
    this.pdfSidebar.onToggled = this.forceRendering.bind(this);

    this.pdfSidebarResizer = new PDFSidebarResizer(
      appConfig.sidebarResizer,
      eventBus,
      this.l10n
    );
  },

  run(config) {
    this.initialize(config).then(webViewerInitialized);
  },

  get initialized() {
    return this._initializedCapability.settled;
  },

  get initializedPromise() {
    return this._initializedCapability.promise;
  },

  zoomIn(ticks) {
    if (this.pdfViewer.isInPresentationMode) {
      return;
    }

    let newScale = this.pdfViewer.currentScale;
    // modified by ngx-extended-pdf-viewer #367
    let maxScale = Number(AppOptions.get("maxZoom"));
    if (!maxScale) {
      maxScale = MAX_SCALE;
    }
    do {
      newScale = (newScale * DEFAULT_SCALE_DELTA).toFixed(2);
      newScale = Math.ceil(newScale * 10) / 10;
      newScale = Math.min(maxScale, newScale);
    } while (--ticks > 0 && newScale < maxScale);
    // end of modification
    this.pdfViewer.currentScaleValue = newScale;
  },

  zoomOut(ticks) {
    if (this.pdfViewer.isInPresentationMode) {
      return;
    }
    let newScale = this.pdfViewer.currentScale;
    // modified by ngx-extended-pdf-viewer #367
    let minScale = Number(AppOptions.get("minZoom"));
    if (!minScale) {
      minScale = MIN_SCALE;
    }
    do {
      newScale = (newScale / DEFAULT_SCALE_DELTA).toFixed(2);
      newScale = Math.floor(newScale * 10) / 10;
      newScale = Math.max(minScale, newScale);
    } while (--ticks > 0 && newScale > minScale);
    // end of modification
    this.pdfViewer.currentScaleValue = newScale;
  },

  zoomReset() {
    if (this.pdfViewer.isInPresentationMode) {
      return;
    }
    this.pdfViewer.currentScaleValue = DEFAULT_SCALE_VALUE;
  },

  get pagesCount() {
    return this.pdfDocument ? this.pdfDocument.numPages : 0;
  },

  get page() {
    return this.pdfViewer.currentPageNumber;
  },

  set page(val) {
    this.pdfViewer.currentPageNumber = val;
  },

  get supportsPrinting() {
    return PDFPrintServiceFactory.instance.supportsPrinting;
  },

  get supportsFullscreen() {
    if (typeof PDFJSDev !== "undefined" && PDFJSDev.test("MOZCENTRAL")) {
      return shadow(this, "supportsFullscreen", document.fullscreenEnabled);
    }
    const doc = document.documentElement;
    let support = !!(
      doc.requestFullscreen ||
      doc.mozRequestFullScreen ||
      doc.webkitRequestFullScreen
    );

    if (
      document.fullscreenEnabled === false ||
      document.mozFullScreenEnabled === false ||
      document.webkitFullscreenEnabled === false
    ) {
      support = false;
    }
    return shadow(this, "supportsFullscreen", support);
  },

  get supportsIntegratedFind() {
    return this.externalServices.supportsIntegratedFind;
  },

  get supportsDocumentFonts() {
    return this.externalServices.supportsDocumentFonts;
  },

  /* modified by ngx-extended-pdf-viewer #633. The shadow() function        */
  /* replaces the getter by a property,so when a new instance of            */
  /* ngx-extended-pdf-viewer is opened, it still references the old viewer. */
  /** The bug fix solves this problem.                                      */
  initializeLoadingBar() {
    const bar = new ProgressBar("#loadingBar");
    bar.hide();
    return shadow(this, "loadingBar", bar);
  },
  // get loadingBar() {
  //  const bar = new ProgressBar("#loadingBar");
  //  return shadow(this, "loadingBar", bar);
  // },
  /** end of modification */

  get supportedMouseWheelZoomModifierKeys() {
    return this.externalServices.supportedMouseWheelZoomModifierKeys;
  },

  initPassiveLoading() {
    if (
      typeof PDFJSDev === "undefined" ||
      !PDFJSDev.test("MOZCENTRAL || CHROME")
    ) {
      throw new Error("Not implemented: initPassiveLoading");
    }
    this.externalServices.initPassiveLoading({
      onOpenWithTransport: (url, length, transport) => {
        this.open(url, { length, range: transport });
      },
      onOpenWithData: (data, contentDispositionFilename) => {
        if (isPdfFile(contentDispositionFilename)) {
          this._contentDispositionFilename = contentDispositionFilename;
        }
        this.open(data);
      },
      onOpenWithURL: (url, length, originalUrl) => {
        const file = originalUrl !== undefined ? { url, originalUrl } : url;
        const args = length !== undefined ? { length } : null;

        this.open(file, args);
      },
      onError: err => {
        this.l10n.get("loading_error").then(msg => {
          this._documentError(msg, err);
        });
      },
      onProgress(loaded, total) {
        this.progress(loaded / total);
        // #588 modified by ngx-extended-pdf-viewer
        this.eventBus.dispatch("progress", {
          source: this,
          type: "load",
          total,
          loaded,
          percent: (100 * loaded) / total,
        });
        // #588 end of modification
      },
    });
  },

  setTitleUsingUrl(url = "") {
    this.url = url;
    this.baseUrl = url.split("#")[0];
    let title = getPdfFilenameFromUrl(url, "");
    if (!title) {
      try {
        title = decodeURIComponent(getFilenameFromUrl(url)) || url;
      } catch (ex) {
        // decodeURIComponent may throw URIError,
        // fall back to using the unprocessed url in that case
        title = url;
      }
    }
    this.setTitle(title);
  },

  setTitle(title) {
    if (this.isViewerEmbedded) {
      // Embedded PDF viewers should not be changing their parent page's title.
      return;
    }
    document.title = title;
  },

  get _docFilename() {
    // Use `this.url` instead of `this.baseUrl` to perform filename detection
    // based on the reference fragment as ultimate fallback if needed.
    return this._contentDispositionFilename || getPdfFilenameFromUrl(this.url);
  },

  /**
   * @private
   */
  _cancelIdleCallbacks() {
    if (!this._idleCallbacks.size) {
      return;
    }
    for (const callback of this._idleCallbacks) {
      window.cancelIdleCallback(callback);
    }
    this._idleCallbacks.clear();
  },

  /**
   * Closes opened PDF document.
   * @returns {Promise} - Returns the promise, which is resolved when all
   *                      destruction is completed.
   */
  async close() {
    this._unblockDocumentLoadEvent();

    if (typeof PDFJSDev === "undefined" || !PDFJSDev.test("MOZCENTRAL")) {
      const { container } = this.appConfig.errorWrapper;
      container.hidden = true;
    }

    if (!this.pdfLoadingTask) {
      return;
    }
    if (
      (typeof PDFJSDev === "undefined" || PDFJSDev.test("GENERIC")) &&
      this.pdfDocument?.annotationStorage.size > 0 &&
      this._annotationStorageModified
    ) {
      try {
        // Trigger saving, to prevent data loss in forms; see issue 12257.
        await this.save({ sourceEventType: "save" });
      } catch (reason) {
        // Ignoring errors, to ensure that document closing won't break.
      }
    }
    const promises = [];

    promises.push(this.pdfLoadingTask.destroy());
    this.pdfLoadingTask = null;

    if (this.pdfDocument) {
      this.pdfDocument = null;

      this.pdfThumbnailViewer.setDocument(null);
      this.pdfViewer.setDocument(null);
      this.pdfLinkService.setDocument(null);
      this.pdfDocumentProperties.setDocument(null);
    }
    webViewerResetPermissions();
    this.pdfLinkService.externalLinkEnabled = true;
    this._fellback = false;
    this.store = null;
    this.isInitialViewSet = false;
    this.downloadComplete = false;
    this.url = "";
    this.baseUrl = "";
    this.documentInfo = null;
    this.metadata = null;
    this._contentDispositionFilename = null;
    this._contentLength = null;
    this._saveInProgress = false;

    this._cancelIdleCallbacks();
    promises.push(this.pdfScriptingManager.destroyPromise);

    this.pdfSidebar.reset();
    this.pdfOutlineViewer.reset();
    this.pdfAttachmentViewer.reset();
    this.pdfLayerViewer.reset();

    if (this.pdfHistory) {
      this.pdfHistory.reset();
    }
    if (this.findBar) {
      this.findBar.reset();
    }
    this.toolbar.reset();
    this.secondaryToolbar.reset();

    if (typeof PDFBug !== "undefined") {
      PDFBug.cleanup();
    }
    await Promise.all(promises);
  },

  /**
   * Opens PDF document specified by URL or array with additional arguments.
   * @param {string|TypedArray|ArrayBuffer} file - PDF location or binary data.
   * @param {Object} [args] - Additional arguments for the getDocument call,
   *                          e.g. HTTP headers ('httpHeaders') or alternative
   *                          data transport ('range').
   * @returns {Promise} - Returns the promise, which is resolved when document
   *                      is opened.
   */
  async open(file, args) {
    if (this.pdfLoadingTask) {
      // We need to destroy already opened document.
      await this.close();
    }
    // Set the necessary global worker parameters, using the available options.
    const workerParameters = AppOptions.getAll(OptionKind.WORKER);
    for (const key in workerParameters) {
      GlobalWorkerOptions[key] = workerParameters[key];
    }

    const parameters = Object.create(null);
    if (typeof file === "string") {
      // URL
      this.setTitleUsingUrl(file);
      parameters.url = file;
    } else if (file && "byteLength" in file) {
      // ArrayBuffer
      parameters.data = file;
    } else if (file.url && file.originalUrl) {
      this.setTitleUsingUrl(file.originalUrl);
      parameters.url = file.url;
    }
    // Set the necessary API parameters, using the available options.
    const apiParameters = AppOptions.getAll(OptionKind.API);
    for (const key in apiParameters) {
      let value = apiParameters[key];

      if (key === "docBaseUrl" && !value) {
        if (typeof PDFJSDev === "undefined" || !PDFJSDev.test("PRODUCTION")) {
          value = document.URL.split("#")[0];
        } else if (PDFJSDev.test("MOZCENTRAL || CHROME")) {
          value = this.baseUrl;
        }
      }
      parameters[key] = value;
    }
    // Finally, update the API parameters with the arguments (if they exist).
    if (args) {
      for (const key in args) {
        parameters[key] = args[key];
      }
    }

    const loadingTask = getDocument(parameters);
    this.pdfLoadingTask = loadingTask;

    loadingTask.onPassword = (updateCallback, reason) => {
      this.pdfLinkService.externalLinkEnabled = false;
      this.passwordPrompt.setUpdateCallback(updateCallback, reason);
      this.passwordPrompt.open();
    };

    loadingTask.onProgress = ({ loaded, total }) => {
      this.progress(loaded / total);
      // #588 modified by ngx-extended-pdf-viewer
      this.eventBus.dispatch("progress", {
        source: this,
        type: "load",
        total,
        loaded,
        percent: (100 * loaded) / total,
      });
      // #588 end of modification
    };

    // Listen for unsupported features to trigger the fallback UI.
    loadingTask.onUnsupportedFeature = this.fallback.bind(this);

    this.loadingBar.show(); // #707 added by ngx-extended-pdf-viewer
    return loadingTask.promise.then(
      pdfDocument => {
        this.load(pdfDocument);
      },
      exception => {
        if (loadingTask !== this.pdfLoadingTask) {
          return undefined; // Ignore errors for previously opened PDF files.
        }

        let key = "loading_error";
        if (exception instanceof InvalidPDFException) {
          key = "invalid_file_error";
        } else if (exception instanceof MissingPDFException) {
          key = "missing_file_error";
        } else if (exception instanceof UnexpectedResponseException) {
          key = "unexpected_response_error";
        }
        return this.l10n.get(key).then(msg => {
          this._documentError(msg, { message: exception?.message });
          this.onError(exception);
          throw exception;
        });
      }
    );
  },

  /**
   * @private
   */
  _ensureDownloadComplete() {
    if (this.pdfDocument && this.downloadComplete) {
      return;
    }
    throw new Error("PDF document not downloaded.");
  },

  async download({ sourceEventType = "download" } = {}) {
    const url = this.baseUrl,
      filename = this._docFilename;
    try {
      this._ensureDownloadComplete();

      const data = await this.pdfDocument.getData();
      const blob = new Blob([data], { type: "application/pdf" });

      await this.downloadManager.download(blob, url, filename, sourceEventType);
    } catch (reason) {
      // When the PDF document isn't ready, or the PDF file is still
      // downloading, simply download using the URL.
      await this.downloadManager.downloadUrl(url, filename);
    }
  },

  async save({ sourceEventType = "download" } = {}) {
    if (this._saveInProgress) {
      return;
    }
    this._saveInProgress = true;
    await this.pdfScriptingManager.dispatchWillSave();

    const url = this.baseUrl,
      filename = this._docFilename;
    try {
      this._ensureDownloadComplete();

      const data = await this.pdfDocument.saveDocument();
      const blob = new Blob([data], { type: "application/pdf" });

      await this.downloadManager.download(blob, url, filename, sourceEventType);
    } catch (reason) {
      // When the PDF document isn't ready, or the PDF file is still
      // downloading, simply fallback to a "regular" download.
      await this.download({ sourceEventType });
    } finally {
      await this.pdfScriptingManager.dispatchDidSave();
      this._saveInProgress = false;
    }
  },

  downloadOrSave(options) {
    if (this.pdfDocument?.annotationStorage.size > 0) {
      this.save(options);
    } else {
      this.download(options);
    }
  },

  fallback(featureId) {
    this.externalServices.reportTelemetry({
      type: "unsupportedFeature",
      featureId,
    });

    // Only trigger the fallback once so we don't spam the user with messages
    // for one PDF.
    if (this._fellback) {
      return;
    }
    this._fellback = true;

    this.externalServices
      .fallback({
        featureId,
        url: this.baseUrl,
      })
      .then(download => {
        if (!download) {
          return;
        }
        this.download({ sourceEventType: "download" });
      });
  },

  /**
   * Show the error box; used for errors affecting loading and/or parsing of
   * the entire PDF document.
   */
  _documentError(message, moreInfo = null) {
    this._unblockDocumentLoadEvent();

    this._otherError(message, moreInfo);
  },

  /**
   * Show the error box; used for errors affecting e.g. only a single page.
   *
   * @param {string} message - A message that is human readable.
   * @param {Object} [moreInfo] - Further information about the error that is
   *                              more technical.  Should have a 'message' and
   *                              optionally a 'stack' property.
   */
  _otherError(message, moreInfo = null) {
    const moreInfoText = [
      this.l10n.get("error_version_info", {
        version: version || "?",
        build: build || "?",
      }),
    ];
    if (moreInfo) {
      moreInfoText.push(
        this.l10n.get("error_message", { message: moreInfo.message })
      );
      if (moreInfo.stack) {
        moreInfoText.push(
          this.l10n.get("error_stack", { stack: moreInfo.stack })
        );
      } else {
        if (moreInfo.filename) {
          moreInfoText.push(
            this.l10n.get("error_file", { file: moreInfo.filename })
          );
        }
        if (moreInfo.lineNumber) {
          moreInfoText.push(
            this.l10n.get("error_line", { line: moreInfo.lineNumber })
          );
        }
      }
    }

    if (typeof PDFJSDev === "undefined" || !PDFJSDev.test("MOZCENTRAL")) {
      const errorWrapperConfig = this.appConfig.errorWrapper;
      const errorWrapper = errorWrapperConfig.container;
      errorWrapper.hidden = false;

      const errorMessage = errorWrapperConfig.errorMessage;
      errorMessage.textContent = message;

      const closeButton = errorWrapperConfig.closeButton;
      closeButton.onclick = function () {
        errorWrapper.hidden = true;
      };

      const errorMoreInfo = errorWrapperConfig.errorMoreInfo;
      const moreInfoButton = errorWrapperConfig.moreInfoButton;
      const lessInfoButton = errorWrapperConfig.lessInfoButton;
      moreInfoButton.onclick = function () {
        errorMoreInfo.hidden = false;
        moreInfoButton.hidden = true;
        lessInfoButton.hidden = false;
        errorMoreInfo.style.height = errorMoreInfo.scrollHeight + "px";
      };
      lessInfoButton.onclick = function () {
        errorMoreInfo.hidden = true;
        moreInfoButton.hidden = false;
        lessInfoButton.hidden = true;
      };
      moreInfoButton.oncontextmenu = noContextMenuHandler;
      lessInfoButton.oncontextmenu = noContextMenuHandler;
      closeButton.oncontextmenu = noContextMenuHandler;
      moreInfoButton.hidden = false;
      lessInfoButton.hidden = true;
      Promise.all(moreInfoText).then(parts => {
        errorMoreInfo.value = parts.join("\n");
      });
    } else {
      Promise.all(moreInfoText).then(parts => {
        console.error(message + "\n" + parts.join("\n"));
      });
      this.fallback();
    }
  },

  progress(level) {
    if (this.downloadComplete) {
      // Don't accidentally show the loading bar again when the entire file has
      // already been fetched (only an issue when disableAutoFetch is enabled).
      return;
    }
    const percent = Math.round(level * 100);
    // When we transition from full request to range requests, it's possible
    // that we discard some of the loaded data. This can cause the loading
    // bar to move backwards. So prevent this by only updating the bar if it
    // increases.
    if (percent > this.loadingBar.percent || isNaN(percent)) {
      this.loadingBar.percent = percent;

      // When disableAutoFetch is enabled, it's not uncommon for the entire file
      // to never be fetched (depends on e.g. the file structure). In this case
      // the loading bar will not be completely filled, nor will it be hidden.
      // To prevent displaying a partially filled loading bar permanently, we
      // hide it when no data has been loaded during a certain amount of time.
      const disableAutoFetch = this.pdfDocument
        ? this.pdfDocument.loadingParams.disableAutoFetch
        : AppOptions.get("disableAutoFetch");

      if (disableAutoFetch && percent) {
        if (this.disableAutoFetchLoadingBarTimeout) {
          clearTimeout(this.disableAutoFetchLoadingBarTimeout);
          this.disableAutoFetchLoadingBarTimeout = null;
        }
        this.loadingBar.show();

        this.disableAutoFetchLoadingBarTimeout = setTimeout(() => {
          this.loadingBar.hide();
          this.disableAutoFetchLoadingBarTimeout = null;
        }, DISABLE_AUTO_FETCH_LOADING_BAR_TIMEOUT);
      }
    }
  },

  load(pdfDocument) {
    this.pdfDocument = pdfDocument;

    pdfDocument.getDownloadInfo().then(({ length }) => {
      this._contentLength = length; // Ensure that the correct length is used.
      this.downloadComplete = true;
      this.loadingBar.hide();

      firstPagePromise.then(() => {
        this.eventBus.dispatch("documentloaded", { source: this });
      });
    });

    // Since the `setInitialView` call below depends on this being resolved,
    // fetch it early to avoid delaying initial rendering of the PDF document.
    const pageLayoutPromise = pdfDocument.getPageLayout().catch(function () {
      /* Avoid breaking initial rendering; ignoring errors. */
    });
    const pageModePromise = pdfDocument.getPageMode().catch(function () {
      /* Avoid breaking initial rendering; ignoring errors. */
    });
    const openActionPromise = pdfDocument.getOpenAction().catch(function () {
      /* Avoid breaking initial rendering; ignoring errors. */
    });

    this.toolbar.setPagesCount(pdfDocument.numPages, false);
    this.secondaryToolbar.setPagesCount(pdfDocument.numPages);

    let baseDocumentUrl;
    if (typeof PDFJSDev === "undefined" || PDFJSDev.test("GENERIC")) {
      baseDocumentUrl = null;
    } else if (PDFJSDev.test("MOZCENTRAL")) {
      baseDocumentUrl = this.baseUrl;
    } else if (PDFJSDev.test("CHROME")) {
      baseDocumentUrl = location.href.split("#")[0];
    }
    this.pdfLinkService.setDocument(pdfDocument, baseDocumentUrl);
    this.pdfDocumentProperties.setDocument(pdfDocument, this.url);

    const pdfViewer = this.pdfViewer;
    pdfViewer.setDocument(pdfDocument);
    const { firstPagePromise, onePageRendered, pagesPromise } = pdfViewer;

    const pdfThumbnailViewer = this.pdfThumbnailViewer;
    pdfThumbnailViewer.setDocument(pdfDocument);

    const storedPromise = (this.store = new ViewHistory(
      pdfDocument.fingerprints[0]
    ))
      .getMultiple({
        page: null,
        zoom: DEFAULT_SCALE_VALUE,
        scrollLeft: "0",
        scrollTop: "0",
        rotation: null,
        sidebarView: SidebarView.UNKNOWN,
        scrollMode: ScrollMode.UNKNOWN,
        spreadMode: SpreadMode.UNKNOWN,
      })
      .catch(() => {
        /* Unable to read from storage; ignoring errors. */
        return Object.create(null);
      });

    firstPagePromise.then(pdfPage => {
      this.loadingBar.setWidth(this.appConfig.viewerContainer);
      this._initializeAnnotationStorageCallbacks(pdfDocument);

      Promise.all([
        animationStarted,
        storedPromise,
        pageLayoutPromise,
        pageModePromise,
        openActionPromise,
      ])
        .then(async ([timeStamp, stored, pageLayout, pageMode, openAction]) => {
          const viewOnLoad = AppOptions.get("viewOnLoad");

          this._initializePdfHistory({
            fingerprint: pdfDocument.fingerprints[0],
            viewOnLoad,
            initialDest: openAction?.dest,
          });
          const initialBookmark = this.initialBookmark;

          // Initialize the default values, from user preferences.
          const zoom = AppOptions.get("defaultZoomValue");
          let hash = zoom ? `zoom=${zoom}` : null;

          let rotation = null;
          let sidebarView = AppOptions.get("sidebarViewOnLoad");
          let scrollMode = AppOptions.get("scrollModeOnLoad");
          let spreadMode = AppOptions.get("spreadModeOnLoad");

          if (stored.page && viewOnLoad !== ViewOnLoad.INITIAL) {
            hash =
              `page=${stored.page}&zoom=${zoom || stored.zoom},` +
              `${stored.scrollLeft},${stored.scrollTop}`;

            rotation = parseInt(stored.rotation, 10);
            // Always let user preference take precedence over the view history.
            if (sidebarView === SidebarView.UNKNOWN) {
              sidebarView = stored.sidebarView | 0;
            }
            if (scrollMode === ScrollMode.UNKNOWN) {
              scrollMode = stored.scrollMode | 0;
            }
            if (spreadMode === SpreadMode.UNKNOWN) {
              spreadMode = stored.spreadMode | 0;
            }
          }
          // Always let the user preference/view history take precedence.
          if (pageMode && sidebarView === SidebarView.UNKNOWN) {
            sidebarView = apiPageModeToSidebarView(pageMode);
          }
          if (pageLayout && spreadMode === SpreadMode.UNKNOWN) {
            spreadMode = apiPageLayoutToSpreadMode(pageLayout);
          }

          this.setInitialView(hash, {
            rotation,
            sidebarView,
            scrollMode,
            spreadMode,
          });
          this.eventBus.dispatch("documentinit", { source: this });
          // Make all navigation keys work on document load,
          // unless the viewer is embedded in a web page.
          if (!this.isViewerEmbedded) {
            pdfViewer.focus();
          }

          // Currently only the "copy"-permission is supported, hence we delay
          // the `getPermissions` API call until *after* rendering has started.
          this._initializePermissions(pdfDocument);

          // For documents with different page sizes, once all pages are
          // resolved, ensure that the correct location becomes visible on load.
          // (To reduce the risk, in very large and/or slow loading documents,
          //  that the location changes *after* the user has started interacting
          //  with the viewer, wait for either `pagesPromise` or a timeout.)
          await Promise.race([
            pagesPromise,
            new Promise(resolve => {
              setTimeout(resolve, FORCE_PAGES_LOADED_TIMEOUT);
            }),
          ]);
          if (!initialBookmark && !hash) {
            return;
          }
          if (pdfViewer.hasEqualPageSizes) {
            return;
          }
          this.initialBookmark = initialBookmark;

          // eslint-disable-next-line no-self-assign
          pdfViewer.currentScaleValue = pdfViewer.currentScaleValue;
          // Re-apply the initial document location.
          this.setInitialView(hash);
        })
        .catch(() => {
          // Ensure that the document is always completely initialized,
          // even if there are any errors thrown above.
          this.setInitialView();
        })
        .then(function () {
          // At this point, rendering of the initial page(s) should always have
          // started (and may even have completed).
          // To prevent any future issues, e.g. the document being completely
          // blank on load, always trigger rendering here.
          pdfViewer.update();
        });
    });

    pagesPromise.then(() => {
      this._unblockDocumentLoadEvent();

      this._initializeAutoPrint(pdfDocument, openActionPromise);
    });

    onePageRendered.then(() => {
      pdfDocument.getOutline().then(outline => {
        if (pdfDocument !== this.pdfDocument) {
          return; // The document was closed while the outline resolved.
        }
        this.pdfOutlineViewer.render({ outline, pdfDocument });
      });
      pdfDocument.getAttachments().then(attachments => {
        if (pdfDocument !== this.pdfDocument) {
          return; // The document was closed while the attachments resolved.
        }
        this.pdfAttachmentViewer.render({ attachments });
      });
      // Ensure that the layers accurately reflects the current state in the
      // viewer itself, rather than the default state provided by the API.
      pdfViewer.optionalContentConfigPromise.then(optionalContentConfig => {
        if (pdfDocument !== this.pdfDocument) {
          return; // The document was closed while the layers resolved.
        }
        this.pdfLayerViewer.render({ optionalContentConfig, pdfDocument });
      });
      if (
        (typeof PDFJSDev !== "undefined" && PDFJSDev.test("MOZCENTRAL")) ||
        "requestIdleCallback" in window
      ) {
        const callback = window.requestIdleCallback(
          () => {
            this._collectTelemetry(pdfDocument);
            this._idleCallbacks.delete(callback);
          },
          { timeout: 1000 }
        );
        this._idleCallbacks.add(callback);
      }
    });

    this._initializePageLabels(pdfDocument);
    this._initializeMetadata(pdfDocument);
  },

  /**
   * @private
   */
  async _scriptingDocProperties(pdfDocument) {
    if (!this.documentInfo) {
      // It should be *extremely* rare for metadata to not have been resolved
      // when this code runs, but ensure that we handle that case here.
      await new Promise(resolve => {
        this.eventBus._on("metadataloaded", resolve, { once: true });
      });
      if (pdfDocument !== this.pdfDocument) {
        return null; // The document was closed while the metadata resolved.
      }
    }
    if (!this._contentLength) {
      // Always waiting for the entire PDF document to be loaded will, most
      // likely, delay sandbox-creation too much in the general case for all
      // PDF documents which are not provided as binary data to the API.
      // Hence we'll simply have to trust that the `contentLength` (as provided
      // by the server), when it exists, is accurate enough here.
      await new Promise(resolve => {
        this.eventBus._on("documentloaded", resolve, { once: true });
      });
      if (pdfDocument !== this.pdfDocument) {
        return null; // The document was closed while the downloadInfo resolved.
      }
    }

    return {
      ...this.documentInfo,
      baseURL: this.baseUrl,
      filesize: this._contentLength,
      filename: this._docFilename,
      metadata: this.metadata?.getRaw(),
      authors: this.metadata?.get("dc:creator"),
      numPages: this.pagesCount,
      URL: this.url,
    };
  },

  /**
   * A place to fetch data for telemetry after one page is rendered and the
   * viewer is idle.
   * @private
   */
  async _collectTelemetry(pdfDocument) {
    const markInfo = await this.pdfDocument.getMarkInfo();
    if (pdfDocument !== this.pdfDocument) {
      return; // Document was closed while waiting for mark info.
    }
    const tagged = markInfo?.Marked || false;
    this.externalServices.reportTelemetry({
      type: "tagged",
      tagged,
    });
  },

  /**
   * @private
   */
  async _initializeAutoPrint(pdfDocument, openActionPromise) {
    const [openAction, javaScript] = await Promise.all([
      openActionPromise,
      !this.pdfViewer.enableScripting ? pdfDocument.getJavaScript() : null,
    ]);

    if (pdfDocument !== this.pdfDocument) {
      return; // The document was closed while the auto print data resolved.
    }
    let triggerAutoPrint = false;

    if (openAction?.action === "Print") {
      triggerAutoPrint = true;
    }
    if (javaScript) {
      javaScript.some(js => {
        if (!js) {
          // Don't warn/fallback for empty JavaScript actions.
          return false;
        }
        console.warn("Warning: JavaScript support is not enabled");
        this.fallback(UNSUPPORTED_FEATURES.javaScript);
        return true;
      });

      if (!triggerAutoPrint) {
        // Hack to support auto printing.
        for (const js of javaScript) {
          if (js && AutoPrintRegExp.test(js)) {
            triggerAutoPrint = true;
            break;
          }
        }
      }
    }

    if (triggerAutoPrint) {
      this.triggerPrinting();
    }
  },

  /**
   * @private
   */
  async _initializeMetadata(pdfDocument) {
    const { info, metadata, contentDispositionFilename, contentLength } =
      await pdfDocument.getMetadata();

    if (pdfDocument !== this.pdfDocument) {
      return; // The document was closed while the metadata resolved.
    }
    this.documentInfo = info;
    this.metadata = metadata;
    this._contentDispositionFilename ??= contentDispositionFilename;
    this._contentLength ??= contentLength; // See `getDownloadInfo`-call above.

    // Provides some basic debug information
    const PDFViewerApplicationOptions = window.PDFViewerApplicationOptions;
    if ((!PDFViewerApplicationOptions) || PDFViewerApplicationOptions.get("verbosity") > 0) {
      console.log(
        "PDF viewer: ngx-extended-pdf-viewer running on pdf.js " +
          (window["pdfjs-dist/build/pdf"]
            ? window["pdfjs-dist/build/pdf"].version
            : " developer version (?)")
      );
      console.log(
        `PDF ${pdfDocument.fingerprints[0]} [${info.PDFFormatVersion} ` +
          `${(info.Producer || "-").trim()} / ${(info.Creator || "-").trim()}] ` +
          `(PDF.js: ${version || "-"}` +
          `${
            this.pdfViewer.enableWebGL ? " [WebGL]" : ""
          }) modified by ngx-extended-pdf-viewer)`
      );
    }

    let pdfTitle = info?.Title;

    const metadataTitle = metadata?.get("dc:title");
    if (metadataTitle) {
      // Ghostscript can produce invalid 'dc:title' Metadata entries:
      //  - The title may be "Untitled" (fixes bug 1031612).
      //  - The title may contain incorrectly encoded characters, which thus
      //    looks broken, hence we ignore the Metadata entry when it
      //    contains characters from the Specials Unicode block
      //    (fixes bug 1605526).
      if (
        metadataTitle !== "Untitled" &&
        !/[\uFFF0-\uFFFF]/g.test(metadataTitle)
      ) {
        pdfTitle = metadataTitle;
      }
    }
    if (pdfTitle) {
      this.setTitle(
        `${pdfTitle} - ${contentDispositionFilename || document.title}`
      );
    } else if (contentDispositionFilename) {
      this.setTitle(contentDispositionFilename);
    }

    if (
      info.IsXFAPresent &&
      !info.IsAcroFormPresent &&
      // Note: `isPureXfa === true` implies that `enableXfa = true` was set.
      !pdfDocument.isPureXfa
    ) {
      console.warn("Warning: XFA support is not enabled");
      this.fallback(UNSUPPORTED_FEATURES.forms);
    } else if (
      (info.IsAcroFormPresent || info.IsXFAPresent) &&
      !this.pdfViewer.renderForms
    ) {
      console.warn("Warning: Interactive form support is not enabled");
      this.fallback(UNSUPPORTED_FEATURES.forms);
    }

    if (info.IsSignaturesPresent) {
      console.warn("Warning: Digital signatures validation is not supported");
      this.fallback(UNSUPPORTED_FEATURES.signatures);
    }

    // Telemetry labels must be C++ variable friendly.
    let versionId = "other";
    if (KNOWN_VERSIONS.includes(info.PDFFormatVersion)) {
      versionId = `v${info.PDFFormatVersion.replace(".", "_")}`;
    }
    let generatorId = "other";
    if (info.Producer) {
      const producer = info.Producer.toLowerCase();
      KNOWN_GENERATORS.some(function (generator) {
        if (!producer.includes(generator)) {
          return false;
        }
        generatorId = generator.replace(/[ .-]/g, "_");
        return true;
      });
    }
    let formType = null;
    if (info.IsXFAPresent) {
      formType = "xfa";
    } else if (info.IsAcroFormPresent) {
      formType = "acroform";
    }
    this.externalServices.reportTelemetry({
      type: "documentInfo",
      version: versionId,
      generator: generatorId,
      formType,
    });

    this.eventBus.dispatch("metadataloaded", { source: this });
  },

  /**
   * @private
   */
  async _initializePageLabels(pdfDocument) {
    const labels = await pdfDocument.getPageLabels();

    if (pdfDocument !== this.pdfDocument) {
      return; // The document was closed while the page labels resolved.
    }
    if (!labels || AppOptions.get("disablePageLabels")) {
      return;
    }
    const numLabels = labels.length;
    if (numLabels !== this.pagesCount) {
      console.error(
        "The number of Page Labels does not match the number of pages in the document."
      );
      return;
    }
    let i = 0;
    // Ignore page labels that correspond to standard page numbering.
    while (i < numLabels && labels[i] === (i + 1).toString()) {
      i++;
    }
    if (i === numLabels) {
      return;
    }
    const { pdfViewer, pdfThumbnailViewer, toolbar } = this;

    pdfViewer.setPageLabels(labels);
    pdfThumbnailViewer.setPageLabels(labels);

    // Changing toolbar page display to use labels and we need to set
    // the label of the current page.
    toolbar.setPagesCount(numLabels, true);
    toolbar.setPageNumber(
      pdfViewer.currentPageNumber,
      pdfViewer.currentPageLabel
    );
  },

  /**
   * @private
   */
  _initializePdfHistory({ fingerprint, viewOnLoad, initialDest = null }) {
    if (this.isViewerEmbedded || AppOptions.get("disableHistory")) {
      // The browsing history is only enabled when the viewer is standalone,
      // i.e. not when it is embedded in a web page.
      return;
    }
    this.pdfHistory.initialize({
      fingerprint,
      resetHistory: viewOnLoad === ViewOnLoad.INITIAL,
      updateUrl: AppOptions.get("historyUpdateUrl"),
    });

    if (this.pdfHistory.initialBookmark) {
      this.initialBookmark = this.pdfHistory.initialBookmark;

      this.initialRotation = this.pdfHistory.initialRotation;
    }

    // Always let the browser history/document hash take precedence.
    if (
      initialDest &&
      !this.initialBookmark &&
      viewOnLoad === ViewOnLoad.UNKNOWN
    ) {
      this.initialBookmark = JSON.stringify(initialDest);
      // TODO: Re-factor the `PDFHistory` initialization to remove this hack
      // that's currently necessary to prevent weird initial history state.
      this.pdfHistory.push({ explicitDest: initialDest, pageNumber: null });
    }
  },

  /**
   * @private
   */
  async _initializePermissions(pdfDocument) {
    const permissions = await pdfDocument.getPermissions();

    if (pdfDocument !== this.pdfDocument) {
      return; // The document was closed while the permissions resolved.
    }
    if (!permissions || !AppOptions.get("enablePermissions")) {
      return;
    }
    // Currently only the "copy"-permission is supported.
    if (!permissions.includes(PermissionFlag.COPY)) {
      this.appConfig.viewerContainer.classList.add(ENABLE_PERMISSIONS_CLASS);
    }
  },

  /**
   * @private
   */
  _initializeAnnotationStorageCallbacks(pdfDocument) {
    if (pdfDocument !== this.pdfDocument) {
      return;
    }
    const { annotationStorage } = pdfDocument;

    annotationStorage.onSetModified = () => {
      window.addEventListener("beforeunload", beforeUnload);

      if (typeof PDFJSDev === "undefined" || PDFJSDev.test("GENERIC")) {
        this._annotationStorageModified = true;
      }
    };
    annotationStorage.onResetModified = () => {
      window.removeEventListener("beforeunload", beforeUnload);

      if (typeof PDFJSDev === "undefined" || PDFJSDev.test("GENERIC")) {
        delete this._annotationStorageModified;
      }
    };
  },

  setInitialView(
    storedHash,
    { rotation, sidebarView, scrollMode, spreadMode } = {}
  ) {
    const setRotation = angle => {
      if (isValidRotation(angle)) {
        this.pdfViewer.pagesRotation = angle;
      }
    };
    const setViewerModes = (scroll, spread) => {
      if (isValidScrollMode(scroll)) {
        this.pdfViewer.scrollMode = scroll;
      }
      if (isValidSpreadMode(spread)) {
        this.pdfViewer.spreadMode = spread;
      }
    };
    this.isInitialViewSet = true;
    this.pdfSidebar.setInitialView(sidebarView);

    setViewerModes(scrollMode, spreadMode);

    if (this.initialBookmark) {
      setRotation(this.initialRotation);
      delete this.initialRotation;

      this.pdfLinkService.setHash(this.initialBookmark);
      this.initialBookmark = null;
    } else if (storedHash) {
      setRotation(rotation);

      this.pdfLinkService.setHash(storedHash);
    }

    // Ensure that the correct page number is displayed in the UI,
    // even if the active page didn't change during document load.
    this.toolbar.setPageNumber(
      this.pdfViewer.currentPageNumber,
      this.pdfViewer.currentPageLabel
    );
    this.secondaryToolbar.setPageNumber(this.pdfViewer.currentPageNumber);

    if (!this.pdfViewer.currentScaleValue) {
      // Scale was not initialized: invalid bookmark or scale was not specified.
      // Setting the default one.
      // eslint-disable-next-line no-undef
      const defaultZoomOption = PDFViewerApplicationOptions.get('defaultZoomValue');
      // #556 #543 modified by ngx-extended-pdf-viewer
      if (defaultZoomOption) {
        this.pdfViewer.currentScaleValue = defaultZoomOption;
      }
      // #556 #543 end of modification
    }
  },

  /**
   * @private
   */
  _cleanup() {
    if (!this.pdfDocument) {
      return; // run cleanup when document is loaded
    }
    this.pdfViewer.cleanup();
    this.pdfThumbnailViewer.cleanup();

    // We don't want to remove fonts used by active page SVGs.
    this.pdfDocument.cleanup(
      /* keepLoadedFonts = */ this.pdfViewer.renderer === RendererType.SVG
    );
  },

  forceRendering() {
    this.pdfRenderingQueue.printing = !!this.printService;
    this.pdfRenderingQueue.isThumbnailViewEnabled =
      this.pdfSidebar.isThumbnailViewVisible;
    this.pdfRenderingQueue.renderHighestPriority();
  },

  beforePrint() {
    // Given that the "beforeprint" browser event is synchronous, we
    // unfortunately cannot await the scripting event dispatching here.
    this.pdfScriptingManager.dispatchWillPrint();

    if (this.printService) {
      // There is no way to suppress beforePrint/afterPrint events,
      // but PDFPrintService may generate double events -- this will ignore
      // the second event that will be coming from native window.printPDF().
      return;
    }

    if (!this.supportsPrinting) {
      this.l10n.get("printing_not_supported").then(msg => {
        this._otherError(msg);
      });
      return;
    }

    // The beforePrint is a sync method and we need to know layout before
    // returning from this method. Ensure that we can get sizes of the pages.
    if (!this.pdfViewer.pageViewsReady) {
      this.l10n.get("printing_not_ready").then(msg => {
        // eslint-disable-next-line no-alert
        window.alert(msg);
      });
      return;
    }

    const pagesOverview = this.pdfViewer.getPagesOverview();
    const printContainer = this.appConfig.printContainer;
    const printResolution = AppOptions.get("printResolution");
    const optionalContentConfigPromise =
      this.pdfViewer.optionalContentConfigPromise;

    const printService = PDFPrintServiceFactory.instance.createPrintService(
      this.pdfDocument,
      pagesOverview,
      printContainer,
      printResolution,
      optionalContentConfigPromise,
      this.l10n,
      this.pdfViewer.eventBus // #588 modified by ngx-extended-pdf-viewer
    );
    this.printService = printService;
    this.forceRendering();

    printService.layout();

    this.externalServices.reportTelemetry({
      type: "print",
    });
  },

  afterPrint() {
    // Given that the "afterprint" browser event is synchronous, we
    // unfortunately cannot await the scripting event dispatching here.
    this.pdfScriptingManager.dispatchDidPrint();

    if (this.printService) {
      document.body.removeAttribute("data-pdfjsprinting");
      this.printService.destroy();
      this.printService = null;

      if (this.pdfDocument) {
        this.pdfDocument.annotationStorage.resetModified();
      }
    }
    this.forceRendering();
  },

  rotatePages(delta) {
    this.pdfViewer.pagesRotation += delta;
    // Note that the thumbnail viewer is updated, and rendering is triggered,
    // in the 'rotationchanging' event handler.
  },

  requestPresentationMode() {
    if (!this.pdfPresentationMode) {
      return;
    }
    this.pdfPresentationMode.request();
  },

  triggerPrinting() {
    if (!this.supportsPrinting) {
      return;
    }
    window.printPDF();
  },

  bindEvents() {
    const { eventBus, _boundEvents } = this;

    _boundEvents.beforePrint = this.beforePrint.bind(this);
    _boundEvents.afterPrint = this.afterPrint.bind(this);

    eventBus._on("resize", webViewerResize);
    eventBus._on("hashchange", webViewerHashchange);
    eventBus._on("beforeprint", _boundEvents.beforePrint);
    eventBus._on("afterprint", _boundEvents.afterPrint);
    eventBus._on("pagerendered", webViewerPageRendered);
    eventBus._on("updateviewarea", webViewerUpdateViewarea);
    eventBus._on("pagechanging", webViewerPageChanging);
    eventBus._on("scalechanging", webViewerScaleChanging);
    eventBus._on("rotationchanging", webViewerRotationChanging);
    eventBus._on("sidebarviewchanged", webViewerSidebarViewChanged);
    eventBus._on("pagemode", webViewerPageMode);
    eventBus._on("namedaction", webViewerNamedAction);
    eventBus._on("presentationmodechanged", webViewerPresentationModeChanged);
    eventBus._on("presentationmode", webViewerPresentationMode);
    eventBus._on("print", webViewerPrint);
    eventBus._on("download", webViewerDownload);
    eventBus._on("save", webViewerSave);
    eventBus._on("firstpage", webViewerFirstPage);
    eventBus._on("lastpage", webViewerLastPage);
    eventBus._on("nextpage", webViewerNextPage);
    eventBus._on("previouspage", webViewerPreviousPage);
    eventBus._on("zoomin", webViewerZoomIn);
    eventBus._on("zoomout", webViewerZoomOut);
    eventBus._on("zoomreset", webViewerZoomReset);
    eventBus._on("pagenumberchanged", webViewerPageNumberChanged);
    eventBus._on("scalechanged", webViewerScaleChanged);
    eventBus._on("rotatecw", webViewerRotateCw);
    eventBus._on("rotateccw", webViewerRotateCcw);
    eventBus._on("optionalcontentconfig", webViewerOptionalContentConfig);
    eventBus._on("switchscrollmode", webViewerSwitchScrollMode);
    eventBus._on("scrollmodechanged", webViewerScrollModeChanged);
    eventBus._on("switchspreadmode", webViewerSwitchSpreadMode);
    eventBus._on("spreadmodechanged", webViewerSpreadModeChanged);
    eventBus._on("documentproperties", webViewerDocumentProperties);
    eventBus._on("find", webViewerFind);
    eventBus._on("findfromurlhash", webViewerFindFromUrlHash);
    eventBus._on("updatefindmatchescount", webViewerUpdateFindMatchesCount);
    eventBus._on("updatefindcontrolstate", webViewerUpdateFindControlState);

    if (AppOptions.get("pdfBug")) {
      _boundEvents.reportPageStatsPDFBug = reportPageStatsPDFBug;

      eventBus._on("pagerendered", _boundEvents.reportPageStatsPDFBug);
      eventBus._on("pagechanging", _boundEvents.reportPageStatsPDFBug);
    }
    if (typeof PDFJSDev === "undefined" || PDFJSDev.test("GENERIC")) {
      eventBus._on("fileinputchange", webViewerFileInputChange);
      eventBus._on("openfile", webViewerOpenFile);
    }
  },

  bindWindowEvents() {
    const { eventBus, _boundEvents } = this;

    _boundEvents.windowResize = () => {
      eventBus.dispatch("resize", { source: window });
    };
    _boundEvents.windowHashChange = () => {
      eventBus.dispatch("hashchange", {
        source: window,
        hash: document.location.hash.substring(1),
      });
    };
    _boundEvents.windowBeforePrint = () => {
      eventBus.dispatch("beforeprint", { source: window });
    };
    _boundEvents.windowAfterPrint = () => {
      eventBus.dispatch("afterprint", { source: window });
    };
    _boundEvents.windowUpdateFromSandbox = event => {
      eventBus.dispatch("updatefromsandbox", {
        source: window,
        detail: event.detail,
      });
    };

    window.addEventListener("visibilitychange", webViewerVisibilityChange);
    window.addEventListener("wheel", webViewerWheel, { passive: false });
    window.addEventListener("touchstart", webViewerTouchStart, {
      passive: false,
    });
    window.addEventListener("click", webViewerClick);
    window.addEventListener("keydown", webViewerKeyDown);
    window.addEventListener("resize", _boundEvents.windowResize);
    window.addEventListener("hashchange", _boundEvents.windowHashChange);
    window.addEventListener("beforeprint", _boundEvents.windowBeforePrint);
    window.addEventListener("afterprint", _boundEvents.windowAfterPrint);
    window.addEventListener(
      "updatefromsandbox",
      _boundEvents.windowUpdateFromSandbox
    );
  },

  unbindEvents() {
    const { eventBus, _boundEvents } = this;

    eventBus._off("resize", webViewerResize);
    eventBus._off("hashchange", webViewerHashchange);
    eventBus._off("beforeprint", _boundEvents.beforePrint);
    eventBus._off("afterprint", _boundEvents.afterPrint);
    eventBus._off("pagerendered", webViewerPageRendered);
    eventBus._off("updateviewarea", webViewerUpdateViewarea);
    eventBus._off("pagechanging", webViewerPageChanging);
    eventBus._off("scalechanging", webViewerScaleChanging);
    eventBus._off("rotationchanging", webViewerRotationChanging);
    eventBus._off("sidebarviewchanged", webViewerSidebarViewChanged);
    eventBus._off("pagemode", webViewerPageMode);
    eventBus._off("namedaction", webViewerNamedAction);
    eventBus._off("presentationmodechanged", webViewerPresentationModeChanged);
    eventBus._off("presentationmode", webViewerPresentationMode);
    eventBus._off("print", webViewerPrint);
    eventBus._off("download", webViewerDownload);
    eventBus._off("save", webViewerSave);
    eventBus._off("firstpage", webViewerFirstPage);
    eventBus._off("lastpage", webViewerLastPage);
    eventBus._off("nextpage", webViewerNextPage);
    eventBus._off("previouspage", webViewerPreviousPage);
    eventBus._off("zoomin", webViewerZoomIn);
    eventBus._off("zoomout", webViewerZoomOut);
    eventBus._off("zoomreset", webViewerZoomReset);
    eventBus._off("pagenumberchanged", webViewerPageNumberChanged);
    eventBus._off("scalechanged", webViewerScaleChanged);
    eventBus._off("rotatecw", webViewerRotateCw);
    eventBus._off("rotateccw", webViewerRotateCcw);
    eventBus._off("optionalcontentconfig", webViewerOptionalContentConfig);
    eventBus._off("switchscrollmode", webViewerSwitchScrollMode);
    eventBus._off("scrollmodechanged", webViewerScrollModeChanged);
    eventBus._off("switchspreadmode", webViewerSwitchSpreadMode);
    eventBus._off("spreadmodechanged", webViewerSpreadModeChanged);
    eventBus._off("documentproperties", webViewerDocumentProperties);
    eventBus._off("find", webViewerFind);
    eventBus._off("findfromurlhash", webViewerFindFromUrlHash);
    eventBus._off("updatefindmatchescount", webViewerUpdateFindMatchesCount);
    eventBus._off("updatefindcontrolstate", webViewerUpdateFindControlState);

    if (_boundEvents.reportPageStatsPDFBug) {
      eventBus._off("pagerendered", _boundEvents.reportPageStatsPDFBug);
      eventBus._off("pagechanging", _boundEvents.reportPageStatsPDFBug);

      _boundEvents.reportPageStatsPDFBug = null;
    }
    if (typeof PDFJSDev === "undefined" || PDFJSDev.test("GENERIC")) {
      eventBus._off("fileinputchange", webViewerFileInputChange);
      eventBus._off("openfile", webViewerOpenFile);
    }

    _boundEvents.beforePrint = null;
    _boundEvents.afterPrint = null;
  },

  unbindWindowEvents() {
    const { _boundEvents } = this;

    window.removeEventListener("visibilitychange", webViewerVisibilityChange);
    window.removeEventListener("wheel", webViewerWheel, { passive: false });
    window.removeEventListener("touchstart", webViewerTouchStart, {
      passive: false,
    });
    window.removeEventListener("click", webViewerClick);
    window.removeEventListener("keydown", webViewerKeyDown);
    window.removeEventListener("resize", _boundEvents.windowResize);
    window.removeEventListener("hashchange", _boundEvents.windowHashChange);
    window.removeEventListener("beforeprint", _boundEvents.windowBeforePrint);
    window.removeEventListener("afterprint", _boundEvents.windowAfterPrint);
    window.removeEventListener(
      "updatefromsandbox",
      _boundEvents.windowUpdateFromSandbox
    );

    _boundEvents.windowResize = null;
    _boundEvents.windowHashChange = null;
    _boundEvents.windowBeforePrint = null;
    _boundEvents.windowAfterPrint = null;
    _boundEvents.windowUpdateFromSandbox = null;
  },

  accumulateWheelTicks(ticks) {
    // If the scroll direction changed, reset the accumulated wheel ticks.
    if (
      (this._wheelUnusedTicks > 0 && ticks < 0) ||
      (this._wheelUnusedTicks < 0 && ticks > 0)
    ) {
      this._wheelUnusedTicks = 0;
    }
    this._wheelUnusedTicks += ticks;
    const wholeTicks =
      Math.sign(this._wheelUnusedTicks) *
      Math.floor(Math.abs(this._wheelUnusedTicks));
    this._wheelUnusedTicks -= wholeTicks;
    return wholeTicks;
  },

  /**
   * Should be called *after* all pages have loaded, or if an error occurred,
   * to unblock the "load" event; see https://bugzilla.mozilla.org/show_bug.cgi?id=1618553
   * @private
   */
  _unblockDocumentLoadEvent() {
    if (document.blockUnblockOnload) {
      document.blockUnblockOnload(false);
    }
    // Ensure that this method is only ever run once.
    this._unblockDocumentLoadEvent = () => {};
  },

  /**
   * Used together with the integration-tests, to enable awaiting full
   * initialization of the scripting/sandbox.
   */
  get scriptingReady() {
    return this.pdfScriptingManager.ready;
  },
};

let validateFileURL;
if (typeof PDFJSDev === "undefined" || PDFJSDev.test("GENERIC")) {
  const HOSTED_VIEWER_ORIGINS = [
    "null",
    "http://mozilla.github.io",
    "https://mozilla.github.io",
  ];
  validateFileURL = function (file) {
    if (file === undefined) {
      return;
    }
    try {
      const viewerOrigin = new URL(window.location.href).origin || "null";
      if (HOSTED_VIEWER_ORIGINS.includes(viewerOrigin)) {
        // Hosted or local viewer, allow for any file locations
        return;
      }
      const { origin, protocol } = new URL(file, window.location.href);
      // Removing of the following line will not guarantee that the viewer will
      // start accepting URLs from foreign origin -- CORS headers on the remote
      // server must be properly configured.
      // IE10 / IE11 does not include an origin in `blob:`-URLs. So don't block
      // any blob:-URL. The browser's same-origin policy will block requests to
      // blob:-URLs from other origins, so this is safe.
      if (origin !== viewerOrigin && protocol !== "blob:") {
        throw new Error("file origin does not match viewer's");
      }
    } catch (ex) {
      PDFViewerApplication.l10n.get("loading_error").then(msg => {
        PDFViewerApplication._documentError(msg, { message: ex?.message });
      });
      throw ex;
    }
  };
}

async function loadFakeWorker() {
  if (!GlobalWorkerOptions.workerSrc) {
    GlobalWorkerOptions.workerSrc = AppOptions.get("workerSrc");
  }
  if (typeof PDFJSDev === "undefined" || !PDFJSDev.test("PRODUCTION")) {
    window.pdfjsWorker = await import("pdfjs/core/worker.js");
    return;
  }
  await loadScript(PDFWorker.workerSrc);
}

async function initPDFBug(enabledTabs) {
  const { debuggerScriptPath, mainContainer } = PDFViewerApplication.appConfig;
  await loadScript(debuggerScriptPath);
  PDFBug.init({ OPS }, mainContainer, enabledTabs);
}

function reportPageStatsPDFBug({ pageNumber }) {
  if (typeof Stats === "undefined" || !Stats.enabled) {
    return;
  }
  const pageView = PDFViewerApplication.pdfViewer.getPageView(
    /* index = */ pageNumber - 1
  );
  const pageStats = pageView?.pdfPage?.stats;
  if (!pageStats) {
    return;
  }
  Stats.add(pageNumber, pageStats);
}

function webViewerInitialized() {
  const appConfig = PDFViewerApplication.appConfig;
  let file;
  if (typeof PDFJSDev === "undefined" || PDFJSDev.test("GENERIC")) {
    const queryString = document.location.search.substring(1);
    const params = parseQueryString(queryString);
    file = params.get("file") ?? AppOptions.get("defaultUrl");
    validateFileURL(file);
  } else if (PDFJSDev.test("MOZCENTRAL")) {
    file = window.location.href;
  } else if (PDFJSDev.test("CHROME")) {
    file = AppOptions.get("defaultUrl");
  }

  if (typeof PDFJSDev === "undefined" || PDFJSDev.test("GENERIC")) {
    const fileInput = document.createElement("input");
    fileInput.id = appConfig.openFileInputName;
    fileInput.className = "fileInput";
    fileInput.setAttribute("accept", ".pdf,application/pdf");
    fileInput.setAttribute("type", "file");
    fileInput.oncontextmenu = noContextMenuHandler;
    document.body.appendChild(fileInput);

    if (
      !window.File ||
      !window.FileReader ||
      !window.FileList ||
      !window.Blob
    ) {
      appConfig.toolbar.openFile.hidden = true;
      appConfig.secondaryToolbar.openFileButton.hidden = true;
    } else {
      fileInput.value = null;
    }

    fileInput.addEventListener("change", function (evt) {
      const files = evt.target.files;
      if (!files || files.length === 0) {
        return;
      }
      PDFViewerApplication.eventBus.dispatch("fileinputchange", {
        source: this,
        fileInput: evt.target,
      });
    });

    // Enable dragging-and-dropping a new PDF file onto the viewerContainer.
    appConfig.mainContainer.addEventListener("dragover", function (evt) {
      if (AppOptions.get("enableDragAndDrop")) { // #686 modified by ngx-extended-pdf-viewer
        evt.preventDefault();

        evt.dataTransfer.dropEffect = "move";
      } // #686 end of modification
    });
    appConfig.mainContainer.addEventListener("drop", function (evt) {
      if (AppOptions.get("enableDragAndDrop")) { // #686 modified by ngx-extended-pdf-viewer
        evt.preventDefault();

        const files = evt.dataTransfer.files;
        if (!files || files.length === 0) {
          return;
        }
        PDFViewerApplication.eventBus.dispatch("fileinputchange",  {
          source: this,
          fileInput: evt.dataTransfer,
        });
      } // #686 end of modification
    });
  } else {
    appConfig.toolbar.openFile.hidden = true;
    appConfig.secondaryToolbar.openFileButton.hidden = true;
  }

  if (!PDFViewerApplication.supportsDocumentFonts) {
    AppOptions.set("disableFontFace", true);
    PDFViewerApplication.l10n.get("web_fonts_disabled").then(msg => {
      console.warn(msg);
    });
  }

  if (!PDFViewerApplication.supportsPrinting) {
    appConfig.toolbar.print.classList.add("hidden");
    appConfig.secondaryToolbar.printButton.classList.add("hidden");
  }

  if (!PDFViewerApplication.supportsFullscreen) {
    appConfig.toolbar.presentationModeButton.classList.add("hidden");
    appConfig.secondaryToolbar.presentationModeButton.classList.add("hidden");
  }

  if (PDFViewerApplication.supportsIntegratedFind) {
    appConfig.toolbar.viewFind.classList.add("hidden");
  }

  appConfig.mainContainer.addEventListener(
    "transitionend",
    function (evt) {
      if (evt.target === /* mainContainer */ this) {
        PDFViewerApplication.eventBus.dispatch("resize", { source: this });
      }
    },
    true
  );

  try {
    webViewerOpenFileViaURL(file);
  } catch (reason) {
    PDFViewerApplication.l10n.get("loading_error").then(msg => {
      PDFViewerApplication._documentError(msg, reason);
    });
  }
}

function webViewerOpenFileViaURL(file) {
  if (typeof PDFJSDev === "undefined" || PDFJSDev.test("GENERIC")) {
    if (file) {
      PDFViewerApplication.open(file);
    }
  } else if (PDFJSDev.test("MOZCENTRAL || CHROME")) {
    PDFViewerApplication.setTitleUsingUrl(file);
    PDFViewerApplication.initPassiveLoading();
  } else {
    if (file) {
      throw new Error("Not implemented: webViewerOpenFileViaURL");
    }
  }
}

function webViewerResetPermissions() {
  const { appConfig } = PDFViewerApplication;
  if (!appConfig) {
    return;
  }
  // Currently only the "copy"-permission is supported.
  appConfig.viewerContainer.classList.remove(ENABLE_PERMISSIONS_CLASS);
}

function webViewerPageRendered({ pageNumber, timestamp, error }) {
  // If the page is still visible when it has finished rendering,
  // ensure that the page number input loading indicator is hidden.
  if (pageNumber === PDFViewerApplication.page) {
    PDFViewerApplication.toolbar.updateLoadingIndicatorState(false);
  }

  // Use the rendered page to set the corresponding thumbnail image.
  if (PDFViewerApplication.pdfSidebar.isThumbnailViewVisible) {
    const pageView = PDFViewerApplication.pdfViewer.getPageView(
      /* index = */ pageNumber - 1
    );
    const thumbnailView = PDFViewerApplication.pdfThumbnailViewer.getThumbnail(
      /* index = */ pageNumber - 1
    );
    if (pageView && thumbnailView) {
      thumbnailView.setImage(pageView);
    }
  }

  if (error) {
    PDFViewerApplication.l10n.get("rendering_error").then(msg => {
      PDFViewerApplication._otherError(msg, error);
    });
  }

  PDFViewerApplication.externalServices.reportTelemetry({
    type: "pageInfo",
    timestamp,
  });
  // It is a good time to report stream and font types.
  PDFViewerApplication.pdfDocument.getStats().then(function (stats) {
    PDFViewerApplication.externalServices.reportTelemetry({
      type: "documentStats",
      stats,
    });
  });
}

function webViewerPageMode({ mode }) {
  // Handle the 'pagemode' hash parameter, see also `PDFLinkService_setHash`.
  let view;
  switch (mode) {
    case "thumbs":
      view = SidebarView.THUMBS;
      break;
    case "bookmarks":
    case "outline": // non-standard
      view = SidebarView.OUTLINE;
      break;
    case "attachments": // non-standard
      view = SidebarView.ATTACHMENTS;
      break;
    case "layers": // non-standard
      view = SidebarView.LAYERS;
      break;
    case "none":
      view = SidebarView.NONE;
      break;
    default:
      console.error('Invalid "pagemode" hash parameter: ' + mode);
      return;
  }
  PDFViewerApplication.pdfSidebar.switchView(view, /* forceOpen = */ true);
}

function webViewerNamedAction(evt) {
  // Processing a couple of named actions that might be useful, see also
  // `PDFLinkService.executeNamedAction`.
  switch (evt.action) {
    case "GoToPage":
      PDFViewerApplication.appConfig.toolbar.pageNumber.select();
      break;

    case "Find":
      if (!PDFViewerApplication.supportsIntegratedFind) {
        PDFViewerApplication.findBar.toggle();
      }
      break;

    case "Print":
      PDFViewerApplication.triggerPrinting();
      break;

    case "SaveAs":
      webViewerSave();
      break;
  }
}

function webViewerPresentationModeChanged(evt) {
  PDFViewerApplication.pdfViewer.presentationModeState = evt.state;
}

function webViewerSidebarViewChanged(evt) {
  PDFViewerApplication.pdfRenderingQueue.isThumbnailViewEnabled =
    PDFViewerApplication.pdfSidebar.isThumbnailViewVisible;

  const store = PDFViewerApplication.store;
  if (store && PDFViewerApplication.isInitialViewSet) {
    // Only update the storage when the document has been loaded *and* rendered.
    store.set("sidebarView", evt.view).catch(function () {});
  }
}

function webViewerUpdateViewarea(evt) {
  const location = evt.location,
    store = PDFViewerApplication.store;

  if (store && PDFViewerApplication.isInitialViewSet) {
    // #90 #543 modified by ngx-extended-pdf-viewer
    const settings = {};
    if (location.pageNumber !== undefined || location.pageNumber !== null) {
      settings.page = location.pageNumber;
    }
    if (location.scale) {
      settings.zoom = location.scale;
    }
    if (location.left) {
      settings.scrollLeft = location.left;
    }
    if (location.top) {
      settings.scrollTop = location.top;
    }
    if (location.rotation !== undefined || location.rotation !== null) {
      settings.rotation = location.rotation;
    }
    store
      .setMultiple(settings)
      .catch(function () {
        /* unable to write to storage */
      });
      // #90 #543 end of modification
  }
  const href = PDFViewerApplication.pdfLinkService.getAnchorUrl(
    location.pdfOpenParams
  );
  PDFViewerApplication.appConfig.toolbar.viewBookmark.href = href;
  PDFViewerApplication.appConfig.secondaryToolbar.viewBookmarkButton.href =
    href;

  // Show/hide the loading indicator in the page number input element.
  const currentPage = PDFViewerApplication.pdfViewer.getPageView(
    /* index = */ PDFViewerApplication.page - 1
  );
  const loading = currentPage?.renderingState !== RenderingStates.FINISHED;
  PDFViewerApplication.toolbar.updateLoadingIndicatorState(loading);
}

function webViewerScrollModeChanged(evt) {
  const store = PDFViewerApplication.store;
  if (store && PDFViewerApplication.isInitialViewSet) {
    // Only update the storage when the document has been loaded *and* rendered.
    store.set("scrollMode", evt.mode).catch(function () {});
  }
}

function webViewerSpreadModeChanged(evt) {
  const store = PDFViewerApplication.store;
  if (store && PDFViewerApplication.isInitialViewSet) {
    // Only update the storage when the document has been loaded *and* rendered.
    store.set("spreadMode", evt.mode).catch(function () {});
  }
}

function webViewerResize() {
  const { pdfDocument, pdfViewer } = PDFViewerApplication;
  if (!pdfDocument) {
    return;
  }
  const currentScaleValue = pdfViewer.currentScaleValue;
  if (
    currentScaleValue === "auto" ||
    currentScaleValue === "page-fit" ||
    currentScaleValue === "page-width"
  ) {
    // Note: the scale is constant for 'page-actual'.
    pdfViewer.currentScaleValue = currentScaleValue;
  }
  pdfViewer.update();
}

function webViewerHashchange(evt) {
  const hash = evt.hash;
  if (!hash) {
    return;
  }
  if (!PDFViewerApplication.isInitialViewSet) {
    PDFViewerApplication.initialBookmark = hash;
  } else if (!PDFViewerApplication.pdfHistory.popStateInProgress) {
    PDFViewerApplication.pdfLinkService.setHash(hash);
  }
}

let webViewerFileInputChange, webViewerOpenFile;
if (typeof PDFJSDev === "undefined" || PDFJSDev.test("GENERIC")) {
  webViewerFileInputChange = function (evt) {
    if (PDFViewerApplication.pdfViewer?.isInPresentationMode) {
      return; // Opening a new PDF file isn't supported in Presentation Mode.
    }
    const file = evt.fileInput.files[0];

    if (!compatibilityParams.disableCreateObjectURL) {
      let url = URL.createObjectURL(file);
      if (file.name) {
        url = { url, originalUrl: file.name };
      }
      PDFViewerApplication.open(url);
    } else {
      PDFViewerApplication.setTitleUsingUrl(file.name);
      // Read the local file into a Uint8Array.
      const fileReader = new FileReader();
      fileReader.onload = function webViewerChangeFileReaderOnload(event) {
        const buffer = event.target.result;
        PDFViewerApplication.open(new Uint8Array(buffer));
      };
      fileReader.readAsArrayBuffer(file);
    }

    // URL does not reflect proper document location - hiding some icons.
    const appConfig = PDFViewerApplication.appConfig;
    appConfig.toolbar.viewBookmark.hidden = true;
    appConfig.secondaryToolbar.viewBookmarkButton.hidden = true;
    appConfig.toolbar.download.hidden = true;
    appConfig.secondaryToolbar.downloadButton.hidden = true;
  };

  webViewerOpenFile = function (evt) {
    const openFileInputName = PDFViewerApplication.appConfig.openFileInputName;
    document.getElementById(openFileInputName).click();
  };
}

function webViewerPresentationMode() {
  PDFViewerApplication.requestPresentationMode();
}
function webViewerPrint() {
  PDFViewerApplication.triggerPrinting();
}
function webViewerDownload() {
  PDFViewerApplication.downloadOrSave({ sourceEventType: "download" });
}
function webViewerSave() {
  PDFViewerApplication.downloadOrSave({ sourceEventType: "save" });
}
function webViewerFirstPage() {
  if (PDFViewerApplication.pdfDocument) {
    PDFViewerApplication.page = 1;
  }
}
function webViewerLastPage() {
  if (PDFViewerApplication.pdfDocument) {
    PDFViewerApplication.page = PDFViewerApplication.pagesCount;
    // #542 prevent IE11 and Edge from scrolling to the end of the page
    if (PDFViewerApplication.pageViewMode === "single") {
      if (PDFViewerApplication.pdfViewer && PDFViewerApplication.pdfViewer.container) {
        PDFViewerApplication.pdfViewer.container.scrollTop = 0;
      }
    }
    // #542 end of modification
  }
}
function webViewerNextPage() {
  PDFViewerApplication.pdfViewer.nextPage();
  // #542 prevent IE11 and Edge from scrolling to the end of the page
  if (PDFViewerApplication.pageViewMode === "single") {
    if (PDFViewerApplication.pdfViewer && PDFViewerApplication.pdfViewer.container) {
     PDFViewerApplication.pdfViewer.container.scrollTop = 0;
    }
  }
  // #542 end of modification
}
function webViewerPreviousPage() {
  PDFViewerApplication.pdfViewer.previousPage();
}
function webViewerZoomIn() {
  PDFViewerApplication.zoomIn();
}
function webViewerZoomOut() {
  PDFViewerApplication.zoomOut();
}
function webViewerZoomReset() {
  PDFViewerApplication.zoomReset();
}
function webViewerPageNumberChanged(evt) {
  const pdfViewer = PDFViewerApplication.pdfViewer;
  // Note that for `<input type="number">` HTML elements, an empty string will
  // be returned for non-number inputs; hence we simply do nothing in that case.
  if (evt.value !== "") {
    PDFViewerApplication.pdfLinkService.goToPage(evt.value);
  }

  // Ensure that the page number input displays the correct value, even if the
  // value entered by the user was invalid (e.g. a floating point number).
  if (
    evt.value !== pdfViewer.currentPageNumber.toString() &&
    evt.value !== pdfViewer.currentPageLabel
  ) {
    PDFViewerApplication.toolbar.setPageNumber(
      pdfViewer.currentPageNumber,
      pdfViewer.currentPageLabel
    );
  }
}
function webViewerScaleChanged(evt) {
  PDFViewerApplication.pdfViewer.currentScaleValue = evt.value;
}
function webViewerRotateCw() {
  PDFViewerApplication.rotatePages(90);
}
function webViewerRotateCcw() {
  PDFViewerApplication.rotatePages(-90);
}
function webViewerOptionalContentConfig(evt) {
  PDFViewerApplication.pdfViewer.optionalContentConfigPromise = evt.promise;
}
function webViewerSwitchScrollMode(evt) {
  PDFViewerApplication.pdfViewer.scrollMode = evt.mode;
}
function webViewerSwitchSpreadMode(evt) {
  PDFViewerApplication.pdfViewer.spreadMode = evt.mode;
}
function webViewerDocumentProperties() {
  PDFViewerApplication.pdfDocumentProperties.open();
}

function webViewerFind(evt) {
  PDFViewerApplication.findController.executeCommand("find" + evt.type, {
    query: evt.query,
    phraseSearch: evt.phraseSearch,
    caseSensitive: evt.caseSensitive,
    entireWord: evt.entireWord,
    ignoreAccents: evt.ignoreAccents, // #177
    fuzzySearch: evt.fuzzySearch, // #304
    highlightAll: evt.highlightAll,
    findPrevious: evt.findPrevious,
  });
}

function webViewerFindFromUrlHash(evt) {
  PDFViewerApplication.findController.executeCommand("find", {
    query: evt.query,
    phraseSearch: evt.phraseSearch,
    caseSensitive: false,
    entireWord: false,
    ignoreAccents: false, // #177
    fuzzySearch: false, // #304
    highlightAll: true,
    findPrevious: false,
  });
}

function webViewerUpdateFindMatchesCount({ matchesCount }) {
  if (PDFViewerApplication.supportsIntegratedFind) {
    PDFViewerApplication.externalServices.updateFindMatchesCount(matchesCount);
  } else {
    PDFViewerApplication.findBar.updateResultsCount(matchesCount);
  }
}

function webViewerUpdateFindControlState({
  state,
  previous,
  matchesCount,
  rawQuery,
}) {
  if (PDFViewerApplication.supportsIntegratedFind) {
    PDFViewerApplication.externalServices.updateFindControlState({
      result: state,
      findPrevious: previous,
      matchesCount,
      rawQuery,
    });
  } else {
    PDFViewerApplication.findBar.updateUIState(state, previous, matchesCount);
  }
}

function webViewerScaleChanging(evt) {
  PDFViewerApplication.toolbar.setPageScale(evt.presetValue, evt.scale);

  PDFViewerApplication.pdfViewer.update();
}

function webViewerRotationChanging(evt) {
  PDFViewerApplication.pdfThumbnailViewer.pagesRotation = evt.pagesRotation;

  PDFViewerApplication.forceRendering();
  // Ensure that the active page doesn't change during rotation.
  PDFViewerApplication.pdfViewer.currentPageNumber = evt.pageNumber;
}

function webViewerPageChanging({ pageNumber, pageLabel }) {
  PDFViewerApplication.toolbar.setPageNumber(pageNumber, pageLabel);
  PDFViewerApplication.secondaryToolbar.setPageNumber(pageNumber);

  if (PDFViewerApplication.pdfSidebar.isThumbnailViewVisible) {
    PDFViewerApplication.pdfThumbnailViewer.scrollThumbnailIntoView(pageNumber);
  }
  const pageNumberInput = document.getElementById("pageNumber");
  if (pageNumberInput) {
    const pageScrollEvent = new CustomEvent("page-change");
    pageNumberInput.dispatchEvent(pageScrollEvent);
  }
}

function webViewerVisibilityChange(evt) {
  if (document.visibilityState === "visible") {
    // Ignore mouse wheel zooming during tab switches (bug 1503412).
    setZoomDisabledTimeout();
  }
}

let zoomDisabledTimeout = null;
function setZoomDisabledTimeout() {
  if (zoomDisabledTimeout) {
    clearTimeout(zoomDisabledTimeout);
  }
  zoomDisabledTimeout = setTimeout(function () {
    zoomDisabledTimeout = null;
  }, WHEEL_ZOOM_DISABLED_TIMEOUT);
}

function webViewerWheel(evt) {
  const { pdfViewer, supportedMouseWheelZoomModifierKeys } =
    PDFViewerApplication;

  if (pdfViewer.isInPresentationMode) {
    return;
  }

  const cmd =
    (evt.ctrlKey ? 1 : 0) |
    (evt.altKey ? 2 : 0) |
    (evt.shiftKey ? 4 : 0) |
    (evt.metaKey ? 8 : 0);

  if (window.isKeyIgnored && window.isKeyIgnored(cmd, "WHEEL")) {
    return;
  }

  if (
    (evt.ctrlKey && supportedMouseWheelZoomModifierKeys.ctrlKey) ||
    (evt.metaKey && supportedMouseWheelZoomModifierKeys.metaKey)
  ) {
    // Only zoom the pages, not the entire viewer.
    evt.preventDefault();
    // NOTE: this check must be placed *after* preventDefault.
    if (zoomDisabledTimeout || document.visibilityState === "hidden") {
      return;
    }

    const previousScale = pdfViewer.currentScale;

    const delta = normalizeWheelEventDirection(evt);
    let ticks = 0;
    if (
      evt.deltaMode === WheelEvent.DOM_DELTA_LINE ||
      evt.deltaMode === WheelEvent.DOM_DELTA_PAGE
    ) {
      // For line-based devices, use one tick per event, because different
      // OSs have different defaults for the number lines. But we generally
      // want one "clicky" roll of the wheel (which produces one event) to
      // adjust the zoom by one step.
      if (Math.abs(delta) >= 1) {
        ticks = Math.sign(delta);
      } else {
        // If we're getting fractional lines (I can't think of a scenario
        // this might actually happen), be safe and use the accumulator.
        ticks = PDFViewerApplication.accumulateWheelTicks(delta);
      }
    } else {
      // pixel-based devices
      const PIXELS_PER_LINE_SCALE = 30;
      ticks = PDFViewerApplication.accumulateWheelTicks(
        delta / PIXELS_PER_LINE_SCALE
      );
    }

    if (ticks < 0) {
      PDFViewerApplication.zoomOut(-ticks);
    } else if (ticks > 0) {
      PDFViewerApplication.zoomIn(ticks);
    }

    const currentScale = pdfViewer.currentScale;
    if (previousScale !== currentScale) {
      // After scaling the page via zoomIn/zoomOut, the position of the upper-
      // left corner is restored. When the mouse wheel is used, the position
      // under the cursor should be restored instead.
      const scaleCorrectionFactor = currentScale / previousScale - 1;
      const rect = pdfViewer.container.getBoundingClientRect();
      const dx = evt.clientX - rect.left;
      const dy = evt.clientY - rect.top;
      pdfViewer.container.scrollLeft += dx * scaleCorrectionFactor;
      pdfViewer.container.scrollTop += dy * scaleCorrectionFactor;
    }
  } else {
    setZoomDisabledTimeout();
  }
}

function webViewerTouchStart(evt) {
  if (evt.touches.length > 1) {
    // Disable touch-based zooming, because the entire UI bits gets zoomed and
    // that doesn't look great. If we do want to have a good touch-based
    // zooming experience, we need to implement smooth zoom capability (probably
    // using a CSS transform for faster visual response, followed by async
    // re-rendering at the final zoom level) and do gesture detection on the
    // touchmove events to drive it. Or if we want to settle for a less good
    // experience we can make the touchmove events drive the existing step-zoom
    // behaviour that the ctrl+mousewheel path takes.
    evt.preventDefault();
  }
}

function webViewerClick(evt) {
  if (!PDFViewerApplication.secondaryToolbar.isOpen) {
    return;
  }
  const appConfig = PDFViewerApplication.appConfig;
  if (
    PDFViewerApplication.pdfViewer.containsElement(evt.target) ||
    (appConfig.toolbar.container.contains(evt.target) &&
      evt.target !== appConfig.secondaryToolbar.toggleButton)
  ) {
    if (
      evt.target &&
      evt.target.parentElement === appConfig.secondaryToolbar.toggleButton
    ) {
      return;
    }
    if (
      evt.target &&
      evt.target.parentElement &&
      evt.target.parentElement.parentElement ===
        appConfig.secondaryToolbar.toggleButton
    ) {
      return;
    }

    PDFViewerApplication.secondaryToolbar.close();
  }
}

function webViewerKeyDown(evt) {
  if (PDFViewerApplication.overlayManager.active) {
    return;
  }

  let handled = false,
    ensureViewerFocused = false;
  const cmd =
    (evt.ctrlKey ? 1 : 0) |
    (evt.altKey ? 2 : 0) |
    (evt.shiftKey ? 4 : 0) |
    (evt.metaKey ? 8 : 0);

  const pdfViewer = PDFViewerApplication.pdfViewer;
  const isViewerInPresentationMode = pdfViewer?.isInPresentationMode;

  if (window.isKeyIgnored && window.isKeyIgnored(cmd, evt.keyCode)) {
    return;
  }
  // First, handle the key bindings that are independent whether an input
  // control is selected or not.
  if (cmd === 1 || cmd === 8 || cmd === 5 || cmd === 12) {
    // either CTRL or META key with optional SHIFT.
    switch (evt.keyCode) {
      case 70: // f
        if (!PDFViewerApplication.supportsIntegratedFind && !evt.shiftKey) {
          PDFViewerApplication.findBar.open();
          handled = true;
        }
        break;
      case 71: // g
        if (!PDFViewerApplication.supportsIntegratedFind) {
          const findState = PDFViewerApplication.findController.state;
          if (findState) {
            PDFViewerApplication.findController.executeCommand("findagain", {
              query: findState.query,
              phraseSearch: findState.phraseSearch,
              caseSensitive: findState.caseSensitive,
              entireWord: findState.entireWord,
              ignoreAccents: findState.ignoreAccents, // #177
              fuzzySearch: findState.fuzzySearch, // #304
              highlightAll: findState.highlightAll,
              findPrevious: cmd === 5 || cmd === 12,
            });
          }
          handled = true;
        }
        break;
      case 61: // FF/Mac '='
      case 107: // FF '+' and '='
      case 187: // Chrome '+'
      case 171: // FF with German keyboard
        if (!isViewerInPresentationMode) {
          PDFViewerApplication.zoomIn();
        }
        handled = true;
        break;
      case 173: // FF/Mac '-'
      case 109: // FF '-'
      case 189: // Chrome '-'
        if (!isViewerInPresentationMode) {
          PDFViewerApplication.zoomOut();
        }
        handled = true;
        break;
      case 48: // '0'
      case 96: // '0' on Numpad of Swedish keyboard
        if (!isViewerInPresentationMode) {
          // keeping it unhandled (to restore page zoom to 100%)
          setTimeout(function () {
            // ... and resetting the scale after browser adjusts its scale
            PDFViewerApplication.zoomReset();
          });
          handled = false;
        }
        break;

      case 38: // up arrow
        if (isViewerInPresentationMode || PDFViewerApplication.page > 1) {
          PDFViewerApplication.page = 1;
          handled = true;
          ensureViewerFocused = true;
        }
        break;
      case 40: // down arrow
        if (
          isViewerInPresentationMode ||
          PDFViewerApplication.page < PDFViewerApplication.pagesCount
        ) {
          PDFViewerApplication.page = PDFViewerApplication.pagesCount;
          handled = true;
          ensureViewerFocused = true;
        }
        break;
    }
  }

  if (typeof PDFJSDev === "undefined" || PDFJSDev.test("GENERIC || CHROME")) {
    const { eventBus } = PDFViewerApplication;

    // CTRL or META without shift
    if (cmd === 1 || cmd === 8) {
      switch (evt.keyCode) {
        case 83: // s
          eventBus.dispatch("download", { source: window });
          handled = true;
          break;

        case 79: // o
          if (typeof PDFJSDev === "undefined" || PDFJSDev.test("GENERIC")) {
            eventBus.dispatch("openfile", { source: window });
            handled = true;
          }
          break;
      }
    }
  }

  // CTRL+ALT or Option+Command
  if (cmd === 3 || cmd === 10) {
    switch (evt.keyCode) {
      case 80: // p
        PDFViewerApplication.requestPresentationMode();
        handled = true;
        break;
      case 71: // g
        // focuses input#pageNumber field
        PDFViewerApplication.appConfig.toolbar.pageNumber.select();
        handled = true;
        break;
    }
  }

  if (handled) {
    if (ensureViewerFocused && !isViewerInPresentationMode) {
      pdfViewer.focus();
    }
    evt.preventDefault();
    return;
  }

  // Some shortcuts should not get handled if a control/input element
  // is selected.
  const curElement = getActiveOrFocusedElement();
  const curElementTagName = curElement?.tagName.toUpperCase();
  if (
    curElementTagName === "INPUT" ||
    curElementTagName === "TEXTAREA" ||
    curElementTagName === "SELECT" ||
    curElement?.isContentEditable
  ) {
    // Make sure that the secondary toolbar is closed when Escape is pressed.
    if (evt.keyCode !== /* Esc = */ 27) {
      return;
    }
  }

  // No control key pressed at all.
  if (cmd === 0) {
    let turnPage = 0,
      turnOnlyIfPageFit = false;
    switch (evt.keyCode) {
      case 38: // up arrow
      case 33: // pg up
        // vertical scrolling using arrow/pg keys
        if (pdfViewer.isVerticalScrollbarEnabled) {
          turnOnlyIfPageFit = true;
        }
        turnPage = -1;
        break;
      case 8: // backspace
        if (!isViewerInPresentationMode) {
          turnOnlyIfPageFit = true;
        }
        turnPage = -1;
        break;
      case 37: // left arrow
        // horizontal scrolling using arrow keys
        if (pdfViewer.isHorizontalScrollbarEnabled) {
          turnOnlyIfPageFit = true;
        }
      /* falls through */
      case 75: // 'k'
      case 80: // 'p'
        turnPage = -1;
        break;
      case 27: // esc key
        if (PDFViewerApplication.secondaryToolbar.isOpen) {
          PDFViewerApplication.secondaryToolbar.close();
          handled = true;
        }
        if (
          !PDFViewerApplication.supportsIntegratedFind &&
          PDFViewerApplication.findBar.opened
        ) {
          PDFViewerApplication.findBar.close();
          handled = true;
        }
        break;
      case 40: // down arrow
      case 34: // pg down
        // vertical scrolling using arrow/pg keys
        if (pdfViewer.isVerticalScrollbarEnabled) {
          turnOnlyIfPageFit = true;
        }
        turnPage = 1;
        break;
      case 13: // enter key
      case 32: // spacebar
        if (!isViewerInPresentationMode) {
          turnOnlyIfPageFit = true;
        }
        turnPage = 1;
        break;
      case 39: // right arrow
        // horizontal scrolling using arrow keys
        if (pdfViewer.isHorizontalScrollbarEnabled) {
          turnOnlyIfPageFit = true;
        }
      /* falls through */
      case 74: // 'j'
      case 78: // 'n'
        turnPage = 1;
        break;

      case 36: // home
        if (isViewerInPresentationMode || PDFViewerApplication.page > 1) {
          PDFViewerApplication.page = 1;
          handled = true;
          ensureViewerFocused = true;
        }
        break;
      case 35: // end
        if (
          isViewerInPresentationMode ||
          PDFViewerApplication.page < PDFViewerApplication.pagesCount
        ) {
          PDFViewerApplication.page = PDFViewerApplication.pagesCount;
          handled = true;
          ensureViewerFocused = true;
        }
        break;

      case 83: // 's'
        PDFViewerApplication.pdfCursorTools.switchTool(CursorTool.SELECT);
        break;
      case 72: // 'h'
        PDFViewerApplication.pdfCursorTools.switchTool(CursorTool.HAND);
        break;

      case 82: // 'r'
        PDFViewerApplication.rotatePages(90);
        break;

      case 115: // F4
        PDFViewerApplication.pdfSidebar.toggle();
        break;
    }

    if (
      turnPage !== 0 &&
      (!turnOnlyIfPageFit || pdfViewer.currentScaleValue === "page-fit")
    ) {
      if (turnPage > 0) {
        pdfViewer.nextPage();
      } else {
        pdfViewer.previousPage();
      }
      handled = true;
    }
  }

  // shift-key
  if (cmd === 4) {
    switch (evt.keyCode) {
      case 13: // enter key
      case 32: // spacebar
        if (
          !isViewerInPresentationMode &&
          pdfViewer.currentScaleValue !== "page-fit"
        ) {
          break;
        }
        if (PDFViewerApplication.page > 1) {
          PDFViewerApplication.page--;
        }
        handled = true;
        break;

      case 82: // 'r'
        PDFViewerApplication.rotatePages(-90);
        break;
    }
  }

  // ngx-extended-pdf-viewer must not enforce getting the focus

  if (ensureViewerFocused && !pdfViewer.containsElement(curElement)) {
    // The page container is not focused, but a page navigation key has been
    // pressed. Change the focus to the viewer container to make sure that
    // navigation by keyboard works as expected.
    pdfViewer.focus();
  }

  if (handled) {
    evt.preventDefault();
  }
}

function beforeUnload(evt) {
  evt.preventDefault();
  evt.returnValue = "";
  return false;
}

/* Abstract factory for the print service. */
const PDFPrintServiceFactory = {
  instance: {
    supportsPrinting: false,
    createPrintService() {
      throw new Error("Not implemented: createPrintService");
    },
  },
};

export {
  DefaultExternalServices,
  PDFPrintServiceFactory,
  PDFViewerApplication,
};<|MERGE_RESOLUTION|>--- conflicted
+++ resolved
@@ -526,11 +526,8 @@
       textLayerMode: AppOptions.get("textLayerMode"),
       annotationMode: AppOptions.get("annotationMode"),
       imageResourcesPath: AppOptions.get("imageResourcesPath"),
-<<<<<<< HEAD
       removePageBorders: AppOptions.get("removePageBorders"), // #194
       renderInteractiveForms: AppOptions.get("renderInteractiveForms"),
-=======
->>>>>>> ada283cc
       enablePrintAutoRotate: AppOptions.get("enablePrintAutoRotate"),
       useOnlyCssZoom: AppOptions.get("useOnlyCssZoom"),
       maxCanvasPixels: AppOptions.get("maxCanvasPixels"),
