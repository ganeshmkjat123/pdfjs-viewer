/* eslint-disable prettier/prettier */
/* Copyright 2012 Mozilla Foundation
 *
 * Licensed under the Apache License, Version 2.0 (the "License");
 * you may not use this file except in compliance with the License.
 * You may obtain a copy of the License at
 *
 *     http://www.apache.org/licenses/LICENSE-2.0
 *
 * Unless required by applicable law or agreed to in writing, software
 * distributed under the License is distributed on an "AS IS" BASIS,
 * WITHOUT WARRANTIES OR CONDITIONS OF ANY KIND, either express or implied.
 * See the License for the specific language governing permissions and
 * limitations under the License.
 */

import {
  animationStarted,
  apiPageLayoutToViewerModes,
  apiPageModeToSidebarView,
  AutoPrintRegExp,
  DEFAULT_SCALE_VALUE,
  getActiveOrFocusedElement,
  isValidRotation,
  isValidScrollMode,
  isValidSpreadMode,
  noContextMenuHandler,
  normalizeWheelEventDirection,
  parseQueryString,
  ProgressBar,
  RendererType,
  RenderingStates,
  ScrollMode,
  SidebarView,
  SpreadMode,
  TextLayerMode,
} from "./ui_utils.js";
import { AppOptions, OptionKind } from "./app_options.js";
import { AutomationEventBus, EventBus } from "./event_utils.js";
import {
  build,
  createPromiseCapability,
  getDocument,
  getFilenameFromUrl,
  getPdfFilenameFromUrl,
  GlobalWorkerOptions,
  InvalidPDFException,
  isPdfFile,
  loadScript,
  MissingPDFException,
  OPS,
  PDFWorker,
  shadow,
  UnexpectedResponseException,
  UNSUPPORTED_FEATURES,
  version,
} from "pdfjs-lib";
import { CursorTool, PDFCursorTools } from "./pdf_cursor_tools.js";
import { LinkTarget, PDFLinkService } from "./pdf_link_service.js";
import { OverlayManager } from "./overlay_manager.js";
import { PasswordPrompt } from "./password_prompt.js";
import { PDFAttachmentViewer } from "./pdf_attachment_viewer.js";
import { PDFDocumentProperties } from "./pdf_document_properties.js";
import { PDFFindBar } from "./pdf_find_bar.js";
import { PDFFindController } from "./pdf_find_controller.js";
import { PDFHistory } from "./pdf_history.js";
import { PDFLayerViewer } from "./pdf_layer_viewer.js";
import { PDFOutlineViewer } from "./pdf_outline_viewer.js";
import { PDFPresentationMode } from "./pdf_presentation_mode.js";
import { PDFRenderingQueue } from "./pdf_rendering_queue.js";
import { PDFScriptingManager } from "./pdf_scripting_manager.js";
import { PDFSidebar } from "./pdf_sidebar.js";
import { PDFSidebarResizer } from "./pdf_sidebar_resizer.js";
import { PDFThumbnailViewer } from "./pdf_thumbnail_viewer.js";
import { PDFViewer } from "./pdf_viewer.js";
import { SecondaryToolbar } from "./secondary_toolbar.js";
import { Toolbar } from "./toolbar.js";
import { ViewHistory } from "./view_history.js";

const DISABLE_AUTO_FETCH_LOADING_BAR_TIMEOUT = 5000; // ms
const FORCE_PAGES_LOADED_TIMEOUT = 10000; // ms
const WHEEL_ZOOM_DISABLED_TIMEOUT = 1000; // ms

const ViewOnLoad = {
  UNKNOWN: -1,
  PREVIOUS: 0, // Default value.
  INITIAL: 1,
};

const ViewerCssTheme = {
  AUTOMATIC: 0, // Default value.
  LIGHT: 1,
  DARK: 2,
};

// Keep these in sync with mozilla-central's Histograms.json.
const KNOWN_VERSIONS = [
  "1.0",
  "1.1",
  "1.2",
  "1.3",
  "1.4",
  "1.5",
  "1.6",
  "1.7",
  "1.8",
  "1.9",
  "2.0",
  "2.1",
  "2.2",
  "2.3",
];
// Keep these in sync with mozilla-central's Histograms.json.
const KNOWN_GENERATORS = [
  "acrobat distiller",
  "acrobat pdfwriter",
  "adobe livecycle",
  "adobe pdf library",
  "adobe photoshop",
  "ghostscript",
  "tcpdf",
  "cairo",
  "dvipdfm",
  "dvips",
  "pdftex",
  "pdfkit",
  "itext",
  "prince",
  "quarkxpress",
  "mac os x",
  "microsoft",
  "openoffice",
  "oracle",
  "luradocument",
  "pdf-xchange",
  "antenna house",
  "aspose.cells",
  "fpdf",
];

class DefaultExternalServices {
  constructor() {
    throw new Error("Cannot initialize DefaultExternalServices.");
  }

  static updateFindControlState(data) {}

  static updateFindMatchesCount(data) {}

  static initPassiveLoading(callbacks) {}

  static reportTelemetry(data) {}

  static createDownloadManager(options) {
    throw new Error("Not implemented: createDownloadManager");
  }

  static createPreferences() {
    throw new Error("Not implemented: createPreferences");
  }

  static createL10n(options) {
    throw new Error("Not implemented: createL10n");
  }

  static createScripting(options) {
    throw new Error("Not implemented: createScripting");
  }

  static get supportsIntegratedFind() {
    return shadow(this, "supportsIntegratedFind", false);
  }

  static get supportsDocumentFonts() {
    return shadow(this, "supportsDocumentFonts", true);
  }

  static get supportedMouseWheelZoomModifierKeys() {
    return shadow(this, "supportedMouseWheelZoomModifierKeys", {
      ctrlKey: true,
      metaKey: true,
    });
  }

  static get isInAutomation() {
    return shadow(this, "isInAutomation", false);
  }
}

const PDFViewerApplication = {
  initialBookmark: document.location.hash.substring(1),
  _initializedCapability: createPromiseCapability(),
  appConfig: null,
  pdfDocument: null,
  pdfLoadingTask: null,
  printService: null,
  /** @type {PDFViewer} */
  pdfViewer: null,
  /** @type {PDFThumbnailViewer} */
  pdfThumbnailViewer: null,
  /** @type {PDFRenderingQueue} */
  pdfRenderingQueue: null,
  /** @type {PDFPresentationMode} */
  pdfPresentationMode: null,
  /** @type {PDFDocumentProperties} */
  pdfDocumentProperties: null,
  /** @type {PDFLinkService} */
  pdfLinkService: null,
  /** @type {PDFHistory} */
  pdfHistory: null,
  /** @type {PDFSidebar} */
  pdfSidebar: null,
  /** @type {PDFSidebarResizer} */
  pdfSidebarResizer: null,
  /** @type {PDFOutlineViewer} */
  pdfOutlineViewer: null,
  /** @type {PDFAttachmentViewer} */
  pdfAttachmentViewer: null,
  /** @type {PDFLayerViewer} */
  pdfLayerViewer: null,
  /** @type {PDFCursorTools} */
  pdfCursorTools: null,
  /** @type {PDFScriptingManager} */
  pdfScriptingManager: null,
  /** @type {ViewHistory} */
  store: null,
  /** @type {DownloadManager} */
  downloadManager: null,
  /** @type {OverlayManager} */
  overlayManager: null,
  /** @type {Preferences} */
  preferences: null,
  /** @type {Toolbar} */
  toolbar: null,
  /** @type {SecondaryToolbar} */
  secondaryToolbar: null,
  /** @type {EventBus} */
  eventBus: null,
  /** @type {IL10n} */
  l10n: null,
  isInitialViewSet: false,
  downloadComplete: false,
  isViewerEmbedded: window.parent !== window,
  url: "",
  baseUrl: "",
  _downloadUrl: "",
  externalServices: DefaultExternalServices,
  _boundEvents: Object.create(null),
  documentInfo: null,
  metadata: null,
  _contentDispositionFilename: null,
  _contentLength: null,
  _saveInProgress: false,
  _docStats: null,
  _wheelUnusedTicks: 0,
  _idleCallbacks: new Set(),
  _PDFBug: null,

  // Called once when the document is loaded.
  async initialize(appConfig) {
    this.preferences = this.externalServices.createPreferences();
    this.appConfig = appConfig;

    await this._readPreferences();
    await this._parseHashParameters();
    this._forceCssTheme();
    await this._initializeL10n();

    if (
      this.isViewerEmbedded &&
      AppOptions.get("externalLinkTarget") === LinkTarget.NONE
    ) {
      // Prevent external links from "replacing" the viewer,
      // when it's embedded in e.g. an <iframe> or an <object>.
      AppOptions.set("externalLinkTarget", LinkTarget.TOP);
    }
    await this._initializeViewerComponents();

    // Bind the various event handlers *after* the viewer has been
    // initialized, to prevent errors if an event arrives too soon.
    this.bindEvents();
    this.bindWindowEvents();

    // We can start UI localization now.
    const appContainer = appConfig.appContainer || document.documentElement;
    this.l10n.translate(appContainer).then(() => {
      // Dispatch the 'localized' event on the `eventBus` once the viewer
      // has been fully initialized and translated.
      this.eventBus.dispatch("localized", { source: this });
    });

    this._initializedCapability.resolve();

    /* modified by ngx-extended-pdf-viewer #633.
       The shadow() function must be called each time the PDF viewer is initialized. */
    this.initializeLoadingBar();
    /* #633 end of modification */
  },

  /**
   * @private
   */
  async _readPreferences() {
    if (
      typeof PDFJSDev === "undefined" ||
      PDFJSDev.test("!PRODUCTION || GENERIC")
    ) {
      if (AppOptions.get("disablePreferences")) {
        // Give custom implementations of the default viewer a simpler way to
        // opt-out of having the `Preferences` override existing `AppOptions`.
        return;
      }
      if (AppOptions._hasUserOptions()) {
        Window['ngxConsole'].warn(
          "_readPreferences: The Preferences may override manually set AppOptions; " +
            'please use the "disablePreferences"-option in order to prevent that.'
        );
      }
    }
    try {
      AppOptions.setAll(await this.preferences.getAll());
    } catch (reason) {
      Window['ngxConsole'].error(`_readPreferences: "${reason?.message}".`);
    }
  },

  /**
   * Potentially parse special debugging flags in the hash section of the URL.
   * @private
   */
  async _parseHashParameters() {
    if (!AppOptions.get("pdfBugEnabled")) {
      return;
    }
    const hash = document.location.hash.substring(1);
    if (!hash) {
      return;
    }
    const params = parseQueryString(hash),
      waitOn = [];

    if (params.get("disableworker") === "true") {
      waitOn.push(loadFakeWorker());
    }
    if (params.has("disablerange")) {
      AppOptions.set("disableRange", params.get("disablerange") === "true");
    }
    if (params.has("disablestream")) {
      AppOptions.set("disableStream", params.get("disablestream") === "true");
    }
    if (params.has("disableautofetch")) {
      AppOptions.set(
        "disableAutoFetch",
        params.get("disableautofetch") === "true"
      );
    }
    if (params.has("disablefontface")) {
      AppOptions.set(
        "disableFontFace",
        params.get("disablefontface") === "true"
      );
    }
    if (params.has("disablehistory")) {
      AppOptions.set("disableHistory", params.get("disablehistory") === "true");
    }
    if (params.has("verbosity")) {
      AppOptions.set("verbosity", params.get("verbosity") | 0);
    }
    if (params.has("textlayer")) {
      switch (params.get("textlayer")) {
        case "off":
          AppOptions.set("textLayerMode", TextLayerMode.DISABLE);
          break;
        case "visible":
        case "shadow":
        case "hover":
          const viewer = this.appConfig.viewerContainer;
          viewer.classList.add(`textLayer-${params.get("textlayer")}`);
          break;
      }
    }
    if (params.has("pdfbug")) {
      AppOptions.set("pdfBug", true);
      AppOptions.set("fontExtraProperties", true);

      const enabled = params.get("pdfbug").split(",");
      waitOn.push(initPDFBug(enabled));
    }
    // It is not possible to change locale for the (various) extension builds.
    if (
      (typeof PDFJSDev === "undefined" ||
        PDFJSDev.test("!PRODUCTION || GENERIC")) &&
      params.has("locale")
    ) {
      AppOptions.set("locale", params.get("locale"));
    }

    if (waitOn.length === 0) {
      return;
    }
    try {
      await Promise.all(waitOn);
    } catch (reason) {
      Window['ngxConsole'].error(`_parseHashParameters: "${reason.message}".`);
    }
  },

  /**
   * @private
   */
  async _initializeL10n() {
    this.l10n = this.externalServices.createL10n(
      typeof PDFJSDev === "undefined" || PDFJSDev.test("!PRODUCTION || GENERIC")
        ? { locale: AppOptions.get("locale") }
        : null
    );
    const dir = await this.l10n.getDirection();
    document.getElementsByTagName("html")[0].dir = dir;
  },

  /**
   * @private
   */
  _forceCssTheme() {
    const cssTheme = AppOptions.get("viewerCssTheme");
    if (
      cssTheme === ViewerCssTheme.AUTOMATIC ||
      !Object.values(ViewerCssTheme).includes(cssTheme)
    ) {
      return;
    }
    try {
      const styleSheet = document.styleSheets[0];
      const cssRules = styleSheet?.cssRules || [];
      for (let i = 0, ii = cssRules.length; i < ii; i++) {
        const rule = cssRules[i];
        if (
          rule instanceof CSSMediaRule &&
          rule.media?.[0] === "(prefers-color-scheme: dark)"
        ) {
          if (cssTheme === ViewerCssTheme.LIGHT) {
            styleSheet.deleteRule(i);
            return;
          }
          // cssTheme === ViewerCssTheme.DARK
          const darkRules =
            /^@media \(prefers-color-scheme: dark\) {\n\s*([\w\s-.,:;/\\{}()]+)\n}$/.exec(
              rule.cssText
            );
          if (darkRules?.[1]) {
            styleSheet.deleteRule(i);
            styleSheet.insertRule(darkRules[1], i);
          }
          return;
        }
      }
    } catch (reason) {
      Window['ngxConsole'].error(`_forceCssTheme: "${reason?.message}".`);
    }
  },

  /**
   * @private
   */
  async _initializeViewerComponents() {
    const { appConfig, externalServices } = this;

    const eventBus = externalServices.isInAutomation
      ? new AutomationEventBus()
      : new EventBus();
    this.eventBus = eventBus;

    this.overlayManager = new OverlayManager();

    const pdfRenderingQueue = new PDFRenderingQueue();
    pdfRenderingQueue.onIdle = this._cleanup.bind(this);
    this.pdfRenderingQueue = pdfRenderingQueue;

    const pdfLinkService = new PDFLinkService({
      eventBus,
      externalLinkTarget: AppOptions.get("externalLinkTarget"),
      externalLinkRel: AppOptions.get("externalLinkRel"),
      ignoreDestinationZoom: AppOptions.get("ignoreDestinationZoom"),
    });
    this.pdfLinkService = pdfLinkService;

    const downloadManager = externalServices.createDownloadManager();
    this.downloadManager = downloadManager;

    const findController = new PDFFindController({
      linkService: pdfLinkService,
      eventBus,
      // #492 modified by ngx-extended-pdf-viewer
      pageViewMode: AppOptions.get("pageViewMode"),
      // #492 modification end
    });
    this.findController = findController;

    const pdfScriptingManager = new PDFScriptingManager({
      eventBus,
      sandboxBundleSrc:
        typeof PDFJSDev === "undefined" ||
        PDFJSDev.test("!PRODUCTION || GENERIC || CHROME")
          ? AppOptions.get("sandboxBundleSrc")
          : null,
      scriptingFactory: externalServices,
      docPropertiesLookup: this._scriptingDocProperties.bind(this),
    });
    this.pdfScriptingManager = pdfScriptingManager;

    const container = appConfig.mainContainer;
    const viewer = appConfig.viewerContainer;
    this.pdfViewer = new PDFViewer({
      container,
      viewer,
      eventBus,
      renderingQueue: pdfRenderingQueue,
      linkService: pdfLinkService,
      downloadManager,
      findController,
      scriptingManager:
        AppOptions.get("enableScripting") && pdfScriptingManager,
      renderer: AppOptions.get("renderer"),
      l10n: this.l10n,
      textLayerMode: AppOptions.get("textLayerMode"),
      annotationMode: AppOptions.get("annotationMode"),
      imageResourcesPath: AppOptions.get("imageResourcesPath"),
      removePageBorders: AppOptions.get("removePageBorders"), // #194
      renderInteractiveForms: AppOptions.get("renderInteractiveForms"),
      enablePrintAutoRotate: AppOptions.get("enablePrintAutoRotate"),
      useOnlyCssZoom: AppOptions.get("useOnlyCssZoom"),
      maxCanvasPixels: AppOptions.get("maxCanvasPixels"),
      /** #495 modified by ngx-extended-pdf-viewer */
      pageViewMode: AppOptions.get("pageViewMode"),
      /** end of modification */
      enablePermissions: AppOptions.get("enablePermissions"),
    });
    pdfRenderingQueue.setViewer(this.pdfViewer);
    pdfLinkService.setViewer(this.pdfViewer);
    pdfScriptingManager.setViewer(this.pdfViewer);

    this.pdfThumbnailViewer = new PDFThumbnailViewer({
      container: appConfig.sidebar.thumbnailView,
      eventBus,
      renderingQueue: pdfRenderingQueue,
      linkService: pdfLinkService,
      l10n: this.l10n,
    });
    pdfRenderingQueue.setThumbnailViewer(this.pdfThumbnailViewer);

    // The browsing history is only enabled when the viewer is standalone,
    // i.e. not when it is embedded in a web page.
    if (!this.isViewerEmbedded && !AppOptions.get("disableHistory")) {
      this.pdfHistory = new PDFHistory({
        linkService: pdfLinkService,
        eventBus,
      });
      pdfLinkService.setHistory(this.pdfHistory);
    }

    if (!this.supportsIntegratedFind) {
      this.findBar = new PDFFindBar(appConfig.findBar, eventBus, this.l10n);
    }

    this.pdfDocumentProperties = new PDFDocumentProperties(
      appConfig.documentProperties,
      this.overlayManager,
      eventBus,
      this.l10n
    );

    this.pdfCursorTools = new PDFCursorTools({
      container,
      eventBus,
      cursorToolOnLoad: AppOptions.get("cursorToolOnLoad"),
    });

    this.toolbar = new Toolbar(appConfig.toolbar, eventBus, this.l10n);

    this.secondaryToolbar = new SecondaryToolbar(
      appConfig.secondaryToolbar,
      container,
      eventBus
    );

    if (this.supportsFullscreen) {
      this.pdfPresentationMode = new PDFPresentationMode({
        container,
        pdfViewer: this.pdfViewer,
        eventBus,
      });
    }

    // #763 modified by ngx-extended-pdf-viewer

    let prompt = AppOptions.get("passwordPrompt");
    if (!prompt) {
      prompt = new PasswordPrompt(
        appConfig.passwordOverlay,
        this.overlayManager,
        this.l10n,
        this.isViewerEmbedded
      );
    }
    this.passwordPrompt = prompt;
    // #763 end of modification by ngx-extended-pdf-viewer

    this.pdfOutlineViewer = new PDFOutlineViewer({
      container: appConfig.sidebar.outlineView,
      eventBus,
      linkService: pdfLinkService,
    });

    this.pdfAttachmentViewer = new PDFAttachmentViewer({
      container: appConfig.sidebar.attachmentsView,
      eventBus,
      downloadManager,
    });

    this.pdfLayerViewer = new PDFLayerViewer({
      container: appConfig.sidebar.layersView,
      eventBus,
      l10n: this.l10n,
    });

    this.pdfSidebar = new PDFSidebar({
      elements: appConfig.sidebar,
      pdfViewer: this.pdfViewer,
      pdfThumbnailViewer: this.pdfThumbnailViewer,
      eventBus,
      l10n: this.l10n,
    });
    this.pdfSidebar.onToggled = this.forceRendering.bind(this);

    this.pdfSidebarResizer = new PDFSidebarResizer(
      appConfig.sidebarResizer,
      eventBus,
      this.l10n
    );
  },

  run(config) {
    this.initialize(config).then(webViewerInitialized);
  },

  get initialized() {
    return this._initializedCapability.settled;
  },

  get initializedPromise() {
    return this._initializedCapability.promise;
  },

  zoomIn(steps) {
    if (this.pdfViewer.isInPresentationMode) {
      return;
    }
    this.pdfViewer.increaseScale(steps);
  },

  zoomOut(steps) {
    if (this.pdfViewer.isInPresentationMode) {
      return;
    }
    this.pdfViewer.decreaseScale(steps);
  },

  zoomReset() {
    if (this.pdfViewer.isInPresentationMode) {
      return;
    }
    this.pdfViewer.currentScaleValue = DEFAULT_SCALE_VALUE;
  },

  get pagesCount() {
    return this.pdfDocument ? this.pdfDocument.numPages : 0;
  },

  get page() {
    return this.pdfViewer.currentPageNumber;
  },

  set page(val) {
    this.pdfViewer.currentPageNumber = val;
  },

  get supportsPrinting() {
    return PDFPrintServiceFactory.instance.supportsPrinting;
  },

  get supportsFullscreen() {
    return shadow(this, "supportsFullscreen", document.fullscreenEnabled);
  },

  get supportsIntegratedFind() {
    return this.externalServices.supportsIntegratedFind;
  },

  get supportsDocumentFonts() {
    return this.externalServices.supportsDocumentFonts;
  },

  /* modified by ngx-extended-pdf-viewer #633. The shadow() function        */
  /* replaces the getter by a property,so when a new instance of            */
  /* ngx-extended-pdf-viewer is opened, it still references the old viewer. */
  /** The bug fix solves this problem.                                      */
  initializeLoadingBar() {
    const bar = new ProgressBar("#loadingBar");
    bar.hide();
    return shadow(this, "loadingBar", bar);
  },
  // get loadingBar() {
  //  const bar = new ProgressBar("#loadingBar");
  //  return shadow(this, "loadingBar", bar);
  // },
  /** end of modification */

  get supportedMouseWheelZoomModifierKeys() {
    return this.externalServices.supportedMouseWheelZoomModifierKeys;
  },

  initPassiveLoading() {
    if (
      typeof PDFJSDev === "undefined" ||
      !PDFJSDev.test("MOZCENTRAL || CHROME")
    ) {
      throw new Error("Not implemented: initPassiveLoading");
    }
    this.externalServices.initPassiveLoading({
      onOpenWithTransport: (url, length, transport) => {
        this.open(url, { length, range: transport });
      },
      onOpenWithData: (data, contentDispositionFilename) => {
        if (isPdfFile(contentDispositionFilename)) {
          this._contentDispositionFilename = contentDispositionFilename;
        }
        this.open(data);
      },
      onOpenWithURL: (url, length, originalUrl) => {
        const file = originalUrl !== undefined ? { url, originalUrl } : url;
        const args = length !== undefined ? { length } : null;

        this.open(file, args);
      },
      onError: err => {
        this.l10n.get("loading_error").then(msg => {
          this._documentError(msg, err);
        });
      },
      onProgress(loaded, total) {
        this.progress(loaded / total);
        // #588 modified by ngx-extended-pdf-viewer
        this.eventBus.dispatch("progress", {
          source: this,
          type: "load",
          total,
          loaded,
          percent: (100 * loaded) / total,
        });
        // #588 end of modification
      },
    });
  },

  setTitleUsingUrl(url = "", downloadUrl = null) {
    this.url = url;
    this.baseUrl = url.split("#")[0];
    if (downloadUrl) {
      this._downloadUrl =
        downloadUrl === url ? this.baseUrl : downloadUrl.split("#")[0];
    }
    let title = getPdfFilenameFromUrl(url, "");
    if (!title) {
      try {
        title = decodeURIComponent(getFilenameFromUrl(url)) || url;
      } catch (ex) {
        // decodeURIComponent may throw URIError,
        // fall back to using the unprocessed url in that case
        title = url;
      }
    }
    this.setTitle(title);
  },

  setTitle(title) {
    if (this.isViewerEmbedded) {
      // Embedded PDF viewers should not be changing their parent page's title.
      return;
    }
    document.title = title;
  },

  get _docFilename() {
    // Use `this.url` instead of `this.baseUrl` to perform filename detection
    // based on the reference fragment as ultimate fallback if needed.
    return this._contentDispositionFilename || getPdfFilenameFromUrl(this.url);
  },

  /**
   * @private
   */
  _hideViewBookmark() {
    // URL does not reflect proper document location - hiding some buttons.
    const { toolbar, secondaryToolbar } = this.appConfig;
    toolbar.viewBookmark.hidden = true;
    secondaryToolbar.viewBookmarkButton.hidden = true;
  },

  /**
   * @private
   */
  _cancelIdleCallbacks() {
    if (!this._idleCallbacks.size) {
      return;
    }
    for (const callback of this._idleCallbacks) {
      window.cancelIdleCallback(callback);
    }
    this._idleCallbacks.clear();
  },

  /**
   * Closes opened PDF document.
   * @returns {Promise} - Returns the promise, which is resolved when all
   *                      destruction is completed.
   */
  async close() {
    this._unblockDocumentLoadEvent();
    this._hideViewBookmark();

    if (typeof PDFJSDev === "undefined" || !PDFJSDev.test("MOZCENTRAL")) {
      const { container } = this.appConfig.errorWrapper;
      container.hidden = true;
    }

    if (!this.pdfLoadingTask) {
      return;
    }
    if (
      (typeof PDFJSDev === "undefined" || PDFJSDev.test("GENERIC")) &&
      this.pdfDocument?.annotationStorage.size > 0 &&
      this._annotationStorageModified
    ) {
      try {
        // Trigger saving, to prevent data loss in forms; see issue 12257.
        await this.save({ sourceEventType: "save" });
      } catch (reason) {
        // Ignoring errors, to ensure that document closing won't break.
      }
    }
    const promises = [];

    promises.push(this.pdfLoadingTask.destroy());
    this.pdfLoadingTask = null;

    if (this.pdfDocument) {
      this.pdfDocument = null;

      this.pdfThumbnailViewer.setDocument(null);
      this.pdfViewer.setDocument(null);
      this.pdfLinkService.setDocument(null);
      this.pdfDocumentProperties.setDocument(null);
    }
    this.pdfLinkService.externalLinkEnabled = true;
    this.store = null;
    this.isInitialViewSet = false;
    this.downloadComplete = false;
    this.url = "";
    this.baseUrl = "";
    this._downloadUrl = "";
    this.documentInfo = null;
    this.metadata = null;
    this._contentDispositionFilename = null;
    this._contentLength = null;
    this._saveInProgress = false;
    this._docStats = null;

    this._cancelIdleCallbacks();
    promises.push(this.pdfScriptingManager.destroyPromise);

    this.pdfSidebar.reset();
    this.pdfOutlineViewer.reset();
    this.pdfAttachmentViewer.reset();
    this.pdfLayerViewer.reset();

    this.pdfHistory?.reset();
    this.findBar?.reset();
    this.toolbar.reset();
    this.secondaryToolbar.reset();
    this._PDFBug?.cleanup();

    await Promise.all(promises);
  },

  /**
   * Opens PDF document specified by URL or array with additional arguments.
   * @param {string|TypedArray|ArrayBuffer} file - PDF location or binary data.
   * @param {Object} [args] - Additional arguments for the getDocument call,
   *                          e.g. HTTP headers ('httpHeaders') or alternative
   *                          data transport ('range').
   * @returns {Promise} - Returns the promise, which is resolved when document
   *                      is opened.
   */
  async open(file, args) {
    window.ngxZone.runOutsideAngular(async () => {
      if (this.pdfLoadingTask) {
        // We need to destroy already opened document.
        await this.close();
      }
      // Set the necessary global worker parameters, using the available options.
      const workerParameters = AppOptions.getAll(OptionKind.WORKER);
      for (const key in workerParameters) {
        GlobalWorkerOptions[key] = workerParameters[key];
      }

      const parameters = Object.create(null);
      if (typeof file === "string") {
        // URL
        this.setTitleUsingUrl(file, /* downloadUrl = */ file);
        parameters.url = file;
      } else if (file && "byteLength" in file) {
        // ArrayBuffer
        parameters.data = file;
      } else if (file.url && file.originalUrl) {
        this.setTitleUsingUrl(file.originalUrl, /* downloadUrl = */ file.url);
        parameters.url = file.url;
      }
      // Set the necessary API parameters, using the available options.
      const apiParameters = AppOptions.getAll(OptionKind.API);
      for (const key in apiParameters) {
        let value = apiParameters[key];

        if (key === "docBaseUrl" && !value) {
          if (typeof PDFJSDev === "undefined" || !PDFJSDev.test("PRODUCTION")) {
            value = document.URL.split("#")[0];
          } else if (PDFJSDev.test("MOZCENTRAL || CHROME")) {
            value = this.baseUrl;
          }
        }
        parameters[key] = value;
      }
      // Finally, update the API parameters with the arguments (if they exist).
      if (args) {
        for (const key in args) {
          parameters[key] = args[key];
        }
      }

    // Finally, update the API parameters with the arguments (if they exist).
    if (args) {
      for (const key in args) {
        parameters[key] = args[key];
      }
    }

    const loadingTask = getDocument(parameters);
    this.pdfLoadingTask = loadingTask;

    loadingTask.onPassword = (updateCallback, reason) => {
      this.pdfLinkService.externalLinkEnabled = false;
      this.passwordPrompt.setUpdateCallback(updateCallback, reason);
      this.passwordPrompt.open();
    };

    loadingTask.onProgress = ({ loaded, total }) => {
        this.progress(loaded / total);
        // #588 modified by ngx-extended-pdf-viewer
        this.eventBus.dispatch("progress", {
          source: this,
          type: "load",
          total,
          loaded,
          percent: (100 * loaded) / total,
        });
        // #588 end of modification
      };



      // Listen for unsupported features to trigger the fallback UI.
      loadingTask.onUnsupportedFeature = this.fallback.bind(this);

      this.loadingBar.show(); // #707 added by ngx-extended-pdf-viewer
      return loadingTask.promise.then(
        pdfDocument => {
          this.load(pdfDocument);
        },
        exception => {
          if (loadingTask !== this.pdfLoadingTask) {
            return undefined; // Ignore errors for previously opened PDF files.
          }

          let key = "loading_error";
          if (exception instanceof InvalidPDFException) {
            key = "invalid_file_error";
          } else if (exception instanceof MissingPDFException) {
            key = "missing_file_error";
          } else if (exception instanceof UnexpectedResponseException) {
            key = "unexpected_response_error";
          }
          return this.l10n.get(key).then(msg => {
            this._documentError(msg, { message: exception?.message });
            throw exception;
          });
        }
      );
      });
  },

  /**
   * @private
   */
  _ensureDownloadComplete() {
    if (this.pdfDocument && this.downloadComplete) {
      return;
    }
    throw new Error("PDF document not downloaded.");
  },

  async download({ sourceEventType = "download" } = {}) {
    const url = this._downloadUrl,
      filename = this._docFilename;
    try {
      this._ensureDownloadComplete();

      const data = await this.pdfDocument.getData();
      const blob = new Blob([data], { type: "application/pdf" });

      await this.downloadManager.download(blob, url, filename, sourceEventType);
    } catch (reason) {
      // When the PDF document isn't ready, or the PDF file is still
      // downloading, simply download using the URL.
      await this.downloadManager.downloadUrl(url, filename);
    }
  },

  async save({ sourceEventType = "download" } = {}) {
    if (this._saveInProgress) {
      return;
    }
    this._saveInProgress = true;
    await this.pdfScriptingManager.dispatchWillSave();

    const url = this._downloadUrl,
      filename = this._docFilename;
    try {
      this._ensureDownloadComplete();

      const data = await this.pdfDocument.saveDocument();
      const blob = new Blob([data], { type: "application/pdf" });

      await this.downloadManager.download(blob, url, filename, sourceEventType);
    } catch (reason) {
      // When the PDF document isn't ready, or the PDF file is still
      // downloading, simply fallback to a "regular" download.
      Window['ngxConsole'].error(`Error when saving the document: ${reason.message}`);
      await this.download({ sourceEventType });
    } finally {
      await this.pdfScriptingManager.dispatchDidSave();
      this._saveInProgress = false;
    }
  },

  downloadOrSave(options) {
    if (this.pdfDocument?.annotationStorage.size > 0) {
      this.save(options);
    } else {
      this.download(options);
    }
  },

  fallback(featureId) {
    this.externalServices.reportTelemetry({
      type: "unsupportedFeature",
      featureId,
    });
  },

  /**
   * Show the error box; used for errors affecting loading and/or parsing of
   * the entire PDF document.
   */
  _documentError(message, moreInfo = null) {
    this._unblockDocumentLoadEvent();

    this._otherError(message, moreInfo);

    this.eventBus.dispatch("documenterror", {
      source: this,
      message,
      reason: moreInfo?.message ?? null,
    });
  },

  /**
   * Show the error box; used for errors affecting e.g. only a single page.
   *
   * @param {string} message - A message that is human readable.
   * @param {Object} [moreInfo] - Further information about the error that is
   *                              more technical.  Should have a 'message' and
   *                              optionally a 'stack' property.
   */
  _otherError(message, moreInfo = null) {
    const moreInfoText = [
      this.l10n.get("error_version_info", {
        version: version || "?",
        build: build || "?",
      }),
    ];
    if (moreInfo) {
      moreInfoText.push(
        this.l10n.get("error_message", { message: moreInfo.message })
      );
      if (moreInfo.stack) {
        moreInfoText.push(
          this.l10n.get("error_stack", { stack: moreInfo.stack })
        );
      } else {
        if (moreInfo.filename) {
          moreInfoText.push(
            this.l10n.get("error_file", { file: moreInfo.filename })
          );
        }
        if (moreInfo.lineNumber) {
          moreInfoText.push(
            this.l10n.get("error_line", { line: moreInfo.lineNumber })
          );
        }
      }
    }

    if (typeof PDFJSDev === "undefined" || !PDFJSDev.test("MOZCENTRAL")) {
      const errorWrapperConfig = this.appConfig.errorWrapper;
      const errorWrapper = errorWrapperConfig.container;
      errorWrapper.hidden = false;

      const errorMessage = errorWrapperConfig.errorMessage;
      errorMessage.textContent = message;

      const closeButton = errorWrapperConfig.closeButton;
      closeButton.onclick = function () {
        errorWrapper.hidden = true;
      };

      const errorMoreInfo = errorWrapperConfig.errorMoreInfo;
      const moreInfoButton = errorWrapperConfig.moreInfoButton;
      const lessInfoButton = errorWrapperConfig.lessInfoButton;
      moreInfoButton.onclick = function () {
        errorMoreInfo.hidden = false;
        moreInfoButton.hidden = true;
        lessInfoButton.hidden = false;
        errorMoreInfo.style.height = errorMoreInfo.scrollHeight + "px";
      };
      lessInfoButton.onclick = function () {
        errorMoreInfo.hidden = true;
        moreInfoButton.hidden = false;
        lessInfoButton.hidden = true;
      };
      moreInfoButton.oncontextmenu = noContextMenuHandler;
      lessInfoButton.oncontextmenu = noContextMenuHandler;
      closeButton.oncontextmenu = noContextMenuHandler;
      moreInfoButton.hidden = false;
      lessInfoButton.hidden = true;
      Promise.all(moreInfoText).then(parts => {
        errorMoreInfo.value = parts.join("\n");
      });
    } else {
      Promise.all(moreInfoText).then(parts => {
        Window['ngxConsole'].error(message + "\n" + parts.join("\n"));
      });
      this.fallback();
    }
  },

  progress(level) {
    if (this.downloadComplete) {
      // Don't accidentally show the loading bar again when the entire file has
      // already been fetched (only an issue when disableAutoFetch is enabled).
      return;
    }
    const percent = Math.round(level * 100);
    // When we transition from full request to range requests, it's possible
    // that we discard some of the loaded data. This can cause the loading
    // bar to move backwards. So prevent this by only updating the bar if it
    // increases.
    if (percent > this.loadingBar.percent || isNaN(percent)) {
      this.loadingBar.percent = percent;

      // When disableAutoFetch is enabled, it's not uncommon for the entire file
      // to never be fetched (depends on e.g. the file structure). In this case
      // the loading bar will not be completely filled, nor will it be hidden.
      // To prevent displaying a partially filled loading bar permanently, we
      // hide it when no data has been loaded during a certain amount of time.
      const disableAutoFetch = this.pdfDocument
        ? this.pdfDocument.loadingParams.disableAutoFetch
        : AppOptions.get("disableAutoFetch");

      if (disableAutoFetch && percent) {
        if (this.disableAutoFetchLoadingBarTimeout) {
          clearTimeout(this.disableAutoFetchLoadingBarTimeout);
          this.disableAutoFetchLoadingBarTimeout = null;
        }
        this.loadingBar.show();

        this.disableAutoFetchLoadingBarTimeout = setTimeout(() => {
          this.loadingBar.hide();
          this.disableAutoFetchLoadingBarTimeout = null;
        }, DISABLE_AUTO_FETCH_LOADING_BAR_TIMEOUT);
      }
    }
  },

  load(pdfDocument) {
    this.pdfDocument = pdfDocument;

    pdfDocument.getDownloadInfo().then(({ length }) => {
      this._contentLength = length; // Ensure that the correct length is used.
      this.downloadComplete = true;
      this.loadingBar.hide();

      firstPagePromise.then(() => {
        this.eventBus.dispatch("documentloaded", { source: this });
      });
    });

    // Since the `setInitialView` call below depends on this being resolved,
    // fetch it early to avoid delaying initial rendering of the PDF document.
    const pageLayoutPromise = pdfDocument.getPageLayout().catch(function () {
      /* Avoid breaking initial rendering; ignoring errors. */
    });
    const pageModePromise = pdfDocument.getPageMode().catch(function () {
      /* Avoid breaking initial rendering; ignoring errors. */
    });
    const openActionPromise = pdfDocument.getOpenAction().catch(function () {
      /* Avoid breaking initial rendering; ignoring errors. */
    });

    this.toolbar.setPagesCount(pdfDocument.numPages, false);
    this.secondaryToolbar.setPagesCount(pdfDocument.numPages);

    let baseDocumentUrl;
    if (typeof PDFJSDev === "undefined" || PDFJSDev.test("GENERIC")) {
      baseDocumentUrl = null;
    } else if (PDFJSDev.test("MOZCENTRAL")) {
      baseDocumentUrl = this.baseUrl;
    } else if (PDFJSDev.test("CHROME")) {
      baseDocumentUrl = location.href.split("#")[0];
    }
    this.pdfLinkService.setDocument(pdfDocument, baseDocumentUrl);
    this.pdfDocumentProperties.setDocument(pdfDocument, this.url);

    const pdfViewer = this.pdfViewer;
    pdfViewer.setDocument(pdfDocument);
    const { firstPagePromise, onePageRendered, pagesPromise } = pdfViewer;

    const pdfThumbnailViewer = this.pdfThumbnailViewer;
    pdfThumbnailViewer.setDocument(pdfDocument);

    const storedPromise = (this.store = new ViewHistory(
      pdfDocument.fingerprints[0]
    ))
      .getMultiple({
        page: null,
        zoom: DEFAULT_SCALE_VALUE,
        scrollLeft: "0",
        scrollTop: "0",
        rotation: null,
        sidebarView: SidebarView.UNKNOWN,
        scrollMode: ScrollMode.UNKNOWN,
        spreadMode: SpreadMode.UNKNOWN,
      })
      .catch(() => {
        /* Unable to read from storage; ignoring errors. */
        return Object.create(null);
      });

    firstPagePromise.then(pdfPage => {
      this.loadingBar.setWidth(this.appConfig.viewerContainer);
      this._initializeAnnotationStorageCallbacks(pdfDocument);

      Promise.all([
        animationStarted,
        storedPromise,
        pageLayoutPromise,
        pageModePromise,
        openActionPromise,
      ])
        .then(async ([timeStamp, stored, pageLayout, pageMode, openAction]) => {
          const viewOnLoad = AppOptions.get("viewOnLoad");

          this._initializePdfHistory({
            fingerprint: pdfDocument.fingerprints[0],
            viewOnLoad,
            initialDest: openAction?.dest,
          });
          const initialBookmark = this.initialBookmark;

          // Initialize the default values, from user preferences.
          const zoom = AppOptions.get("defaultZoomValue");
          let hash = zoom ? `zoom=${zoom}` : null;

          let rotation = null;
          let sidebarView = AppOptions.get("sidebarViewOnLoad");
          let scrollMode = AppOptions.get("scrollModeOnLoad");
          let spreadMode = AppOptions.get("spreadModeOnLoad");

          if (stored.page && viewOnLoad !== ViewOnLoad.INITIAL) {
            hash =
              `page=${stored.page}&zoom=${zoom || stored.zoom},` +
              `${stored.scrollLeft},${stored.scrollTop}`;

            rotation = parseInt(stored.rotation, 10);
            // Always let user preference take precedence over the view history.
            if (sidebarView === SidebarView.UNKNOWN) {
              sidebarView = stored.sidebarView | 0;
            }
            if (scrollMode === ScrollMode.UNKNOWN) {
              scrollMode = stored.scrollMode | 0;
            }
            if (spreadMode === SpreadMode.UNKNOWN) {
              spreadMode = stored.spreadMode | 0;
            }
          }
          // Always let the user preference/view history take precedence.
          if (pageMode && sidebarView === SidebarView.UNKNOWN) {
            sidebarView = apiPageModeToSidebarView(pageMode);
          }
          if (
            pageLayout &&
            scrollMode === ScrollMode.UNKNOWN &&
            spreadMode === SpreadMode.UNKNOWN
          ) {
            const modes = apiPageLayoutToViewerModes(pageLayout);
            // TODO: Try to improve page-switching when using the mouse-wheel
            // and/or arrow-keys before allowing the document to control this.
            // scrollMode = modes.scrollMode;
            spreadMode = modes.spreadMode;
          }

          this.setInitialView(hash, {
            rotation,
            sidebarView,
            scrollMode,
            spreadMode,
          });
          this.eventBus.dispatch("documentinit", { source: this });
          // Make all navigation keys work on document load,
          // unless the viewer is embedded in a web page.
          if (!this.isViewerEmbedded) {
            pdfViewer.focus();
          }

          // For documents with different page sizes, once all pages are
          // resolved, ensure that the correct location becomes visible on load.
          // (To reduce the risk, in very large and/or slow loading documents,
          //  that the location changes *after* the user has started interacting
          //  with the viewer, wait for either `pagesPromise` or a timeout.)
          await Promise.race([
            pagesPromise,
            new Promise(resolve => {
              setTimeout(resolve, FORCE_PAGES_LOADED_TIMEOUT);
            }),
          ]);
          if (!initialBookmark && !hash) {
            return;
          }
          if (pdfViewer.hasEqualPageSizes) {
            return;
          }
          this.initialBookmark = initialBookmark;

          // eslint-disable-next-line no-self-assign
          pdfViewer.currentScaleValue = pdfViewer.currentScaleValue;
          // Re-apply the initial document location.
          this.setInitialView(hash);
        })
        .catch(() => {
          // Ensure that the document is always completely initialized,
          // even if there are any errors thrown above.
          this.setInitialView();
        })
        .then(function () {
          // At this point, rendering of the initial page(s) should always have
          // started (and may even have completed).
          // To prevent any future issues, e.g. the document being completely
          // blank on load, always trigger rendering here.
          pdfViewer.update();
        });
    });

    pagesPromise.then(
      () => {
        this._unblockDocumentLoadEvent();

        this._initializeAutoPrint(pdfDocument, openActionPromise);
      },
      reason => {
        this.l10n.get("loading_error").then(msg => {
          this._documentError(msg, { message: reason?.message });
        });
      }
    );

    onePageRendered.then(data => {
      this.externalServices.reportTelemetry({
        type: "pageInfo",
        timestamp: data.timestamp,
      });

      pdfDocument.getOutline().then(outline => {
        if (pdfDocument !== this.pdfDocument) {
          return; // The document was closed while the outline resolved.
        }
        this.pdfOutlineViewer.render({ outline, pdfDocument });
      });
      pdfDocument.getAttachments().then(attachments => {
        if (pdfDocument !== this.pdfDocument) {
          return; // The document was closed while the attachments resolved.
        }
        this.pdfAttachmentViewer.render({ attachments });
      });
      // Ensure that the layers accurately reflects the current state in the
      // viewer itself, rather than the default state provided by the API.
      pdfViewer.optionalContentConfigPromise.then(optionalContentConfig => {
        if (pdfDocument !== this.pdfDocument) {
          return; // The document was closed while the layers resolved.
        }
        this.pdfLayerViewer.render({ optionalContentConfig, pdfDocument });
      });
      if (
        (typeof PDFJSDev !== "undefined" && PDFJSDev.test("MOZCENTRAL")) ||
        "requestIdleCallback" in window
      ) {
        const callback = window.requestIdleCallback(
          () => {
            this._collectTelemetry(pdfDocument);
            this._idleCallbacks.delete(callback);
          },
          { timeout: 1000 }
        );
        this._idleCallbacks.add(callback);
      }
    });

    this._initializePageLabels(pdfDocument);
    this._initializeMetadata(pdfDocument);
  },

  /**
   * @private
   */
  async _scriptingDocProperties(pdfDocument) {
    if (!this.documentInfo) {
      // It should be *extremely* rare for metadata to not have been resolved
      // when this code runs, but ensure that we handle that case here.
      await new Promise(resolve => {
        this.eventBus._on("metadataloaded", resolve, { once: true });
      });
      if (pdfDocument !== this.pdfDocument) {
        return null; // The document was closed while the metadata resolved.
      }
    }
    if (!this._contentLength) {
      // Always waiting for the entire PDF document to be loaded will, most
      // likely, delay sandbox-creation too much in the general case for all
      // PDF documents which are not provided as binary data to the API.
      // Hence we'll simply have to trust that the `contentLength` (as provided
      // by the server), when it exists, is accurate enough here.
      await new Promise(resolve => {
        this.eventBus._on("documentloaded", resolve, { once: true });
      });
      if (pdfDocument !== this.pdfDocument) {
        return null; // The document was closed while the downloadInfo resolved.
      }
    }

    return {
      ...this.documentInfo,
      baseURL: this.baseUrl,
      filesize: this._contentLength,
      filename: this._docFilename,
      metadata: this.metadata?.getRaw(),
      authors: this.metadata?.get("dc:creator"),
      numPages: this.pagesCount,
      URL: this.url,
    };
  },

  /**
   * A place to fetch data for telemetry after one page is rendered and the
   * viewer is idle.
   * @private
   */
  async _collectTelemetry(pdfDocument) {
    const markInfo = await this.pdfDocument.getMarkInfo();
    if (pdfDocument !== this.pdfDocument) {
      return; // Document was closed while waiting for mark info.
    }
    const tagged = markInfo?.Marked || false;
    this.externalServices.reportTelemetry({
      type: "tagged",
      tagged,
    });
  },

  /**
   * @private
   */
  async _initializeAutoPrint(pdfDocument, openActionPromise) {
    const [openAction, javaScript] = await Promise.all([
      openActionPromise,
      !this.pdfViewer.enableScripting ? pdfDocument.getJavaScript() : null,
    ]);

    if (pdfDocument !== this.pdfDocument) {
      return; // The document was closed while the auto print data resolved.
    }
    let triggerAutoPrint = false;

    if (openAction?.action === "Print") {
      triggerAutoPrint = true;
    }
    if (javaScript) {
      javaScript.some(js => {
        if (!js) {
          // Don't warn/fallback for empty JavaScript actions.
          return false;
        }
        Window['ngxConsole'].warn("Warning: JavaScript support is not enabled");
        this.fallback(UNSUPPORTED_FEATURES.javaScript);
        return true;
      });

      if (!triggerAutoPrint) {
        // Hack to support auto printing.
        for (const js of javaScript) {
          if (js && AutoPrintRegExp.test(js)) {
            triggerAutoPrint = true;
            break;
          }
        }
      }
    }

    if (triggerAutoPrint) {
      this.triggerPrinting();
    }
  },

  /**
   * @private
   */
  async _initializeMetadata(pdfDocument) {
    const { info, metadata, contentDispositionFilename, contentLength } =
      await pdfDocument.getMetadata();

    if (pdfDocument !== this.pdfDocument) {
      return; // The document was closed while the metadata resolved.
    }
    this.documentInfo = info;
    this.metadata = metadata;
    this._contentDispositionFilename ??= contentDispositionFilename;
    this._contentLength ??= contentLength; // See `getDownloadInfo`-call above.

    // Provides some basic debug information
    const PDFViewerApplicationOptions = window.PDFViewerApplicationOptions;
    if ((!PDFViewerApplicationOptions) || PDFViewerApplicationOptions.get("verbosity") > 0) {
      Window['ngxConsole'].log(
        "PDF viewer: ngx-extended-pdf-viewer running on pdf.js " +
          (window["pdfjs-dist/build/pdf"]
            ? window["pdfjs-dist/build/pdf"].version
            : " developer version (?)")
      );
      Window['ngxConsole'].log(
        `PDF ${pdfDocument.fingerprints[0]} [${info.PDFFormatVersion} ` +
          `${(info.Producer || "-").trim()} / ${(info.Creator || "-").trim()}] ` +
          `(PDF.js: ${version || "-"}` +
          `${
            this.pdfViewer.enableWebGL ? " [WebGL]" : ""
          }) modified by ngx-extended-pdf-viewer)`
      );
    }

    if (info.Language) {
      this.appConfig.viewerContainer.lang = info.Language;
    }
    let pdfTitle = info?.Title;

    const metadataTitle = metadata?.get("dc:title");
    if (metadataTitle) {
      // Ghostscript can produce invalid 'dc:title' Metadata entries:
      //  - The title may be "Untitled" (fixes bug 1031612).
      //  - The title may contain incorrectly encoded characters, which thus
      //    looks broken, hence we ignore the Metadata entry when it
      //    contains characters from the Specials Unicode block
      //    (fixes bug 1605526).
      if (
        metadataTitle !== "Untitled" &&
        !/[\uFFF0-\uFFFF]/g.test(metadataTitle)
      ) {
        pdfTitle = metadataTitle;
      }
    }
    if (pdfTitle) {
      this.setTitle(
        `${pdfTitle} - ${contentDispositionFilename || document.title}`
      );
    } else if (contentDispositionFilename) {
      this.setTitle(contentDispositionFilename);
    }

    if (
      info.IsXFAPresent &&
      !info.IsAcroFormPresent &&
      !pdfDocument.isPureXfa
    ) {
      if (pdfDocument.loadingParams.enableXfa) {
        Window['ngxConsole'].warn("Warning: XFA Foreground documents are not supported");
      } else {
        Window['ngxConsole'].warn("Warning: XFA support is not enabled");
      }
      this.fallback(UNSUPPORTED_FEATURES.forms);
    } else if (
      (info.IsAcroFormPresent || info.IsXFAPresent) &&
      !this.pdfViewer.renderForms
    ) {
      Window['ngxConsole'].warn("Warning: Interactive form support is not enabled");
      this.fallback(UNSUPPORTED_FEATURES.forms);
    }

    if (info.IsSignaturesPresent) {
      Window['ngxConsole'].warn("Warning: Digital signatures validation is not supported");
      this.fallback(UNSUPPORTED_FEATURES.signatures);
    }

    // Telemetry labels must be C++ variable friendly.
    let versionId = "other";
    if (KNOWN_VERSIONS.includes(info.PDFFormatVersion)) {
      versionId = `v${info.PDFFormatVersion.replace(".", "_")}`;
    }
    let generatorId = "other";
    if (info.Producer) {
      const producer = info.Producer.toLowerCase();
      KNOWN_GENERATORS.some(function (generator) {
        if (!producer.includes(generator)) {
          return false;
        }
        generatorId = generator.replace(/[ .-]/g, "_");
        return true;
      });
    }
    let formType = null;
    if (info.IsXFAPresent) {
      formType = "xfa";
    } else if (info.IsAcroFormPresent) {
      formType = "acroform";
    }
    this.externalServices.reportTelemetry({
      type: "documentInfo",
      version: versionId,
      generator: generatorId,
      formType,
    });

    this.eventBus.dispatch("metadataloaded", { source: this });
  },

  /**
   * @private
   */
  async _initializePageLabels(pdfDocument) {
    const labels = await pdfDocument.getPageLabels();

    if (pdfDocument !== this.pdfDocument) {
      return; // The document was closed while the page labels resolved.
    }
    if (!labels || AppOptions.get("disablePageLabels")) {
      return;
    }
    const numLabels = labels.length;
    // Ignore page labels that correspond to standard page numbering,
    // or page labels that are all empty.
    let standardLabels = 0,
      emptyLabels = 0;
    for (let i = 0; i < numLabels; i++) {
      const label = labels[i];
      if (label === (i + 1).toString()) {
        standardLabels++;
      } else if (label === "") {
        emptyLabels++;
      } else {
        break;
      }
    }
    if (standardLabels >= numLabels || emptyLabels >= numLabels) {
      return;
    }
    const { pdfViewer, pdfThumbnailViewer, toolbar } = this;

    pdfViewer.setPageLabels(labels);
    pdfThumbnailViewer.setPageLabels(labels);

    // Changing toolbar page display to use labels and we need to set
    // the label of the current page.
    toolbar.setPagesCount(numLabels, true);
    toolbar.setPageNumber(
      pdfViewer.currentPageNumber,
      pdfViewer.currentPageLabel
    );
  },

  /**
   * @private
   */
  _initializePdfHistory({ fingerprint, viewOnLoad, initialDest = null }) {
    if (!this.pdfHistory) {
      return;
    }
    this.pdfHistory.initialize({
      fingerprint,
      resetHistory: viewOnLoad === ViewOnLoad.INITIAL,
      updateUrl: AppOptions.get("historyUpdateUrl"),
    });

    if (this.pdfHistory.initialBookmark) {
      this.initialBookmark = this.pdfHistory.initialBookmark;

      this.initialRotation = this.pdfHistory.initialRotation;
    }

    // Always let the browser history/document hash take precedence.
    if (
      initialDest &&
      !this.initialBookmark &&
      viewOnLoad === ViewOnLoad.UNKNOWN
    ) {
      this.initialBookmark = JSON.stringify(initialDest);
      // TODO: Re-factor the `PDFHistory` initialization to remove this hack
      // that's currently necessary to prevent weird initial history state.
      this.pdfHistory.push({ explicitDest: initialDest, pageNumber: null });
    }
  },

  /**
   * @private
   */
  _initializeAnnotationStorageCallbacks(pdfDocument) {
    if (pdfDocument !== this.pdfDocument) {
      return;
    }
    const { annotationStorage } = pdfDocument;

    annotationStorage.onSetModified = () => {
      window.addEventListener("beforeunload", beforeUnload);

      if (typeof PDFJSDev === "undefined" || PDFJSDev.test("GENERIC")) {
        this._annotationStorageModified = true;
      }
    };
    annotationStorage.onResetModified = () => {
      window.removeEventListener("beforeunload", beforeUnload);

      if (typeof PDFJSDev === "undefined" || PDFJSDev.test("GENERIC")) {
        delete this._annotationStorageModified;
      }
    };
  },

  setInitialView(
    storedHash,
    { rotation, sidebarView, scrollMode, spreadMode } = {}
  ) {
    const setRotation = angle => {
      if (isValidRotation(angle)) {
        this.pdfViewer.pagesRotation = angle;
      }
    };
    const setViewerModes = (scroll, spread) => {
      if (isValidScrollMode(scroll)) {
        this.pdfViewer.scrollMode = scroll;
      }
      if (isValidSpreadMode(spread)) {
        this.pdfViewer.spreadMode = spread;
      }
    };
    this.isInitialViewSet = true;
    this.pdfSidebar.setInitialView(sidebarView);

    setViewerModes(scrollMode, spreadMode);

    if (this.initialBookmark) {
      setRotation(this.initialRotation);
      delete this.initialRotation;

      this.pdfLinkService.setHash(this.initialBookmark);
      this.initialBookmark = null;
    } else if (storedHash) {
      setRotation(rotation);

      this.pdfLinkService.setHash(storedHash);
    }

    // Ensure that the correct page number is displayed in the UI,
    // even if the active page didn't change during document load.
    this.toolbar.setPageNumber(
      this.pdfViewer.currentPageNumber,
      this.pdfViewer.currentPageLabel
    );
    this.secondaryToolbar.setPageNumber(this.pdfViewer.currentPageNumber);

    if (!this.pdfViewer.currentScaleValue) {
      // Scale was not initialized: invalid bookmark or scale was not specified.
      // Setting the default one.
      // eslint-disable-next-line no-undef
      const defaultZoomOption = PDFViewerApplicationOptions.get('defaultZoomValue');
      // #556 #543 modified by ngx-extended-pdf-viewer
      if (defaultZoomOption) {
        this.pdfViewer.currentScaleValue = defaultZoomOption;
      }
      // #556 #543 end of modification
    }
  },

  /**
   * @private
   */
  _cleanup() {
    if (!this.pdfDocument) {
      return; // run cleanup when document is loaded
    }
    this.pdfViewer.cleanup();
    this.pdfThumbnailViewer.cleanup();

    // We don't want to remove fonts used by active page SVGs.
    this.pdfDocument.cleanup(
      /* keepLoadedFonts = */ this.pdfViewer.renderer === RendererType.SVG
    );
  },

  forceRendering() {
    this.pdfRenderingQueue.printing = !!this.printService;
    this.pdfRenderingQueue.isThumbnailViewEnabled =
      this.pdfSidebar.isThumbnailViewVisible;
    this.pdfRenderingQueue.renderHighestPriority();
  },

  beforePrint() {
    // Given that the "beforeprint" browser event is synchronous, we
    // unfortunately cannot await the scripting event dispatching here.
    this.pdfScriptingManager.dispatchWillPrint();

    if (this.printService) {
      // There is no way to suppress beforePrint/afterPrint events,
      // but PDFPrintService may generate double events -- this will ignore
      // the second event that will be coming from native window.printPDF().
      return;
    }

    if (!this.supportsPrinting) {
      this.l10n.get("printing_not_supported").then(msg => {
        this._otherError(msg);
      });
      return;
    }

    // The beforePrint is a sync method and we need to know layout before
    // returning from this method. Ensure that we can get sizes of the pages.
    if (!this.pdfViewer.pageViewsReady) {
      this.l10n.get("printing_not_ready").then(msg => {
        // eslint-disable-next-line no-alert
        window.alert(msg);
      });
      return;
    }

    const pagesOverview = this.pdfViewer.getPagesOverview();
    const printContainer = this.appConfig.printContainer;
    const printResolution = AppOptions.get("printResolution");
    const optionalContentConfigPromise =
      this.pdfViewer.optionalContentConfigPromise;

    const printService = PDFPrintServiceFactory.instance.createPrintService(
      this.pdfDocument,
      pagesOverview,
      printContainer,
      printResolution,
      optionalContentConfigPromise,
      this.l10n,
      this.pdfViewer.eventBus // #588 modified by ngx-extended-pdf-viewer
    );
    this.printService = printService;
    this.forceRendering();

    printService.layout();

    this.externalServices.reportTelemetry({
      type: "print",
    });
  },

  afterPrint() {
    // Given that the "afterprint" browser event is synchronous, we
    // unfortunately cannot await the scripting event dispatching here.
    this.pdfScriptingManager.dispatchDidPrint();

    if (this.printService) {
      document.body.removeAttribute("data-pdfjsprinting");
      this.printService.destroy();
      this.printService = null;

      this.pdfDocument?.annotationStorage.resetModified();
    }
    this.forceRendering();
  },

  rotatePages(delta) {
    this.pdfViewer.pagesRotation += delta;
    // Note that the thumbnail viewer is updated, and rendering is triggered,
    // in the 'rotationchanging' event handler.
  },

  requestPresentationMode() {
    this.pdfPresentationMode?.request();
  },

  triggerPrinting() {
    if (!this.supportsPrinting) {
      return;
    }
    window.printPDF();
  },

  bindEvents() {
    const { eventBus, _boundEvents } = this;

    _boundEvents.beforePrint = this.beforePrint.bind(this);
    _boundEvents.afterPrint = this.afterPrint.bind(this);

    eventBus._on("resize", webViewerResize);
    eventBus._on("hashchange", webViewerHashchange);
    eventBus._on("beforeprint", _boundEvents.beforePrint);
    eventBus._on("afterprint", _boundEvents.afterPrint);
    eventBus._on("pagerendered", webViewerPageRendered);
    eventBus._on("updateviewarea", webViewerUpdateViewarea);
    eventBus._on("pagechanging", webViewerPageChanging);
    eventBus._on("scalechanging", webViewerScaleChanging);
    eventBus._on("rotationchanging", webViewerRotationChanging);
    eventBus._on("sidebarviewchanged", webViewerSidebarViewChanged);
    eventBus._on("pagemode", webViewerPageMode);
    eventBus._on("namedaction", webViewerNamedAction);
    eventBus._on("presentationmodechanged", webViewerPresentationModeChanged);
    eventBus._on("presentationmode", webViewerPresentationMode);
    eventBus._on("print", webViewerPrint);
    eventBus._on("download", webViewerDownload);
    eventBus._on("save", webViewerSave);
    eventBus._on("firstpage", webViewerFirstPage);
    eventBus._on("lastpage", webViewerLastPage);
    eventBus._on("nextpage", webViewerNextPage);
    eventBus._on("previouspage", webViewerPreviousPage);
    eventBus._on("zoomin", webViewerZoomIn);
    eventBus._on("zoomout", webViewerZoomOut);
    eventBus._on("zoomreset", webViewerZoomReset);
    eventBus._on("pagenumberchanged", webViewerPageNumberChanged);
    eventBus._on("scalechanged", webViewerScaleChanged);
    eventBus._on("rotatecw", webViewerRotateCw);
    eventBus._on("rotateccw", webViewerRotateCcw);
    eventBus._on("optionalcontentconfig", webViewerOptionalContentConfig);
    eventBus._on("switchscrollmode", webViewerSwitchScrollMode);
    eventBus._on("scrollmodechanged", webViewerScrollModeChanged);
    eventBus._on("switchspreadmode", webViewerSwitchSpreadMode);
    eventBus._on("spreadmodechanged", webViewerSpreadModeChanged);
    eventBus._on("documentproperties", webViewerDocumentProperties);
    eventBus._on("findfromurlhash", webViewerFindFromUrlHash);
    eventBus._on("updatefindmatchescount", webViewerUpdateFindMatchesCount);
    eventBus._on("updatefindcontrolstate", webViewerUpdateFindControlState);

    if (AppOptions.get("pdfBug")) {
      _boundEvents.reportPageStatsPDFBug = reportPageStatsPDFBug;

      eventBus._on("pagerendered", _boundEvents.reportPageStatsPDFBug);
      eventBus._on("pagechanging", _boundEvents.reportPageStatsPDFBug);
    }
    if (typeof PDFJSDev === "undefined" || PDFJSDev.test("GENERIC")) {
      eventBus._on("fileinputchange", webViewerFileInputChange);
      eventBus._on("openfile", webViewerOpenFile);
    }
  },

  bindWindowEvents() {
    const { eventBus, _boundEvents } = this;

    _boundEvents.windowResize = () => {
      eventBus.dispatch("resize", { source: window });
    };
    _boundEvents.windowHashChange = () => {
      eventBus.dispatch("hashchange", {
        source: window,
        hash: document.location.hash.substring(1),
      });
    };
    _boundEvents.windowBeforePrint = () => {
      eventBus.dispatch("beforeprint", { source: window });
    };
    _boundEvents.windowAfterPrint = () => {
      eventBus.dispatch("afterprint", { source: window });
    };
    _boundEvents.windowUpdateFromSandbox = event => {
      eventBus.dispatch("updatefromsandbox", {
        source: window,
        detail: event.detail,
      });
    };

    window.addEventListener("visibilitychange", webViewerVisibilityChange);
    window.addEventListener("wheel", webViewerWheel, { passive: false });
    // #914 modified by ngx-extended-pdf-viewer
    // window.addEventListener("touchstart", webViewerTouchStart, {
    //  passive: false,
    // });
    // #914 end of modification by ngx-extended-pdf-viewer
    window.addEventListener("click", webViewerClick);
    window.addEventListener("keydown", webViewerKeyDown);
    window.addEventListener("resize", _boundEvents.windowResize);
    window.addEventListener("hashchange", _boundEvents.windowHashChange);
    window.addEventListener("beforeprint", _boundEvents.windowBeforePrint);
    window.addEventListener("afterprint", _boundEvents.windowAfterPrint);
    window.addEventListener(
      "updatefromsandbox",
      _boundEvents.windowUpdateFromSandbox
    );
  },

  unbindEvents() {
    const { eventBus, _boundEvents } = this;

    eventBus._off("resize", webViewerResize);
    eventBus._off("hashchange", webViewerHashchange);
    eventBus._off("beforeprint", _boundEvents.beforePrint);
    eventBus._off("afterprint", _boundEvents.afterPrint);
    eventBus._off("pagerendered", webViewerPageRendered);
    eventBus._off("updateviewarea", webViewerUpdateViewarea);
    eventBus._off("pagechanging", webViewerPageChanging);
    eventBus._off("scalechanging", webViewerScaleChanging);
    eventBus._off("rotationchanging", webViewerRotationChanging);
    eventBus._off("sidebarviewchanged", webViewerSidebarViewChanged);
    eventBus._off("pagemode", webViewerPageMode);
    eventBus._off("namedaction", webViewerNamedAction);
    eventBus._off("presentationmodechanged", webViewerPresentationModeChanged);
    eventBus._off("presentationmode", webViewerPresentationMode);
    eventBus._off("print", webViewerPrint);
    eventBus._off("download", webViewerDownload);
    eventBus._off("save", webViewerSave);
    eventBus._off("firstpage", webViewerFirstPage);
    eventBus._off("lastpage", webViewerLastPage);
    eventBus._off("nextpage", webViewerNextPage);
    eventBus._off("previouspage", webViewerPreviousPage);
    eventBus._off("zoomin", webViewerZoomIn);
    eventBus._off("zoomout", webViewerZoomOut);
    eventBus._off("zoomreset", webViewerZoomReset);
    eventBus._off("pagenumberchanged", webViewerPageNumberChanged);
    eventBus._off("scalechanged", webViewerScaleChanged);
    eventBus._off("rotatecw", webViewerRotateCw);
    eventBus._off("rotateccw", webViewerRotateCcw);
    eventBus._off("optionalcontentconfig", webViewerOptionalContentConfig);
    eventBus._off("switchscrollmode", webViewerSwitchScrollMode);
    eventBus._off("scrollmodechanged", webViewerScrollModeChanged);
    eventBus._off("switchspreadmode", webViewerSwitchSpreadMode);
    eventBus._off("spreadmodechanged", webViewerSpreadModeChanged);
    eventBus._off("documentproperties", webViewerDocumentProperties);
    eventBus._off("findfromurlhash", webViewerFindFromUrlHash);
    eventBus._off("updatefindmatchescount", webViewerUpdateFindMatchesCount);
    eventBus._off("updatefindcontrolstate", webViewerUpdateFindControlState);

    if (_boundEvents.reportPageStatsPDFBug) {
      eventBus._off("pagerendered", _boundEvents.reportPageStatsPDFBug);
      eventBus._off("pagechanging", _boundEvents.reportPageStatsPDFBug);

      _boundEvents.reportPageStatsPDFBug = null;
    }
    if (typeof PDFJSDev === "undefined" || PDFJSDev.test("GENERIC")) {
      eventBus._off("fileinputchange", webViewerFileInputChange);
      eventBus._off("openfile", webViewerOpenFile);
    }

    _boundEvents.beforePrint = null;
    _boundEvents.afterPrint = null;
  },

  unbindWindowEvents() {
    const { _boundEvents } = this;

    window.removeEventListener("visibilitychange", webViewerVisibilityChange);
    window.removeEventListener("wheel", webViewerWheel, { passive: false });
    // #914 modified by ngx-extended-pdf-viewer
    // window.removeEventListener("touchstart", webViewerTouchStart, {
    //  passive: false,
    // });
    // #914 end of modification
    window.removeEventListener("click", webViewerClick);
    window.removeEventListener("keydown", webViewerKeyDown);
    window.removeEventListener("resize", _boundEvents.windowResize);
    window.removeEventListener("hashchange", _boundEvents.windowHashChange);
    window.removeEventListener("beforeprint", _boundEvents.windowBeforePrint);
    window.removeEventListener("afterprint", _boundEvents.windowAfterPrint);
    window.removeEventListener(
      "updatefromsandbox",
      _boundEvents.windowUpdateFromSandbox
    );

    _boundEvents.windowResize = null;
    _boundEvents.windowHashChange = null;
    _boundEvents.windowBeforePrint = null;
    _boundEvents.windowAfterPrint = null;
    _boundEvents.windowUpdateFromSandbox = null;
  },

  accumulateWheelTicks(ticks) {
    // If the scroll direction changed, reset the accumulated wheel ticks.
    if (
      (this._wheelUnusedTicks > 0 && ticks < 0) ||
      (this._wheelUnusedTicks < 0 && ticks > 0)
    ) {
      this._wheelUnusedTicks = 0;
    }
    this._wheelUnusedTicks += ticks;
    const wholeTicks =
      Math.sign(this._wheelUnusedTicks) *
      Math.floor(Math.abs(this._wheelUnusedTicks));
    this._wheelUnusedTicks -= wholeTicks;
    return wholeTicks;
  },

  /**
   * Should be called *after* all pages have loaded, or if an error occurred,
   * to unblock the "load" event; see https://bugzilla.mozilla.org/show_bug.cgi?id=1618553
   * @private
   */
  _unblockDocumentLoadEvent() {
    document.blockUnblockOnload?.(false);

    // Ensure that this method is only ever run once.
    this._unblockDocumentLoadEvent = () => {};
  },

  /**
   * @ignore
   */
  _reportDocumentStatsTelemetry() {
    const { stats } = this.pdfDocument;
    if (stats !== this._docStats) {
      this._docStats = stats;

      this.externalServices.reportTelemetry({
        type: "documentStats",
        stats,
      });
    }
  },

  /**
   * Used together with the integration-tests, to enable awaiting full
   * initialization of the scripting/sandbox.
   */
  get scriptingReady() {
    return this.pdfScriptingManager.ready;
  },
};

let validateFileURL;
if (typeof PDFJSDev === "undefined" || PDFJSDev.test("GENERIC")) {
  const HOSTED_VIEWER_ORIGINS = [
    "null",
    "http://mozilla.github.io",
    "https://mozilla.github.io",
  ];
  validateFileURL = function (file) {
    if (file === undefined) {
      return;
    }
    try {
      const viewerOrigin = new URL(window.location.href).origin || "null";
      if (HOSTED_VIEWER_ORIGINS.includes(viewerOrigin)) {
        // Hosted or local viewer, allow for any file locations
        return;
      }
      const fileOrigin = new URL(file, window.location.href).origin;
      // Removing of the following line will not guarantee that the viewer will
      // start accepting URLs from foreign origin -- CORS headers on the remote
      // server must be properly configured.
      if (fileOrigin !== viewerOrigin) {
        throw new Error("file origin does not match viewer's");
      }
    } catch (ex) {
      PDFViewerApplication.l10n.get("loading_error").then(msg => {
        PDFViewerApplication._documentError(msg, { message: ex?.message });
      });
      throw ex;
    }
  };
}

async function loadFakeWorker() {
<<<<<<< HEAD
  if (!GlobalWorkerOptions.workerSrc) {
    GlobalWorkerOptions.workerSrc = AppOptions.get("workerSrc");

    // modified by ngx-extended-pdf-viewer #376
    if (GlobalWorkerOptions.workerSrc.constructor.name === "Function") {
      GlobalWorkerOptions.workerSrc = GlobalWorkerOptions.workerSrc();
    }
    // end of modification
  }
=======
  GlobalWorkerOptions.workerSrc ||= AppOptions.get("workerSrc");

>>>>>>> 497c0610
  if (typeof PDFJSDev === "undefined" || !PDFJSDev.test("PRODUCTION")) {
    window.pdfjsWorker = await import("pdfjs/core/worker.js");
    return;
  }
  await loadScript(PDFWorker.workerSrc);
}

async function initPDFBug(enabledTabs) {
  const { debuggerScriptPath, mainContainer } = PDFViewerApplication.appConfig;
  const { PDFBug } =
    typeof PDFJSDev === "undefined" || !PDFJSDev.test("PRODUCTION")
      ? await import(debuggerScriptPath) // eslint-disable-line no-unsanitized/method
      : await __non_webpack_import__(debuggerScriptPath); // eslint-disable-line no-undef
  PDFBug.init({ OPS }, mainContainer, enabledTabs);

  PDFViewerApplication._PDFBug = PDFBug;
}

function reportPageStatsPDFBug({ pageNumber }) {
  if (!globalThis.Stats?.enabled) {
    return;
  }
  const pageView = PDFViewerApplication.pdfViewer.getPageView(
    /* index = */ pageNumber - 1
  );
  globalThis.Stats.add(pageNumber, pageView?.pdfPage?.stats);
}

function webViewerInitialized() {
  const appConfig = PDFViewerApplication.appConfig;
  let file;
  // #907 modified by ngx-extended-pdf-viewer
  // if (typeof PDFJSDev === "undefined" || PDFJSDev.test("GENERIC")) {
  //   const queryString = document.location.search.substring(1);
  //   const params = parseQueryString(queryString);
  //   file = params.get("file") ?? AppOptions.get("defaultUrl");
  //   validateFileURL(file);
  // } else if (PDFJSDev.test("MOZCENTRAL")) {
  //   file = window.location.href;
  // } else if (PDFJSDev.test("CHROME")) {
  //   file = AppOptions.get("defaultUrl");
  // }
  // #907 end of modification by ngx-extended-pdf-viewer

  if (typeof PDFJSDev === "undefined" || PDFJSDev.test("GENERIC")) {
    const fileInput = document.createElement("input");
    fileInput.id = appConfig.openFileInputName;
    fileInput.className = "fileInput";
    fileInput.setAttribute("accept", ".pdf,application/pdf");
    fileInput.setAttribute("type", "file");
    fileInput.oncontextmenu = noContextMenuHandler;
    document.body.appendChild(fileInput);

    if (
      !window.File ||
      !window.FileReader ||
      !window.FileList ||
      !window.Blob
    ) {
      appConfig.toolbar.openFile.hidden = true;
      appConfig.secondaryToolbar.openFileButton.hidden = true;
    } else {
      fileInput.value = null;
    }

    fileInput.addEventListener("change", function (evt) {
      const files = evt.target.files;
      if (!files || files.length === 0) {
        return;
      }
      PDFViewerApplication.eventBus.dispatch("fileinputchange", {
        source: this,
        fileInput: evt.target,
      });
    });

    // Enable dragging-and-dropping a new PDF file onto the viewerContainer.
    appConfig.mainContainer.addEventListener("dragover", function (evt) {
      if (AppOptions.get("enableDragAndDrop")) { // #686 modified by ngx-extended-pdf-viewer
        evt.preventDefault();

        evt.dataTransfer.dropEffect = "move";
      } // #686 end of modification
    });
    appConfig.mainContainer.addEventListener("drop", function (evt) {
      if (AppOptions.get("enableDragAndDrop")) { // #686 modified by ngx-extended-pdf-viewer
        evt.preventDefault();

        const files = evt.dataTransfer.files;
        if (!files || files.length === 0) {
          return;
        }
        PDFViewerApplication.eventBus.dispatch("fileinputchange",  {
          source: this,
          fileInput: evt.dataTransfer,
          dropEvent: evt // #972 allowing users to read the drop coordinate
        });
      } // #686 end of modification
    });
  } else {
    appConfig.toolbar.openFile.hidden = true;
    appConfig.secondaryToolbar.openFileButton.hidden = true;
  }

  if (!PDFViewerApplication.supportsDocumentFonts) {
    AppOptions.set("disableFontFace", true);
    PDFViewerApplication.l10n.get("web_fonts_disabled").then(msg => {
      Window['ngxConsole'].warn(msg);
    });
  }

  if (!PDFViewerApplication.supportsPrinting) {
    appConfig.toolbar.print.classList.add("hidden");
    appConfig.secondaryToolbar.printButton.classList.add("hidden");
  }

  if (!PDFViewerApplication.supportsFullscreen) {
    appConfig.toolbar.presentationModeButton.classList.add("hidden");
    appConfig.secondaryToolbar.presentationModeButton.classList.add("hidden");
  }

  if (PDFViewerApplication.supportsIntegratedFind) {
    appConfig.toolbar.viewFind.classList.add("hidden");
  }

  appConfig.mainContainer.addEventListener(
    "transitionend",
    function (evt) {
      if (evt.target === /* mainContainer */ this) {
        PDFViewerApplication.eventBus.dispatch("resize", { source: this });
      }
    },
    true
  );

  try {
    webViewerOpenFileViaURL(file);
  } catch (reason) {
    PDFViewerApplication.l10n.get("loading_error").then(msg => {
      PDFViewerApplication._documentError(msg, reason);
    });
  }
}

function webViewerOpenFileViaURL(file) {
  if (typeof PDFJSDev === "undefined" || PDFJSDev.test("GENERIC")) {
    if (file) {
      PDFViewerApplication.open(file);
    } else {
      PDFViewerApplication._hideViewBookmark();
    }
  } else if (PDFJSDev.test("MOZCENTRAL || CHROME")) {
    PDFViewerApplication.setTitleUsingUrl(file, /* downloadUrl = */ file);
    PDFViewerApplication.initPassiveLoading();
  } else {
    if (file) {
      throw new Error("Not implemented: webViewerOpenFileViaURL");
    } else {
      PDFViewerApplication._hideViewBookmark();
    }
  }
}

function webViewerPageRendered({ pageNumber, error }) {
  // If the page is still visible when it has finished rendering,
  // ensure that the page number input loading indicator is hidden.
  if (pageNumber === PDFViewerApplication.page) {
    PDFViewerApplication.toolbar.updateLoadingIndicatorState(false);
  }

  // Use the rendered page to set the corresponding thumbnail image.
  if (PDFViewerApplication.pdfSidebar.isThumbnailViewVisible) {
    const pageView = PDFViewerApplication.pdfViewer.getPageView(
      /* index = */ pageNumber - 1
    );
    const thumbnailView = PDFViewerApplication.pdfThumbnailViewer.getThumbnail(
      /* index = */ pageNumber - 1
    );
    if (pageView && thumbnailView) {
      thumbnailView.setImage(pageView);
    }
  }

  if (error) {
    PDFViewerApplication.l10n.get("rendering_error").then(msg => {
      PDFViewerApplication._otherError(msg, error);
    });
  }

  // It is a good time to report stream and font types.
  PDFViewerApplication._reportDocumentStatsTelemetry();
}

function webViewerPageMode({ mode }) {
  // Handle the 'pagemode' hash parameter, see also `PDFLinkService_setHash`.
  let view;
  switch (mode) {
    case "thumbs":
      view = SidebarView.THUMBS;
      break;
    case "bookmarks":
    case "outline": // non-standard
      view = SidebarView.OUTLINE;
      break;
    case "attachments": // non-standard
      view = SidebarView.ATTACHMENTS;
      break;
    case "layers": // non-standard
      view = SidebarView.LAYERS;
      break;
    case "none":
      view = SidebarView.NONE;
      break;
    default:
      Window['ngxConsole'].error('Invalid "pagemode" hash parameter: ' + mode);
      return;
  }
  PDFViewerApplication.pdfSidebar.switchView(view, /* forceOpen = */ true);
}

function webViewerNamedAction(evt) {
  // Processing a couple of named actions that might be useful, see also
  // `PDFLinkService.executeNamedAction`.
  switch (evt.action) {
    case "GoToPage":
      PDFViewerApplication.appConfig.toolbar.pageNumber.select();
      break;

    case "Find":
      if (!PDFViewerApplication.supportsIntegratedFind) {
        PDFViewerApplication.findBar.toggle();
      }
      break;

    case "Print":
      PDFViewerApplication.triggerPrinting();
      break;

    case "SaveAs":
      webViewerSave();
      break;
  }
}

function webViewerPresentationModeChanged(evt) {
  PDFViewerApplication.pdfViewer.presentationModeState = evt.state;
}

function webViewerSidebarViewChanged(evt) {
  PDFViewerApplication.pdfRenderingQueue.isThumbnailViewEnabled =
    PDFViewerApplication.pdfSidebar.isThumbnailViewVisible;

  if (PDFViewerApplication.isInitialViewSet) {
    // Only update the storage when the document has been loaded *and* rendered.
    PDFViewerApplication.store?.set("sidebarView", evt.view).catch(() => {
      // Unable to write to storage.
    });
  }
}

function webViewerUpdateViewarea(evt) {
  const location = evt.location;

   if (PDFViewerApplication.isInitialViewSet) {
    // #90 #543 modified by ngx-extended-pdf-viewer
    const settings = {};
    if (location.pageNumber !== undefined || location.pageNumber !== null) {
      settings.page = location.pageNumber;
    }
    if (location.scale) {
      settings.zoom = location.scale;
    }
    if (location.left) {
      settings.scrollLeft = location.left;
    }
    if (location.top) {
      settings.scrollTop = location.top;
    }
    if (location.rotation !== undefined || location.rotation !== null) {
      settings.rotation = location.rotation;
    }
    PDFViewerApplication.store
      ?.setMultiple(settings)
      .catch(() => {
        // Unable to write to storage.
      });
  }
  const href = PDFViewerApplication.pdfLinkService.getAnchorUrl(
    location.pdfOpenParams
  );
  PDFViewerApplication.appConfig.toolbar.viewBookmark.href = href;
  PDFViewerApplication.appConfig.secondaryToolbar.viewBookmarkButton.href =
    href;

  // Show/hide the loading indicator in the page number input element.
  const currentPage = PDFViewerApplication.pdfViewer.getPageView(
    /* index = */ PDFViewerApplication.page - 1
  );
  const loading = currentPage?.renderingState !== RenderingStates.FINISHED;
  PDFViewerApplication.toolbar.updateLoadingIndicatorState(loading);
}

function webViewerScrollModeChanged(evt) {
  if (PDFViewerApplication.isInitialViewSet) {
    // Only update the storage when the document has been loaded *and* rendered.
    PDFViewerApplication.store?.set("scrollMode", evt.mode).catch(() => {
      // Unable to write to storage.
    });
  }
}

function webViewerSpreadModeChanged(evt) {
  if (PDFViewerApplication.isInitialViewSet) {
    // Only update the storage when the document has been loaded *and* rendered.
    PDFViewerApplication.store?.set("spreadMode", evt.mode).catch(() => {
      // Unable to write to storage.
    });
  }
}

function webViewerResize() {
  const { pdfDocument, pdfViewer } = PDFViewerApplication;
  if (!pdfDocument) {
    return;
  }
  const currentScaleValue = pdfViewer.currentScaleValue;
  if (
    currentScaleValue === "auto" ||
    currentScaleValue === "page-fit" ||
    currentScaleValue === "page-width"
  ) {
    // Note: the scale is constant for 'page-actual'.
    pdfViewer.currentScaleValue = currentScaleValue;
  }
  pdfViewer.update();
}

function webViewerHashchange(evt) {
  const hash = evt.hash;
  if (!hash) {
    return;
  }
  if (!PDFViewerApplication.isInitialViewSet) {
    PDFViewerApplication.initialBookmark = hash;
  } else if (!PDFViewerApplication.pdfHistory?.popStateInProgress) {
    PDFViewerApplication.pdfLinkService.setHash(hash);
  }
}

let webViewerFileInputChange, webViewerOpenFile;
if (typeof PDFJSDev === "undefined" || PDFJSDev.test("GENERIC")) {
  webViewerFileInputChange = function (evt) {
    if (PDFViewerApplication.pdfViewer?.isInPresentationMode) {
      return; // Opening a new PDF file isn't supported in Presentation Mode.
    }
    const file = evt.fileInput.files[0];

    let url = URL.createObjectURL(file);
    if (file.name) {
      url = { url, originalUrl: file.name };
    }
    PDFViewerApplication.open(url);
    if (window["setNgxExtendedPdfViewerSource"]) {
      window["setNgxExtendedPdfViewerSource"](file.name ? file.name : url);
    }
  };

  webViewerOpenFile = function (evt) {
    const openFileInputName = PDFViewerApplication.appConfig.openFileInputName;
    document.getElementById(openFileInputName).click();
  };
}

function webViewerPresentationMode() {
  PDFViewerApplication.requestPresentationMode();
}
function webViewerPrint() {
  PDFViewerApplication.triggerPrinting();
}
function webViewerDownload() {
  PDFViewerApplication.downloadOrSave({ sourceEventType: "download" });
}
function webViewerSave() {
  PDFViewerApplication.downloadOrSave({ sourceEventType: "save" });
}
function webViewerFirstPage() {
  if (PDFViewerApplication.pdfDocument) {
    PDFViewerApplication.page = 1;
  }
}
function webViewerLastPage() {
  if (PDFViewerApplication.pdfDocument) {
    PDFViewerApplication.page = PDFViewerApplication.pagesCount;
  }
}
function webViewerNextPage() {
  PDFViewerApplication.pdfViewer.nextPage();
}
function webViewerPreviousPage() {
  PDFViewerApplication.pdfViewer.previousPage();
}
function webViewerZoomIn() {
  PDFViewerApplication.zoomIn();
}
function webViewerZoomOut() {
  PDFViewerApplication.zoomOut();
}
function webViewerZoomReset() {
  PDFViewerApplication.zoomReset();
}
function webViewerPageNumberChanged(evt) {
  const pdfViewer = PDFViewerApplication.pdfViewer;
  // Note that for `<input type="number">` HTML elements, an empty string will
  // be returned for non-number inputs; hence we simply do nothing in that case.
  if (evt.value !== "") {
    PDFViewerApplication.pdfLinkService.goToPage(evt.value);
  }

  // Ensure that the page number input displays the correct value, even if the
  // value entered by the user was invalid (e.g. a floating point number).
  if (
    evt.value !== pdfViewer.currentPageNumber.toString() &&
    evt.value !== pdfViewer.currentPageLabel
  ) {
    PDFViewerApplication.toolbar.setPageNumber(
      pdfViewer.currentPageNumber,
      pdfViewer.currentPageLabel
    );
  }
}
function webViewerScaleChanged(evt) {
  PDFViewerApplication.pdfViewer.currentScaleValue = evt.value;
}
function webViewerRotateCw() {
  PDFViewerApplication.rotatePages(90);
}
function webViewerRotateCcw() {
  PDFViewerApplication.rotatePages(-90);
}
function webViewerOptionalContentConfig(evt) {
  PDFViewerApplication.pdfViewer.optionalContentConfigPromise = evt.promise;
}
function webViewerSwitchScrollMode(evt) {
  PDFViewerApplication.pdfViewer.scrollMode = evt.mode;
}
function webViewerSwitchSpreadMode(evt) {
  PDFViewerApplication.pdfViewer.spreadMode = evt.mode;
}
function webViewerDocumentProperties() {
  PDFViewerApplication.pdfDocumentProperties.open();
}

function webViewerFindFromUrlHash(evt) {
  PDFViewerApplication.eventBus.dispatch("find", {
    source: evt.source,
    type: "",
    query: evt.query,
    phraseSearch: evt.phraseSearch,
    caseSensitive: false,
    entireWord: false,
    ignoreAccents: false, // #177
    fuzzySearch: false, // #304
    highlightAll: true,
    findPrevious: false,
    matchDiacritics: true,
  });
}

function webViewerUpdateFindMatchesCount({ matchesCount }) {
  if (PDFViewerApplication.supportsIntegratedFind) {
    PDFViewerApplication.externalServices.updateFindMatchesCount(matchesCount);
  } else {
    PDFViewerApplication.findBar.updateResultsCount(matchesCount);
  }
}

function webViewerUpdateFindControlState({
  state,
  previous,
  matchesCount,
  rawQuery,
}) {
  if (PDFViewerApplication.supportsIntegratedFind) {
    PDFViewerApplication.externalServices.updateFindControlState({
      result: state,
      findPrevious: previous,
      matchesCount,
      rawQuery,
    });
  } else {
    PDFViewerApplication.findBar.updateUIState(state, previous, matchesCount);
  }
}

function webViewerScaleChanging(evt) {
  PDFViewerApplication.toolbar.setPageScale(evt.presetValue, evt.scale);

  PDFViewerApplication.pdfViewer.update();
}

function webViewerRotationChanging(evt) {
  PDFViewerApplication.pdfThumbnailViewer.pagesRotation = evt.pagesRotation;

  PDFViewerApplication.forceRendering();
  // Ensure that the active page doesn't change during rotation.
  PDFViewerApplication.pdfViewer.currentPageNumber = evt.pageNumber;
}

function webViewerPageChanging({ pageNumber, pageLabel }) {
  PDFViewerApplication.toolbar.setPageNumber(pageNumber, pageLabel);
  PDFViewerApplication.secondaryToolbar.setPageNumber(pageNumber);

  if (PDFViewerApplication.pdfSidebar.isThumbnailViewVisible) {
    PDFViewerApplication.pdfThumbnailViewer.scrollThumbnailIntoView(pageNumber);
  }
  const pageNumberInput = document.getElementById("pageNumber");
  if (pageNumberInput) {
    const pageScrollEvent = new CustomEvent("page-change");
    pageNumberInput.dispatchEvent(pageScrollEvent);
  }
}

function webViewerVisibilityChange(evt) {
  if (document.visibilityState === "visible") {
    // Ignore mouse wheel zooming during tab switches (bug 1503412).
    setZoomDisabledTimeout();
  }
}

let zoomDisabledTimeout = null;
function setZoomDisabledTimeout() {
  if (zoomDisabledTimeout) {
    clearTimeout(zoomDisabledTimeout);
  }
  zoomDisabledTimeout = setTimeout(function () {
    zoomDisabledTimeout = null;
  }, WHEEL_ZOOM_DISABLED_TIMEOUT);
}

function webViewerWheel(evt) {
  const { pdfViewer, supportedMouseWheelZoomModifierKeys } =
    PDFViewerApplication;

  if (pdfViewer.isInPresentationMode) {
    return;
  }

  const cmd =
    (evt.ctrlKey ? 1 : 0) |
    (evt.altKey ? 2 : 0) |
    (evt.shiftKey ? 4 : 0) |
    (evt.metaKey ? 8 : 0);

  if (window.isKeyIgnored && window.isKeyIgnored(cmd, "WHEEL")) {
    return;
  }

  // #1007 modified by ngx-extended-pdf-viewer
  const defaultWheelAction = AppOptions.get("wheelAction");

  const modifierKeyHasBeenPressed =
    (evt.ctrlKey && supportedMouseWheelZoomModifierKeys.ctrlKey) || (evt.metaKey && supportedMouseWheelZoomModifierKeys.metaKey);
  const userIntendsToZoom = modifierKeyHasBeenPressed ? defaultWheelAction !== "zoom" : defaultWheelAction === "zoom";
  if (userIntendsToZoom) {
    // #1007 end of modification by ngx-extended-pdf-viewer
    // Only zoom the pages, not the entire viewer.
    evt.preventDefault();
    // NOTE: this check must be placed *after* preventDefault.
    if (zoomDisabledTimeout || document.visibilityState === "hidden") {
      return;
    }

    // It is important that we query deltaMode before delta{X,Y}, so that
    // Firefox doesn't switch to DOM_DELTA_PIXEL mode for compat with other
    // browsers, see https://bugzilla.mozilla.org/show_bug.cgi?id=1392460.
    const deltaMode = evt.deltaMode;
    const delta = normalizeWheelEventDirection(evt);
    const previousScale = pdfViewer.currentScale;

    let ticks = 0;
    if (
      deltaMode === WheelEvent.DOM_DELTA_LINE ||
      deltaMode === WheelEvent.DOM_DELTA_PAGE
    ) {
      // For line-based devices, use one tick per event, because different
      // OSs have different defaults for the number lines. But we generally
      // want one "clicky" roll of the wheel (which produces one event) to
      // adjust the zoom by one step.
      if (Math.abs(delta) >= 1) {
        ticks = Math.sign(delta);
      } else {
        // If we're getting fractional lines (I can't think of a scenario
        // this might actually happen), be safe and use the accumulator.
        ticks = PDFViewerApplication.accumulateWheelTicks(delta);
      }
    } else {
      // pixel-based devices
      const PIXELS_PER_LINE_SCALE = 30;
      ticks = PDFViewerApplication.accumulateWheelTicks(
        delta / PIXELS_PER_LINE_SCALE
      );
    }

    if (ticks < 0) {
      PDFViewerApplication.zoomOut(-ticks);
    } else if (ticks > 0) {
      PDFViewerApplication.zoomIn(ticks);
    }

    const currentScale = pdfViewer.currentScale;
    if (previousScale !== currentScale) {
      // After scaling the page via zoomIn/zoomOut, the position of the upper-
      // left corner is restored. When the mouse wheel is used, the position
      // under the cursor should be restored instead.
      const scaleCorrectionFactor = currentScale / previousScale - 1;
      const rect = pdfViewer.container.getBoundingClientRect();
      const dx = evt.clientX - rect.left;
      const dy = evt.clientY - rect.top;
      pdfViewer.container.scrollLeft += dx * scaleCorrectionFactor;
      pdfViewer.container.scrollTop += dy * scaleCorrectionFactor;
    }
  } else {
    setZoomDisabledTimeout();
  }
}

// #914 modified by ngx-extended-pdf-viewer
// function webViewerTouchStart(evt) {
//  if (evt.touches.length > 1) {
    // Disable touch-based zooming, because the entire UI bits gets zoomed and
    // that doesn't look great. If we do want to have a good touch-based
    // zooming experience, we need to implement smooth zoom capability (probably
    // using a CSS transform for faster visual response, followed by async
    // re-rendering at the final zoom level) and do gesture detection on the
    // touchmove events to drive it. Or if we want to settle for a less good
    // experience we can make the touchmove events drive the existing step-zoom
    // behaviour that the ctrl+mousewheel path takes.
//    evt.preventDefault();
//  }
// }
// #914 end of modification

function webViewerClick(evt) {
  if (!PDFViewerApplication.secondaryToolbar.isOpen) {
    return;
  }
  const appConfig = PDFViewerApplication.appConfig;
  if (
    PDFViewerApplication.pdfViewer.containsElement(evt.target) ||
    (appConfig.toolbar.container.contains(evt.target) &&
      evt.target !== appConfig.secondaryToolbar.toggleButton)
  ) {
    if (
      evt.target &&
      evt.target.parentElement === appConfig.secondaryToolbar.toggleButton
    ) {
      return;
    }
    if (
      evt.target &&
      evt.target.parentElement &&
      evt.target.parentElement.parentElement ===
        appConfig.secondaryToolbar.toggleButton
    ) {
      return;
    }

    PDFViewerApplication.secondaryToolbar.close();
  }
}

function webViewerKeyDown(evt) {
  if (PDFViewerApplication.overlayManager.active) {
    return;
  }
  const { eventBus, pdfViewer } = PDFViewerApplication;
  const isViewerInPresentationMode = pdfViewer.isInPresentationMode;

  let handled = false,
    ensureViewerFocused = false;
  const cmd =
    (evt.ctrlKey ? 1 : 0) |
    (evt.altKey ? 2 : 0) |
    (evt.shiftKey ? 4 : 0) |
    (evt.metaKey ? 8 : 0);

  if (window.isKeyIgnored && window.isKeyIgnored(cmd, evt.keyCode)) {
    return;
  }
  // First, handle the key bindings that are independent whether an input
  // control is selected or not.
  if (cmd === 1 || cmd === 8 || cmd === 5 || cmd === 12) {
    // either CTRL or META key with optional SHIFT.
    switch (evt.keyCode) {
      case 70: // f
        if (!PDFViewerApplication.supportsIntegratedFind && !evt.shiftKey) {
          PDFViewerApplication.findBar.open();
          handled = true;
        }
        break;
      case 71: // g
        if (!PDFViewerApplication.supportsIntegratedFind) {
          const { state } = PDFViewerApplication.findController;
          if (state) {
            const eventState = Object.assign(Object.create(null), state, {
              source: window,
              type: "again",
              findPrevious: cmd === 5 || cmd === 12,
            });
            eventBus.dispatch("find", eventState);
          }
          handled = true;
        }
        break;
      case 61: // FF/Mac '='
      case 107: // FF '+' and '='
      case 187: // Chrome '+'
      case 171: // FF with German keyboard
        if (!isViewerInPresentationMode) {
          PDFViewerApplication.zoomIn();
        }
        handled = true;
        break;
      case 173: // FF/Mac '-'
      case 109: // FF '-'
      case 189: // Chrome '-'
        if (!isViewerInPresentationMode) {
          PDFViewerApplication.zoomOut();
        }
        handled = true;
        break;
      case 48: // '0'
      case 96: // '0' on Numpad of Swedish keyboard
        if (!isViewerInPresentationMode) {
          // keeping it unhandled (to restore page zoom to 100%)
          setTimeout(function () {
            // ... and resetting the scale after browser adjusts its scale
            PDFViewerApplication.zoomReset();
          });
          handled = false;
        }
        break;

      case 38: // up arrow
        if (isViewerInPresentationMode || PDFViewerApplication.page > 1) {
          PDFViewerApplication.page = 1;
          handled = true;
          ensureViewerFocused = true;
        }
        break;
      case 40: // down arrow
        if (
          isViewerInPresentationMode ||
          PDFViewerApplication.page < PDFViewerApplication.pagesCount
        ) {
          PDFViewerApplication.page = PDFViewerApplication.pagesCount;
          handled = true;
          ensureViewerFocused = true;
        }
        break;
    }
  }

  if (typeof PDFJSDev === "undefined" || PDFJSDev.test("GENERIC || CHROME")) {
    // CTRL or META without shift
    if (cmd === 1 || cmd === 8) {
      switch (evt.keyCode) {
        case 83: // s
          eventBus.dispatch("download", { source: window });
          handled = true;
          break;

        case 79: // o
          if (typeof PDFJSDev === "undefined" || PDFJSDev.test("GENERIC")) {
            eventBus.dispatch("openfile", { source: window });
            handled = true;
          }
          break;
      }
    }
  }

  // CTRL+ALT or Option+Command
  if (cmd === 3 || cmd === 10) {
    switch (evt.keyCode) {
      case 80: // p
        PDFViewerApplication.requestPresentationMode();
        handled = true;
        break;
      case 71: // g
        // focuses input#pageNumber field
        PDFViewerApplication.appConfig.toolbar.pageNumber.select();
        handled = true;
        break;
    }
  }

  if (handled) {
    if (ensureViewerFocused && !isViewerInPresentationMode) {
      pdfViewer.focus();
    }
    evt.preventDefault();
    return;
  }

  // Some shortcuts should not get handled if a control/input element
  // is selected.
  const curElement = getActiveOrFocusedElement();
  const curElementTagName = curElement?.tagName.toUpperCase();
  if (
    curElementTagName === "INPUT" ||
    curElementTagName === "TEXTAREA" ||
    curElementTagName === "SELECT" ||
    curElement?.isContentEditable
  ) {
    // Make sure that the secondary toolbar is closed when Escape is pressed.
    if (evt.keyCode !== /* Esc = */ 27) {
      return;
    }
  }

  // No control key pressed at all.
  if (cmd === 0) {
    let turnPage = 0,
      turnOnlyIfPageFit = false;
    switch (evt.keyCode) {
      case 38: // up arrow
      case 33: // pg up
        // vertical scrolling using arrow/pg keys
        if (pdfViewer.isVerticalScrollbarEnabled) {
          turnOnlyIfPageFit = true;
        }
        turnPage = -1;
        break;
      case 8: // backspace
        if (!isViewerInPresentationMode) {
          turnOnlyIfPageFit = true;
        }
        turnPage = -1;
        break;
      case 37: // left arrow
        // horizontal scrolling using arrow keys
        if (pdfViewer.isHorizontalScrollbarEnabled) {
          turnOnlyIfPageFit = true;
        }
      /* falls through */
      case 75: // 'k'
      case 80: // 'p'
        turnPage = -1;
        break;
      case 27: // esc key
        if (PDFViewerApplication.secondaryToolbar.isOpen) {
          PDFViewerApplication.secondaryToolbar.close();
          handled = true;
        }
        if (
          !PDFViewerApplication.supportsIntegratedFind &&
          PDFViewerApplication.findBar.opened
        ) {
          PDFViewerApplication.findBar.close();
          handled = true;
        }
        break;
      case 40: // down arrow
      case 34: // pg down
        // vertical scrolling using arrow/pg keys
        if (pdfViewer.isVerticalScrollbarEnabled) {
          turnOnlyIfPageFit = true;
        }
        turnPage = 1;
        break;
      case 13: // enter key
      case 32: // spacebar
        if (!isViewerInPresentationMode) {
          turnOnlyIfPageFit = true;
        }
        turnPage = 1;
        break;
      case 39: // right arrow
        // horizontal scrolling using arrow keys
        if (pdfViewer.isHorizontalScrollbarEnabled) {
          turnOnlyIfPageFit = true;
        }
      /* falls through */
      case 74: // 'j'
      case 78: // 'n'
        turnPage = 1;
        break;

      case 36: // home
        if (isViewerInPresentationMode || PDFViewerApplication.page > 1) {
          PDFViewerApplication.page = 1;
          handled = true;
          ensureViewerFocused = true;
        }
        break;
      case 35: // end
        if (
          isViewerInPresentationMode ||
          PDFViewerApplication.page < PDFViewerApplication.pagesCount
        ) {
          PDFViewerApplication.page = PDFViewerApplication.pagesCount;
          handled = true;
          ensureViewerFocused = true;
        }
        break;

      case 83: // 's'
        PDFViewerApplication.pdfCursorTools.switchTool(CursorTool.SELECT);
        break;
      case 72: // 'h'
        PDFViewerApplication.pdfCursorTools.switchTool(CursorTool.HAND);
        break;

      case 82: // 'r'
        PDFViewerApplication.rotatePages(90);
        break;

      case 115: // F4
        PDFViewerApplication.pdfSidebar.toggle();
        break;
    }

    if (
      turnPage !== 0 &&
      (!turnOnlyIfPageFit || pdfViewer.currentScaleValue === "page-fit")
    ) {
      if (turnPage > 0) {
        pdfViewer.nextPage();
      } else {
        pdfViewer.previousPage();
      }
      handled = true;
    }
  }

  // shift-key
  if (cmd === 4) {
    switch (evt.keyCode) {
      case 13: // enter key
      case 32: // spacebar
        if (
          !isViewerInPresentationMode &&
          pdfViewer.currentScaleValue !== "page-fit"
        ) {
          break;
        }
        pdfViewer.previousPage();

        handled = true;
        break;

      case 82: // 'r'
        PDFViewerApplication.rotatePages(-90);
        break;
    }
  }

  // ngx-extended-pdf-viewer must not enforce getting the focus

  if (ensureViewerFocused && !pdfViewer.containsElement(curElement)) {
    // The page container is not focused, but a page navigation key has been
    // pressed. Change the focus to the viewer container to make sure that
    // navigation by keyboard works as expected.
    pdfViewer.focus();
  }

  if (handled) {
    evt.preventDefault();
  }
}

function beforeUnload(evt) {
  evt.preventDefault();
  evt.returnValue = "";
  return false;
}

/* Abstract factory for the print service. */
const PDFPrintServiceFactory = {
  instance: {
    supportsPrinting: false,
    createPrintService() {
      throw new Error("Not implemented: createPrintService");
    },
  },
};

export {
  DefaultExternalServices,
  PDFPrintServiceFactory,
  PDFViewerApplication,
};<|MERGE_RESOLUTION|>--- conflicted
+++ resolved
@@ -2200,20 +2200,13 @@
 }
 
 async function loadFakeWorker() {
-<<<<<<< HEAD
-  if (!GlobalWorkerOptions.workerSrc) {
-    GlobalWorkerOptions.workerSrc = AppOptions.get("workerSrc");
-
-    // modified by ngx-extended-pdf-viewer #376
-    if (GlobalWorkerOptions.workerSrc.constructor.name === "Function") {
-      GlobalWorkerOptions.workerSrc = GlobalWorkerOptions.workerSrc();
-    }
-    // end of modification
-  }
-=======
   GlobalWorkerOptions.workerSrc ||= AppOptions.get("workerSrc");
 
->>>>>>> 497c0610
+  // modified by ngx-extended-pdf-viewer #376
+  if (GlobalWorkerOptions.workerSrc.constructor.name === "Function") {
+    GlobalWorkerOptions.workerSrc = GlobalWorkerOptions.workerSrc();
+  }
+  // end of modification
   if (typeof PDFJSDev === "undefined" || !PDFJSDev.test("PRODUCTION")) {
     window.pdfjsWorker = await import("pdfjs/core/worker.js");
     return;
