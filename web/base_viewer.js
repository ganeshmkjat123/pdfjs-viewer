--- conflicted
+++ resolved
@@ -254,13 +254,6 @@
 
     if (typeof PDFJSDev === "undefined" || !PDFJSDev.test("MOZCENTRAL")) {
       if (
-<<<<<<< HEAD
-        options.pageColors &&
-        (!CSS.supports("color", options.pageColors.background) || !CSS.supports("color", options.pageColors.foreground))
-      ) {
-        if (options.pageColors.background || options.pageColors.foreground) {
-          console.warn("Ignoring `pageColors`-option, since the browser doesn't support the values used.");
-=======
         this.pageColors &&
         !(
           CSS.supports("color", this.pageColors.background) &&
@@ -271,7 +264,6 @@
           console.warn(
             "BaseViewer: Ignoring `pageColors`-option, since the browser doesn't support the values used."
           );
->>>>>>> 3fdf2ba4
         }
         this.pageColors = null;
       }
