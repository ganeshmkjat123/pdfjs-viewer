--- conflicted
+++ resolved
@@ -910,14 +910,10 @@
     this._currentScale = UNKNOWN_SCALE;
     this._currentScaleValue = null;
     this._pageLabels = null;
-<<<<<<< HEAD
     // #950 modified by ngx-extended-pdf-viewer
     const bufferSize = Number(PDFViewerApplicationOptions.get("defaultCacheSize")) || DEFAULT_CACHE_SIZE;
-    this._buffer = new PDFPageViewBuffer(bufferSize);
+    this.#buffer = new PDFPageViewBuffer(bufferSize);
     // #950 end of modification by ngx-extended-pdf-viewer
-=======
-    this.#buffer = new PDFPageViewBuffer(DEFAULT_CACHE_SIZE);
->>>>>>> 891f21fb
     this._location = null;
     this._pagesRotation = 0;
     this._optionalContentConfigPromise = null;
@@ -1414,16 +1410,11 @@
     if (numVisiblePages === 0) {
       return;
     }
-<<<<<<< HEAD
     // #950 modified by ngx-extended-pdf-viewer
     const bufferSize = Number(PDFViewerApplicationOptions.get("defaultCacheSize")) || DEFAULT_CACHE_SIZE;
     const newCacheSize = Math.max(bufferSize, 2 * numVisiblePages + 1);
     // #950 end of modification
-    this._buffer.resize(newCacheSize, visible.ids);
-=======
-    const newCacheSize = Math.max(DEFAULT_CACHE_SIZE, 2 * numVisiblePages + 1);
     this.#buffer.resize(newCacheSize, visible.ids);
->>>>>>> 891f21fb
 
     this.renderingQueue.renderHighestPriority(visible);
 
