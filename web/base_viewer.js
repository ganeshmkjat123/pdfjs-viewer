--- conflicted
+++ resolved
@@ -31,9 +31,6 @@
 /** @typedef {import("./interfaces").IPDFTextLayerFactory} IPDFTextLayerFactory */
 /** @typedef {import("./interfaces").IPDFXfaLayerFactory} IPDFXfaLayerFactory */
 
-<<<<<<< HEAD
-import { AnnotationMode, createPromiseCapability, PermissionFlag, PixelsPerInch, version } from "pdfjs-lib";
-=======
 import {
   AnnotationEditorType,
   AnnotationEditorUIManager,
@@ -43,7 +40,6 @@
   PixelsPerInch,
   version,
 } from "pdfjs-lib";
->>>>>>> 135b9fbc
 import {
   DEFAULT_SCALE,
   DEFAULT_SCALE_DELTA,
