--- conflicted
+++ resolved
@@ -45,19 +45,6 @@
 
   /**
    * @type {boolean}
-<<<<<<< HEAD
-   */
-  get externalLinkEnabled() {}
-
-  /**
-   * @param {boolean} value
-   */
-  set externalLinkEnabled(value) {}
-
-  /**
-   * @param dest - The PDF destination object.
-=======
->>>>>>> e389ed62
    */
   get externalLinkEnabled() {}
 
@@ -125,14 +112,11 @@
    * @param {Object} params
    */
   push({ namedDest = null, explicitDest, pageNumber }) {}
-<<<<<<< HEAD
-=======
 
   /**
    * @param {number} pageNumber
    */
   pushPage(pageNumber) {}
->>>>>>> e389ed62
 
   pushCurrentPosition() {}
 
@@ -191,11 +175,8 @@
   /**
    * @param {HTMLDivElement} pageDiv
    * @param {PDFPage} pdfPage
-<<<<<<< HEAD
-=======
    * @param {AnnotationStorage} [annotationStorage] - Storage for annotation
    *   data in forms.
->>>>>>> e389ed62
    * @param {string} [imageResourcesPath] - Path for image resources, mainly
    *   for annotation icons. Include trailing slash.
    * @param {boolean} renderInteractiveForms
@@ -205,14 +186,9 @@
   createAnnotationLayerBuilder(
     pageDiv,
     pdfPage,
-<<<<<<< HEAD
-    imageResourcesPath = "",
-    renderInteractiveForms = false,
-=======
     annotationStorage = null,
     imageResourcesPath = "",
     renderInteractiveForms = true,
->>>>>>> e389ed62
     l10n = undefined
   ) {}
 }
