--- conflicted
+++ resolved
@@ -143,12 +143,6 @@
       state.uid,
       /* removeTemporary = */ true
     );
-<<<<<<< HEAD
-    if (this._uid > this._maxUid) {
-      this._maxUid = this._uid;
-    }
-=======
->>>>>>> e389ed62
 
     if (destination.rotation !== undefined) {
       this._initialRotation = destination.rotation;
@@ -165,29 +159,7 @@
     } else if (destination.page) {
       // Fallback case; shouldn't be necessary, but better safe than sorry.
       this._initialBookmark = `page=${destination.page}`;
-<<<<<<< HEAD
-    }
-  }
-
-  /**
-   * Reset the current `PDFHistory` instance, and consequently prevent any
-   * further updates and/or navigation of the browser history.
-   */
-  reset() {
-    if (this._initialized) {
-      this._pageHide(); // Simulate a 'pagehide' event when resetting.
-
-      this._initialized = false;
-      this._unbindEvents();
-=======
->>>>>>> e389ed62
-    }
-    if (this._updateViewareaTimeout) {
-      clearTimeout(this._updateViewareaTimeout);
-      this._updateViewareaTimeout = null;
-    }
-    this._initialBookmark = null;
-    this._initialRotation = null;
+    }
   }
 
   /**
@@ -222,7 +194,6 @@
         "PDFHistory.push: " +
           `"${namedDest}" is not a valid namedDest parameter.`
       );
-<<<<<<< HEAD
       return;
     } else if (!Array.isArray(explicitDest)) {
       console.error(
@@ -230,15 +201,6 @@
           `"${explicitDest}" is not a valid explicitDest parameter.`
       );
       return;
-=======
-      return;
-    } else if (!Array.isArray(explicitDest)) {
-      console.error(
-        "PDFHistory.push: " +
-          `"${explicitDest}" is not a valid explicitDest parameter.`
-      );
-      return;
->>>>>>> e389ed62
     } else if (
       !(
         Number.isInteger(pageNumber) &&
@@ -293,8 +255,6 @@
       },
       forceReplace
     );
-<<<<<<< HEAD
-=======
 
     if (!this._popStateInProgress) {
       // Prevent the browser history from updating while the new destination is
@@ -344,7 +304,6 @@
       page: pageNumber,
       rotation: this.linkService.rotation,
     });
->>>>>>> e389ed62
 
     if (!this._popStateInProgress) {
       // Prevent the browser history from updating while the new page is
@@ -448,10 +407,6 @@
     if (shouldReplace) {
       window.history.replaceState(newState, "", newUrl);
     } else {
-<<<<<<< HEAD
-      this._maxUid = this._uid;
-=======
->>>>>>> e389ed62
       window.history.pushState(newState, "", newUrl);
     }
 
@@ -730,12 +685,6 @@
       state.uid,
       /* removeTemporary = */ true
     );
-<<<<<<< HEAD
-    if (this._uid > this._maxUid) {
-      this._maxUid = this._uid;
-    }
-=======
->>>>>>> e389ed62
 
     if (isValidRotation(destination.rotation)) {
       this.linkService.rotation = destination.rotation;
