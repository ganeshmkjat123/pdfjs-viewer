--- conflicted
+++ resolved
@@ -48,12 +48,8 @@
 } from "./ui_utils.js";
 import { compatibilityParams } from "./app_options.js";
 import { NullL10n } from "./l10n_utils.js";
-<<<<<<< HEAD
-import { RenderingStates } from "./pdf_rendering_queue.js";
 import canvasSize from "canvas-size";
 import { warn } from "../src/shared/util.js";
-=======
->>>>>>> a2ae56f3
 
 /**
  * @typedef {Object} PDFPageViewOptions
