/* Copyright 2012 Mozilla Foundation
 *
 * Licensed under the Apache License, Version 2.0 (the "License");
 * you may not use this file except in compliance with the License.
 * You may obtain a copy of the License at
 *
 *     http://www.apache.org/licenses/LICENSE-2.0
 *
 * Unless required by applicable law or agreed to in writing, software
 * distributed under the License is distributed on an "AS IS" BASIS,
 * WITHOUT WARRANTIES OR CONDITIONS OF ANY KIND, either express or implied.
 * See the License for the specific language governing permissions and
 * limitations under the License.
 */

import { SCROLLBAR_PADDING, ScrollMode, SpreadMode } from "./ui_utils.js";
import { CursorTool } from "./pdf_cursor_tools.js";
import { PagesCountLimit } from "./base_viewer.js";

/**
 * @typedef {Object} SecondaryToolbarOptions
 * @property {HTMLDivElement} toolbar - Container for the secondary toolbar.
 * @property {HTMLButtonElement} toggleButton - Button to toggle the visibility
 *   of the secondary toolbar.
 * @property {HTMLDivElement} toolbarButtonContainer - Container where all the
 *   toolbar buttons are placed. The maximum height of the toolbar is controlled
 *   dynamically by adjusting the 'max-height' CSS property of this DOM element.
 * @property {HTMLButtonElement} presentationModeButton - Button for entering
 *   presentation mode.
 * @property {HTMLButtonElement} openFileButton - Button to open a file.
 * @property {HTMLButtonElement} printButton - Button to print the document.
 * @property {HTMLButtonElement} downloadButton - Button to download the
 *   document.
 * @property {HTMLAnchorElement} viewBookmarkButton - Button to obtain a
 *   bookmark link to the current location in the document.
 * @property {HTMLButtonElement} firstPageButton - Button to go to the first
 *   page in the document.
 * @property {HTMLButtonElement} lastPageButton - Button to go to the last page
 *   in the document.
 * @property {HTMLButtonElement} pageRotateCwButton - Button to rotate the pages
 *   clockwise.
 * @property {HTMLButtonElement} pageRotateCcwButton - Button to rotate the
 *   pages counterclockwise.
 * @property {HTMLButtonElement} cursorSelectToolButton - Button to enable the
 *   select tool.
 * @property {HTMLButtonElement} cursorHandToolButton - Button to enable the
 *   hand tool.
 * @property {HTMLButtonElement} documentPropertiesButton - Button for opening
 *   the document properties dialog.
 */

class SecondaryToolbar {
  /**
   * @param {SecondaryToolbarOptions} options
   * @param {HTMLDivElement} mainContainer
   * @param {EventBus} eventBus
   */
  constructor(options, mainContainer, eventBus) {
    this.toolbar = options.toolbar;
    this.toggleButton = options.toggleButton;
    this.toolbarButtonContainer = options.toolbarButtonContainer;
    this.buttons = [
      {
        element: options.presentationModeButton,
        eventName: "presentationmode",
        close: true,
      },
      { element: options.openFileButton, eventName: "openfile", close: true },
      { element: options.printButton, eventName: "print", close: true },
      { element: options.downloadButton, eventName: "download", close: true },
      { element: options.viewBookmarkButton, eventName: null, close: true },
      { element: options.firstPageButton, eventName: "firstpage", close: true },
      { element: options.lastPageButton, eventName: "lastpage", close: true },
      {
        element: options.pageRotateCwButton,
        eventName: "rotatecw",
        close: false,
      },
      {
        element: options.pageRotateCcwButton,
        eventName: "rotateccw",
        close: false,
      },
      {
        element: options.cursorSelectToolButton,
        eventName: "switchcursortool",
        eventDetails: { tool: CursorTool.SELECT },
        close: true,
      },
      {
        element: options.cursorHandToolButton,
        eventName: "switchcursortool",
        eventDetails: { tool: CursorTool.HAND },
        close: true,
      },
      {
        element: options.scrollPageButton,
        eventName: "switchscrollmode",
        eventDetails: { mode: ScrollMode.PAGE },
        close: true,
      },
      {
        element: options.scrollVerticalButton,
        eventName: "switchscrollmode",
        eventDetails: { mode: ScrollMode.VERTICAL },
        close: true,
      },
      {
        element: options.scrollHorizontalButton,
        eventName: "switchscrollmode",
        eventDetails: { mode: ScrollMode.HORIZONTAL },
        close: true,
      },
      {
        element: options.scrollWrappedButton,
        eventName: "switchscrollmode",
        eventDetails: { mode: ScrollMode.WRAPPED },
        close: true,
      },
      {
        element: options.spreadNoneButton,
        eventName: "switchspreadmode",
        eventDetails: { mode: SpreadMode.NONE },
        close: true,
      },
      {
        element: options.spreadOddButton,
        eventName: "switchspreadmode",
        eventDetails: { mode: SpreadMode.ODD },
        close: true,
      },
      {
        element: options.spreadEvenButton,
        eventName: "switchspreadmode",
        eventDetails: { mode: SpreadMode.EVEN },
        close: true,
      },
      {
        element: options.documentPropertiesButton,
        eventName: "documentproperties",
        close: true,
      },
    ];
    this.items = {
      firstPage: options.firstPageButton,
      lastPage: options.lastPageButton,
      pageRotateCw: options.pageRotateCwButton,
      pageRotateCcw: options.pageRotateCcwButton,
    };

    this.mainContainer = mainContainer;
    this.eventBus = eventBus;

    this.opened = false;
    this.containerHeight = null;
    this.previousContainerHeight = null;

    this.reset();

    // Bind the event listeners for click, cursor tool, and scroll/spread mode
    // actions.
    this.#bindClickListeners();
    this.#bindCursorToolsListener(options);
    this.#bindScrollModeListener(options);
    this.#bindSpreadModeListener(options);

    // Bind the event listener for adjusting the 'max-height' of the toolbar.
    this.eventBus._on("resize", this.#setMaxHeight.bind(this));
  }

  /**
   * @type {boolean}
   */
  get isOpen() {
    return this.opened;
  }

  setPageNumber(pageNumber) {
    this.pageNumber = pageNumber;
    this.#updateUIState();
  }

  setPagesCount(pagesCount) {
    this.pagesCount = pagesCount;
    this.#updateUIState();
  }

  reset() {
    this.pageNumber = 0;
    this.pagesCount = 0;
    this.#updateUIState();

    // Reset the Scroll/Spread buttons too, since they're document specific.
    this.eventBus.dispatch("secondarytoolbarreset", { source: this });
  }

  #updateUIState() {
    this.items.firstPage.disabled = this.pageNumber <= 1;
    if (document.getElementById("previousPage")) {
      document.getElementById("previousPage").disabled = this.pageNumber <= 1;
    }
    this.items.lastPage.disabled = this.pageNumber >= this.pagesCount;
    if (document.getElementById("nextPage")) {
      document.getElementById("nextPage").disabled = this.pageNumber >= this.pagesCount;
    }

    this.items.pageRotateCw.disabled = this.pagesCount === 0;
    this.items.pageRotateCcw.disabled = this.pagesCount === 0;

    this.eventBus.dispatch("updateuistate", {
      source: this,
      widget: "SecondaryToolbar",
      pageNumber: this.pageNumber,
      pagesCount: this.pagesCount,
    });
  }

  #bindClickListeners() {
    // Button to toggle the visibility of the secondary toolbar.
    this.toggleButton.addEventListener("click", this.toggle.bind(this));

    // All items within the secondary toolbar.
    for (const { element, eventName, close, eventDetails } of this.buttons) {
      element.addEventListener("click", evt => {
        if (eventName !== null) {
          const details = { source: this };
          for (const property in eventDetails) {
            details[property] = eventDetails[property];
          }
          this.eventBus.dispatch(eventName, details);
        }
        if (close) {
          this.close();
        }
      });
    }
  }

  #bindCursorToolsListener(buttons) {
    this.eventBus._on("cursortoolchanged", function ({ tool }) {
      buttons.cursorSelectToolButton.classList.toggle(
        "toggled",
        tool === CursorTool.SELECT
      );
      buttons.cursorHandToolButton.classList.toggle(
        "toggled",
        tool === CursorTool.HAND
      );
    });
  }

  #bindScrollModeListener(buttons) {
    const scrollModeChanged = ({ mode }) => {
      buttons.scrollPageButton.classList.toggle(
        "toggled",
        mode === ScrollMode.PAGE
      );
      buttons.scrollVerticalButton.classList.toggle(
        "toggled",
        mode === ScrollMode.VERTICAL
      );
      buttons.scrollHorizontalButton.classList.toggle(
        "toggled",
        mode === ScrollMode.HORIZONTAL
      );
      buttons.scrollWrappedButton.classList.toggle(
        "toggled",
        mode === ScrollMode.WRAPPED
      );

      // Permanently *disable* the Scroll buttons when PAGE-scrolling is being
      // enforced for *very* long/large documents; please see the `BaseViewer`.
      const forceScrollModePage =
        this.pagesCount > PagesCountLimit.FORCE_SCROLL_MODE_PAGE;
      buttons.scrollPageButton.disabled = forceScrollModePage;
      buttons.scrollVerticalButton.disabled = forceScrollModePage;
      buttons.scrollHorizontalButton.disabled = forceScrollModePage;
      buttons.scrollWrappedButton.disabled = forceScrollModePage;

      // Temporarily *disable* the Spread buttons when horizontal scrolling is
      // enabled, since the non-default Spread modes doesn't affect the layout.
      const isScrollModeHorizontal = mode === ScrollMode.HORIZONTAL;
      buttons.spreadNoneButton.disabled = isScrollModeHorizontal;
      buttons.spreadOddButton.disabled = isScrollModeHorizontal;
      buttons.spreadEvenButton.disabled = isScrollModeHorizontal;
    };
    this.eventBus._on("scrollmodechanged", scrollModeChanged);

    this.eventBus._on("secondarytoolbarreset", evt => {
      if (evt.source === this) {
        scrollModeChanged({ mode: ScrollMode.VERTICAL });
      }
    });
  }

  #bindSpreadModeListener(buttons) {
    function spreadModeChanged({ mode }) {
      buttons.spreadNoneButton.classList.toggle(
        "toggled",
        mode === SpreadMode.NONE
      );
      buttons.spreadOddButton.classList.toggle(
        "toggled",
        mode === SpreadMode.ODD
      );
      buttons.spreadEvenButton.classList.toggle(
        "toggled",
        mode === SpreadMode.EVEN
      );
    }
    this.eventBus._on("spreadmodechanged", spreadModeChanged);

    this.eventBus._on("secondarytoolbarreset", evt => {
      if (evt.source === this) {
        spreadModeChanged({ mode: SpreadMode.NONE });
      }
    });
  }

  open() {
    if (this.opened) {
      return;
    }
    this.opened = true;
<<<<<<< HEAD
    // this._setMaxHeight();  modified by ngx-extended-pdf-viewer
=======
    this.#setMaxHeight();
>>>>>>> ee39499a

    this.toggleButton.classList.add("toggled");
    this.toggleButton.setAttribute("aria-expanded", "true");
    this.toolbar.classList.remove("hidden");
  }

  close() {
    if (!this.opened) {
      return;
    }
    this.opened = false;
    this.toolbar.classList.add("hidden");
    this.toggleButton.classList.remove("toggled");
    this.toggleButton.setAttribute("aria-expanded", "false");
  }

  toggle() {
    if (this.opened) {
      this.close();
    } else {
      this.open();
    }
  }

  #setMaxHeight() {
    if (!this.opened) {
      return; // Only adjust the 'max-height' if the toolbar is visible.
    }
    this.containerHeight = this.mainContainer.clientHeight;

    if (this.containerHeight === this.previousContainerHeight) {
      return;
    }
    this.toolbarButtonContainer.style.maxHeight = `${
      this.containerHeight - SCROLLBAR_PADDING
    }px`;

    this.previousContainerHeight = this.containerHeight;
  }
}

export { SecondaryToolbar };<|MERGE_RESOLUTION|>--- conflicted
+++ resolved
@@ -322,11 +322,7 @@
       return;
     }
     this.opened = true;
-<<<<<<< HEAD
-    // this._setMaxHeight();  modified by ngx-extended-pdf-viewer
-=======
     this.#setMaxHeight();
->>>>>>> ee39499a
 
     this.toggleButton.classList.add("toggled");
     this.toggleButton.setAttribute("aria-expanded", "true");
