--- conflicted
+++ resolved
@@ -14,7 +14,6 @@
 
 /* === Toolbar === */
 #controls {
-<<<<<<< HEAD
   background: rgb(238, 238, 238);
   background-color: rgba(238,238,238,0.5);
   background: -moz-linear-gradient(center bottom, rgba(238,238,238,0.5) 0%, rgba(255,255,255,0.5) 100%);
@@ -53,17 +52,6 @@
   left: 0px;
   /*top: -1px;*/
   bottom: -10px;
-=======
-  background-color: #eee;
-  background: -moz-linear-gradient(center bottom, #eee 0%, #fff 100%);
-  background: -webkit-gradient(linear, left bottom, left top, color-stop(0.0, #ddd), color-stop(1.0, #fff));
-  border-bottom: 1px solid #666;
-  padding: 3px;
-  position: fixed;
-  left: 0px;
-  top: 0px;
-  height: 24px;
->>>>>>> 0f0ba746
   width: 100%;
   z-index: 1;
 }
@@ -72,18 +60,13 @@
   display: inline;
   border-left: 1px solid #d3d3d3;
   border-right: 1px solid #fff;
-<<<<<<< HEAD
   height: 24px;
-=======
-  height: 16px;
->>>>>>> 0f0ba746
   width:0px;
   margin: 4px;
   opacity: 0.5;
 }
 
 #controls > a > img {
-<<<<<<< HEAD
   margin: 4px;
   height: 24px;
 }
@@ -95,19 +78,6 @@
 #controls > button > img {
   width: 24px;
   height: 24px;
-=======
-    margin: 4px;
-    height: 16px;
-}
-
-#controls > button {
-  line-height: 16px;
-}
-
-#controls > button > img {
-  width: 16px;
-  height: 16px;
->>>>>>> 0f0ba746
 }
 
 #controls > button[disabled] {
@@ -119,11 +89,7 @@
 }
 
 #fileInput {
-<<<<<<< HEAD
   line-height: 24px;
-=======
-  line-height: 16px;
->>>>>>> 0f0ba746
 }
 
 span#info {
