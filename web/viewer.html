--- conflicted
+++ resolved
@@ -173,9 +173,6 @@
 
             <div class="horizontalToolbarSeparator hidden"></div>
 
-<<<<<<< HEAD
-            <button id="documentProperties" class="secondaryToolbarButton documentProperties hidden" title="Document Properties…" tabindex="62" data-l10n-id="document_properties">
-=======
             <button id="scrollVertical" class="secondaryToolbarButton scrollModeButtons scrollVertical toggled" title="Use Vertical Scrolling" tabindex="62" data-l10n-id="scroll_vertical">
               <span data-l10n-id="scroll_vertical_label">Vertical Scrolling</span>
             </button>
@@ -200,8 +197,7 @@
 
             <div class="horizontalToolbarSeparator spreadModeButtons"></div>
 
-            <button id="documentProperties" class="secondaryToolbarButton documentProperties" title="Document Properties…" tabindex="68" data-l10n-id="document_properties">
->>>>>>> dc98bf76
+            <button id="documentProperties" class="secondaryToolbarButton documentProperties hidden" title="Document Properties…" tabindex="68" data-l10n-id="document_properties">
               <span data-l10n-id="document_properties_label">Document Properties…</span>
             </button>
           </div>
