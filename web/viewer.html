﻿<!DOCTYPE html>
<!--
Copyright 2012 Mozilla Foundation

Licensed under the Apache License, Version 2.0 (the "License");
you may not use this file except in compliance with the License.
You may obtain a copy of the License at

    http://www.apache.org/licenses/LICENSE-2.0

Unless required by applicable law or agreed to in writing, software
distributed under the License is distributed on an "AS IS" BASIS,
WITHOUT WARRANTIES OR CONDITIONS OF ANY KIND, either express or implied.
See the License for the specific language governing permissions and
limitations under the License.

Adobe CMap resources are covered by their own copyright but the same license:

    Copyright 1990-2015 Adobe Systems Incorporated.

See https://github.com/adobe-type-tools/cmap-resources
-->
<html dir="ltr" mozdisallowselectionprint>
  <head>
    <meta charset="utf-8">
    <meta name="viewport" content="width=device-width, initial-scale=1, maximum-scale=1">
<!--#if GENERIC || CHROME-->
    <meta name="google" content="notranslate">
<!--#endif-->
<!--#if GENERIC-->
    <meta http-equiv="X-UA-Compatible" content="IE=edge">
<!--#endif-->
    <title>PDF.js viewer</title>

<!--#if MOZCENTRAL-->
<!--#include viewer-snippet-firefox-extension.html-->
<!--#endif-->
<!--#if CHROME-->
<!--#include viewer-snippet-chrome-extension.html-->
<!--#endif-->

    <link rel="stylesheet" href="viewer.css">
<!--#if !PRODUCTION-->
    <link rel="resource" type="application/l10n" href="locale/locale.properties">
<!--#endif-->

<!--#if !PRODUCTION-->
    <script defer src="../node_modules/es-module-shims/dist/es-module-shims.js"></script>
    <script type="importmap-shim">
      {
        "imports": {
          "pdfjs/": "../src/",
          "pdfjs-lib": "../src/pdf.js",
          "pdfjs-web/": "./"
        }
      }
    </script>

    <script src="viewer.js" type="module-shim"></script>
<!--#endif-->

<!--#if (GENERIC && !MINIFIED) -->
<!--#include viewer-snippet.html-->
<!--#endif-->

<!--#if !MINIFIED -->
<!--<script src="viewer.js"></script>-->
<!--#else-->
<!--#include viewer-snippet-minified.html-->
<!--#endif-->

  </head>

  <body tabindex="1">
    <div id="outerContainer">

      <div id="sidebarContainer">
        <div id="toolbarSidebar">
          <div class="splitToolbarButton toggled">
            <button id="viewThumbnail" class="toolbarButton toggled" title="Show Thumbnails" tabindex="2" data-l10n-id="thumbs">
               <span data-l10n-id="thumbs_label">Thumbnails</span>
            </button>
            <button id="viewOutline" class="toolbarButton" title="Show Document Outline (double-click to expand/collapse all items)" tabindex="3" data-l10n-id="document_outline">
               <span data-l10n-id="document_outline_label">Document Outline</span>
            </button>
            <button id="viewAttachments" class="toolbarButton" title="Show Attachments" tabindex="4" data-l10n-id="attachments">
               <span data-l10n-id="attachments_label">Attachments</span>
            </button>
            <button id="viewLayers" class="toolbarButton" title="Show Layers (double-click to reset all layers to the default state)" tabindex="5" data-l10n-id="layers">
               <span data-l10n-id="layers_label">Layers</span>
            </button>
          </div>
        </div>
        <div id="sidebarContent">
          <div id="thumbnailView">
          </div>
          <div id="outlineView" class="hidden">
          </div>
          <div id="attachmentsView" class="hidden">
          </div>
          <div id="layersView" class="hidden">
          </div>
        </div>
<<<<<<< HEAD
        <div id="sidebarResizer" class="hidden"></div>
=======
        <div id="sidebarResizer"></div>
>>>>>>> e389ed62
      </div>  <!-- sidebarContainer -->

      <div id="mainContainer">
        <div class="findbar hidden doorHanger" id="findbar">
          <div id="findbarInputContainer">
            <input id="findInput" class="toolbarField" title="Find" placeholder="Find in document…" tabindex="91" data-l10n-id="find_input">
            <div class="splitToolbarButton">
              <button id="findPrevious" class="toolbarButton findPrevious" title="Find the previous occurrence of the phrase" tabindex="92" data-l10n-id="find_previous">
                <span data-l10n-id="find_previous_label">Previous</span>
              </button>
              <div class="splitToolbarButtonSeparator"></div>
              <button id="findNext" class="toolbarButton findNext" title="Find the next occurrence of the phrase" tabindex="93" data-l10n-id="find_next">
                <span data-l10n-id="find_next_label">Next</span>
              </button>
            </div>
          </div>

          <div id="findbarOptionsOneContainer">
            <input type="checkbox" id="findHighlightAll" class="toolbarField" tabindex="94">
            <label for="findHighlightAll" class="toolbarLabel" data-l10n-id="find_highlight">Highlight all</label>
            <input type="checkbox" id="findMatchCase" class="toolbarField" tabindex="95">
            <label for="findMatchCase" class="toolbarLabel" data-l10n-id="find_match_case_label">Match case</label>
          </div>
          <div id="findbarOptionsTwoContainer">
            <input type="checkbox" id="findEntireWord" class="toolbarField" tabindex="96">
            <label for="findEntireWord" class="toolbarLabel" data-l10n-id="find_entire_word_label">Whole words</label>
            <span id="findResultsCount" class="toolbarLabel hidden"></span>
          </div>

          <div id="findbarMessageContainer">
            <span id="findMsg" class="toolbarLabel"></span>
          </div>
        </div>  <!-- findbar -->

        <div id="secondaryToolbar" class="secondaryToolbar hidden doorHangerRight">
          <div id="secondaryToolbarButtonContainer">
            <button id="secondaryPresentationMode" class="secondaryToolbarButton presentationMode visibleLargeView" title="Switch to Presentation Mode" tabindex="51" data-l10n-id="presentation_mode">
              <span data-l10n-id="presentation_mode_label">Presentation Mode</span>
            </button>

            <button id="secondaryOpenFile" class="secondaryToolbarButton openFile visibleLargeView" title="Open File" tabindex="52" data-l10n-id="open_file">
              <span data-l10n-id="open_file_label">Open</span>
            </button>

            <button id="secondaryPrint" class="secondaryToolbarButton print visibleMediumView" title="Print" tabindex="53" data-l10n-id="print">
              <span data-l10n-id="print_label">Print</span>
            </button>

            <button id="secondaryDownload" class="secondaryToolbarButton download visibleMediumView" title="Download" tabindex="54" data-l10n-id="download">
              <span data-l10n-id="download_label">Download</span>
            </button>

            <a href="#" id="secondaryViewBookmark" class="secondaryToolbarButton bookmark visibleSmallView" title="Current view (copy or open in new window)" tabindex="55" data-l10n-id="bookmark">
              <span data-l10n-id="bookmark_label">Current View</span>
            </a>

            <div class="horizontalToolbarSeparator visibleLargeView"></div>

            <button id="firstPage" class="secondaryToolbarButton firstPage" title="Go to First Page" tabindex="56" data-l10n-id="first_page">
              <span data-l10n-id="first_page_label">Go to First Page</span>
            </button>
            <button id="lastPage" class="secondaryToolbarButton lastPage" title="Go to Last Page" tabindex="57" data-l10n-id="last_page">
              <span data-l10n-id="last_page_label">Go to Last Page</span>
            </button>

            <div class="horizontalToolbarSeparator"></div>

            <button id="pageRotateCw" class="secondaryToolbarButton rotateCw" title="Rotate Clockwise" tabindex="58" data-l10n-id="page_rotate_cw">
              <span data-l10n-id="page_rotate_cw_label">Rotate Clockwise</span>
            </button>
            <button id="pageRotateCcw" class="secondaryToolbarButton rotateCcw" title="Rotate Counterclockwise" tabindex="59" data-l10n-id="page_rotate_ccw">
              <span data-l10n-id="page_rotate_ccw_label">Rotate Counterclockwise</span>
            </button>

            <div class="horizontalToolbarSeparator"></div>

            <button id="cursorSelectTool" class="secondaryToolbarButton selectTool toggled" title="Enable Text Selection Tool" tabindex="60" data-l10n-id="cursor_text_select_tool">
              <span data-l10n-id="cursor_text_select_tool_label">Text Selection Tool</span>
            </button>
            <button id="cursorHandTool" class="secondaryToolbarButton handTool" title="Enable Hand Tool" tabindex="61" data-l10n-id="cursor_hand_tool">
              <span data-l10n-id="cursor_hand_tool_label">Hand Tool</span>
            </button>

            <div class="horizontalToolbarSeparator"></div>

            <button id="scrollVertical" class="secondaryToolbarButton scrollModeButtons scrollVertical toggled" title="Use Vertical Scrolling" tabindex="62" data-l10n-id="scroll_vertical">
              <span data-l10n-id="scroll_vertical_label">Vertical Scrolling</span>
            </button>
            <button id="scrollHorizontal" class="secondaryToolbarButton scrollModeButtons scrollHorizontal" title="Use Horizontal Scrolling" tabindex="63" data-l10n-id="scroll_horizontal">
              <span data-l10n-id="scroll_horizontal_label">Horizontal Scrolling</span>
            </button>
            <button id="scrollWrapped" class="secondaryToolbarButton scrollModeButtons scrollWrapped" title="Use Wrapped Scrolling" tabindex="64" data-l10n-id="scroll_wrapped">
              <span data-l10n-id="scroll_wrapped_label">Wrapped Scrolling</span>
            </button>

            <div class="horizontalToolbarSeparator scrollModeButtons"></div>

            <button id="spreadNone" class="secondaryToolbarButton spreadModeButtons spreadNone toggled" title="Do not join page spreads" tabindex="65" data-l10n-id="spread_none">
              <span data-l10n-id="spread_none_label">No Spreads</span>
            </button>
            <button id="spreadOdd" class="secondaryToolbarButton spreadModeButtons spreadOdd" title="Join page spreads starting with odd-numbered pages" tabindex="66" data-l10n-id="spread_odd">
              <span data-l10n-id="spread_odd_label">Odd Spreads</span>
            </button>
            <button id="spreadEven" class="secondaryToolbarButton spreadModeButtons spreadEven" title="Join page spreads starting with even-numbered pages" tabindex="67" data-l10n-id="spread_even">
              <span data-l10n-id="spread_even_label">Even Spreads</span>
            </button>

            <div class="horizontalToolbarSeparator spreadModeButtons"></div>

            <button id="documentProperties" class="secondaryToolbarButton documentProperties" title="Document Properties…" tabindex="68" data-l10n-id="document_properties">
              <span data-l10n-id="document_properties_label">Document Properties…</span>
            </button>
          </div>
        </div>  <!-- secondaryToolbar -->

        <div class="toolbar">
          <div id="toolbarContainer">
            <div id="toolbarViewer">
              <div id="toolbarViewerLeft">
                <button id="sidebarToggle" class="toolbarButton" title="Toggle Sidebar" tabindex="11" data-l10n-id="toggle_sidebar">
                  <span data-l10n-id="toggle_sidebar_label">Toggle Sidebar</span>
                </button>
                <div class="toolbarButtonSpacer"></div>
                <button id="viewFind" class="toolbarButton" title="Find in Document" tabindex="12" data-l10n-id="findbar">
                  <span data-l10n-id="findbar_label">Find</span>
                </button>
                <div class="splitToolbarButton hiddenSmallView">
                  <button class="toolbarButton pageUp" title="Previous Page" id="previous" tabindex="13" data-l10n-id="previous">
                    <span data-l10n-id="previous_label">Previous</span>
                  </button>
                  <div class="splitToolbarButtonSeparator"></div>
                  <button class="toolbarButton pageDown" title="Next Page" id="next" tabindex="14" data-l10n-id="next">
                    <span data-l10n-id="next_label">Next</span>
                  </button>
                </div>
                <input type="number" id="pageNumber" class="toolbarField pageNumber" title="Page" value="1" size="4" min="1" tabindex="15" data-l10n-id="page" autocomplete="off">
                <span id="numPages" class="toolbarLabel"></span>
              </div>
              <div id="toolbarViewerRight">
                <button id="presentationMode" class="toolbarButton presentationMode hiddenLargeView" title="Switch to Presentation Mode" tabindex="31" data-l10n-id="presentation_mode">
                  <span data-l10n-id="presentation_mode_label">Presentation Mode</span>
                </button>

                <button id="openFile" class="toolbarButton openFile hiddenLargeView" title="Open File" tabindex="32" data-l10n-id="open_file">
                  <span data-l10n-id="open_file_label">Open</span>
                </button>

                <button id="print" class="toolbarButton print hiddenMediumView" title="Print" tabindex="33" data-l10n-id="print">
                  <span data-l10n-id="print_label">Print</span>
                </button>

                <button id="download" class="toolbarButton download hiddenMediumView" title="Download" tabindex="34" data-l10n-id="download">
                  <span data-l10n-id="download_label">Download</span>
                </button>
                <a href="#" id="viewBookmark" class="toolbarButton bookmark hiddenSmallView" title="Current view (copy or open in new window)" tabindex="35" data-l10n-id="bookmark">
                  <span data-l10n-id="bookmark_label">Current View</span>
                </a>

                <div class="verticalToolbarSeparator hiddenSmallView"></div>

                <button id="secondaryToolbarToggle" class="toolbarButton" title="Tools" tabindex="36" data-l10n-id="tools">
                  <span data-l10n-id="tools_label">Tools</span>
                </button>
              </div>
              <div id="toolbarViewerMiddle">
                <div class="splitToolbarButton">
                  <button id="zoomOut" class="toolbarButton zoomOut" title="Zoom Out" tabindex="21" data-l10n-id="zoom_out">
                    <span data-l10n-id="zoom_out_label">Zoom Out</span>
                  </button>
                  <div class="splitToolbarButtonSeparator"></div>
                  <button id="zoomIn" class="toolbarButton zoomIn" title="Zoom In" tabindex="22" data-l10n-id="zoom_in">
                    <span data-l10n-id="zoom_in_label">Zoom In</span>
                   </button>
                </div>
                <span id="scaleSelectContainer" class="dropdownToolbarButton">
                  <select id="scaleSelect" title="Zoom" tabindex="23" data-l10n-id="zoom">
                    <option id="pageAutoOption" title="" value="auto" selected="selected" data-l10n-id="page_scale_auto">Automatic Zoom</option>
                    <option id="pageActualOption" title="" value="page-actual" data-l10n-id="page_scale_actual">Actual Size</option>
                    <option id="pageFitOption" title="" value="page-fit" data-l10n-id="page_scale_fit">Page Fit</option>
                    <option id="pageWidthOption" title="" value="page-width" data-l10n-id="page_scale_width">Page Width</option>
                    <option id="customScaleOption" title="" value="custom" disabled="disabled" hidden="true"></option>
                    <option title="" value="0.5" data-l10n-id="page_scale_percent" data-l10n-args='{ "scale": 50 }'>50%</option>
                    <option title="" value="0.75" data-l10n-id="page_scale_percent" data-l10n-args='{ "scale": 75 }'>75%</option>
                    <option title="" value="1" data-l10n-id="page_scale_percent" data-l10n-args='{ "scale": 100 }'>100%</option>
                    <option title="" value="1.25" data-l10n-id="page_scale_percent" data-l10n-args='{ "scale": 125 }'>125%</option>
                    <option title="" value="1.5" data-l10n-id="page_scale_percent" data-l10n-args='{ "scale": 150 }'>150%</option>
                    <option title="" value="2" data-l10n-id="page_scale_percent" data-l10n-args='{ "scale": 200 }'>200%</option>
                    <option title="" value="3" data-l10n-id="page_scale_percent" data-l10n-args='{ "scale": 300 }'>300%</option>
                    <option title="" value="4" data-l10n-id="page_scale_percent" data-l10n-args='{ "scale": 400 }'>400%</option>
                  </select>
                </span>
              </div>
            </div>
            <div id="loadingBar">
              <div class="progress">
                <div class="glimmer">
                </div>
              </div>
            </div>
          </div>
        </div>

        <menu type="context" id="viewerContextMenu">
          <menuitem id="contextFirstPage" label="First Page"
                    data-l10n-id="first_page"></menuitem>
          <menuitem id="contextLastPage" label="Last Page"
                    data-l10n-id="last_page"></menuitem>
          <menuitem id="contextPageRotateCw" label="Rotate Clockwise"
                    data-l10n-id="page_rotate_cw"></menuitem>
          <menuitem id="contextPageRotateCcw" label="Rotate Counter-Clockwise"
                    data-l10n-id="page_rotate_ccw"></menuitem>
        </menu>

        <div id="viewerContainer" tabindex="0">
          <div id="viewer" class="pdfViewer"></div>
        </div>

        <div id="errorWrapper" hidden='true'>
          <div id="errorMessageLeft">
            <span id="errorMessage"></span>
            <button id="errorShowMore" data-l10n-id="error_more_info">
              More Information
            </button>
            <button id="errorShowLess" data-l10n-id="error_less_info" hidden='true'>
              Less Information
            </button>
          </div>
          <div id="errorMessageRight">
            <button id="errorClose" data-l10n-id="error_close">
              Close
            </button>
          </div>
          <div class="clearBoth"></div>
          <textarea id="errorMoreInfo" hidden='true' readonly="readonly"></textarea>
        </div>
      </div> <!-- mainContainer -->

      <div id="overlayContainer" class="hidden">
        <div id="passwordOverlay" class="container hidden">
          <div class="dialog">
            <div class="row">
              <p id="passwordText" data-l10n-id="password_label">Enter the password to open this PDF file:</p>
            </div>
            <div class="row">
              <input type="password" id="password" class="toolbarField">
            </div>
            <div class="buttonRow">
              <button id="passwordCancel" class="overlayButton"><span data-l10n-id="password_cancel">Cancel</span></button>
              <button id="passwordSubmit" class="overlayButton"><span data-l10n-id="password_ok">OK</span></button>
            </div>
          </div>
        </div>
        <div id="documentPropertiesOverlay" class="container hidden">
          <div class="dialog">
            <div class="row">
              <span data-l10n-id="document_properties_file_name">File name:</span> <p id="fileNameField">-</p>
            </div>
            <div class="row">
              <span data-l10n-id="document_properties_file_size">File size:</span> <p id="fileSizeField">-</p>
            </div>
            <div class="separator"></div>
            <div class="row">
              <span data-l10n-id="document_properties_title">Title:</span> <p id="titleField">-</p>
            </div>
            <div class="row">
              <span data-l10n-id="document_properties_author">Author:</span> <p id="authorField">-</p>
            </div>
            <div class="row">
              <span data-l10n-id="document_properties_subject">Subject:</span> <p id="subjectField">-</p>
            </div>
            <div class="row">
              <span data-l10n-id="document_properties_keywords">Keywords:</span> <p id="keywordsField">-</p>
            </div>
            <div class="row">
              <span data-l10n-id="document_properties_creation_date">Creation Date:</span> <p id="creationDateField">-</p>
            </div>
            <div class="row">
              <span data-l10n-id="document_properties_modification_date">Modification Date:</span> <p id="modificationDateField">-</p>
            </div>
            <div class="row">
              <span data-l10n-id="document_properties_creator">Creator:</span> <p id="creatorField">-</p>
            </div>
            <div class="separator"></div>
            <div class="row">
              <span data-l10n-id="document_properties_producer">PDF Producer:</span> <p id="producerField">-</p>
            </div>
            <div class="row">
              <span data-l10n-id="document_properties_version">PDF Version:</span> <p id="versionField">-</p>
            </div>
            <div class="row">
              <span data-l10n-id="document_properties_page_count">Page Count:</span> <p id="pageCountField">-</p>
            </div>
            <div class="row">
              <span data-l10n-id="document_properties_page_size">Page Size:</span> <p id="pageSizeField">-</p>
            </div>
            <div class="separator"></div>
            <div class="row">
              <span data-l10n-id="document_properties_linearized">Fast Web View:</span> <p id="linearizedField">-</p>
            </div>
            <div class="buttonRow">
              <button id="documentPropertiesClose" class="overlayButton"><span data-l10n-id="document_properties_close">Close</span></button>
            </div>
          </div>
        </div>
<!--#if !MOZCENTRAL-->
        <div id="printServiceOverlay" class="container hidden">
          <div class="dialog">
            <div class="row">
              <span data-l10n-id="print_progress_message">Preparing document for printing…</span>
            </div>
            <div class="row">
              <progress value="0" max="100"></progress>
              <span data-l10n-id="print_progress_percent" data-l10n-args='{ "progress": 0 }' class="relative-progress">0%</span>
            </div>
            <div class="buttonRow">
              <button id="printCancel" class="overlayButton"><span data-l10n-id="print_progress_close">Cancel</span></button>
            </div>
          </div>
        </div>
<!--#endif-->
<!--#if CHROME-->
<!--#include viewer-snippet-chrome-overlays.html-->
<!--#endif-->
      </div>  <!-- overlayContainer -->

    </div> <!-- outerContainer -->
    <div id="printContainer"></div>
  </body>
</html><|MERGE_RESOLUTION|>--- conflicted
+++ resolved
@@ -101,11 +101,7 @@
           <div id="layersView" class="hidden">
           </div>
         </div>
-<<<<<<< HEAD
-        <div id="sidebarResizer" class="hidden"></div>
-=======
         <div id="sidebarResizer"></div>
->>>>>>> e389ed62
       </div>  <!-- sidebarContainer -->
 
       <div id="mainContainer">
