--- conflicted
+++ resolved
@@ -783,28 +783,6 @@
   document.getElementById('download').setAttribute('hidden', 'true');
 }, true);
 
-<<<<<<< HEAD
-=======
-window.addEventListener('transitionend', function webViewerTransitionend(evt) {
-  var pageIndex = 0;
-  var pagesCount = PDFView.pages.length;
-
-  var container = document.getElementById('sidebarView');
-  container._interval = window.setInterval(function interval() {
-    // skipping the thumbnails with set images
-    while (pageIndex < pagesCount && PDFView.thumbnails[pageIndex].hasImage)
-      pageIndex++;
-
-    if (pageIndex >= pagesCount) {
-      window.clearInterval(container._interval);
-      return;
-    }
-
-    PDFView.thumbnails[pageIndex++].draw();
-  }, 500);
-}, true);
-
->>>>>>> 12d3a757
 window.addEventListener('scalechange', function scalechange(evt) {
   var customScaleOption = document.getElementById('customScaleOption');
   customScaleOption.selected = false;
