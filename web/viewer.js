--- conflicted
+++ resolved
@@ -1526,29 +1526,8 @@
   });
     
   document.getElementById('colorSelect').addEventListener('change', function() {
-<<<<<<< HEAD
       var color = this.options[this.selectedIndex].value;
-=======
-        var color = ""
-        if(this.value === '0'){
-            color = "#484848";
-        }
-        if (this.value === '1') {
-            color = "#972727";
-        }   
-        if (this.value === '2') {
-            color = "#276597";
-        }   
-        if (this.value === '3') {
-            color = "#13634C";
-        }   
-        if (this.value === '4') {
-            color = "#6F5280";
-        }    
-        if (this.value === '5') {
-            color = "#797979";
-        }
->>>>>>> 502d0f11
+
       PDFViewerApplication.changeViewerColor(color);
       PDFViewerApplication.changeToolbarViewerColor(color);
   });
@@ -1575,7 +1554,6 @@
             fontSizeToolBar = "22px"
             fontSizeButtons = "18px"
         }   
-<<<<<<< HEAD
         for (var i = 0; i < toolbarLabel.length; i++) {
             var element = toolbarLabel[i];
             element.style.fontSize = fontSizeToolBar;
@@ -1588,8 +1566,6 @@
             var element = dialog[i];
             element.style.fontSize = fontSizeButtons;
         }
-=======
->>>>>>> 502d0f11
         PDFViewerApplication.changeToolBarLabelFontSize(fontSizeToolBar);
         PDFViewerApplication.changeSecondaryToolbarButtonFontSize(fontSizeButtons);
         PDFViewerApplication.changeDialogFontSize(fontSizeButtons);
