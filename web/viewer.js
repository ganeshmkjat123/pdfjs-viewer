/* Copyright 2012 Mozilla Foundation
 *
 * Licensed under the Apache License, Version 2.0 (the "License");
 * you may not use this file except in compliance with the License.
 * You may obtain a copy of the License at
 *
 *     http://www.apache.org/licenses/LICENSE-2.0
 *
 * Unless required by applicable law or agreed to in writing, software
 * distributed under the License is distributed on an "AS IS" BASIS,
 * WITHOUT WARRANTIES OR CONDITIONS OF ANY KIND, either express or implied.
 * See the License for the specific language governing permissions and
 * limitations under the License.
 */
/* globals PDFJS, PDFBug, FirefoxCom, Stats, ProgressBar, DownloadManager,
           getPDFFileNameFromURL, PDFHistory, Preferences, SidebarView,
           ViewHistory, Stats, PDFThumbnailViewer, URL, noContextMenuHandler,
           SecondaryToolbar, PasswordPrompt, PDFPresentationMode, PDFSidebar,
           PDFDocumentProperties, HandTool, Promise, PDFLinkService,
           PDFOutlineViewer, PDFAttachmentViewer, OverlayManager,
           PDFFindController, PDFFindBar, PDFViewer, PDFRenderingQueue,
           PresentationModeState, parseQueryString, RenderingStates,
           UNKNOWN_SCALE, DEFAULT_SCALE_VALUE,
           IGNORE_CURRENT_POSITION_ON_ZOOM: true */

'use strict';

var DEFAULT_URL = 'compressed.tracemonkey-pldi-09.pdf';
var DEFAULT_SCALE_DELTA = 1.1;
var MIN_SCALE = 0.25;
var MAX_SCALE = 10.0;
var SCALE_SELECT_CONTAINER_PADDING = 8;
var SCALE_SELECT_PADDING = 22;
var PAGE_NUMBER_LOADING_INDICATOR = 'visiblePageIsLoading';
var DISABLE_AUTO_FETCH_LOADING_BAR_TIMEOUT = 5000;

function configure(PDFJS) {
  PDFJS.imageResourcesPath = './images/';
//#if (FIREFOX || MOZCENTRAL || GENERIC || CHROME)
//PDFJS.workerSrc = '../build/pdf.worker.js';
//#endif
//#if !PRODUCTION
  PDFJS.cMapUrl = '../external/bcmaps/';
  PDFJS.cMapPacked = true;
  PDFJS.workerSrc = '../src/worker_loader.js';
//#else
//PDFJS.cMapUrl = '../web/cmaps/';
//PDFJS.cMapPacked = true;
//#endif
}

var mozL10n = document.mozL10n || document.webL10n;

//#include ui_utils.js
//#include preferences.js

//#if !(FIREFOX || MOZCENTRAL)
//#include mozPrintCallback_polyfill.js
//#endif

//#if GENERIC || CHROME
//#include download_manager.js
//#endif

//#if FIREFOX || MOZCENTRAL
//#include firefoxcom.js
//#endif

//#if CHROME
//#include chromecom.js
//#endif

//#include view_history.js
//#include pdf_find_bar.js
//#include pdf_find_controller.js
//#include pdf_link_service.js
//#include pdf_history.js
//#include secondary_toolbar.js
//#include pdf_presentation_mode.js
//#include hand_tool.js
//#include overlay_manager.js
//#include password_prompt.js
//#include pdf_document_properties.js
//#include pdf_viewer.js
//#include pdf_thumbnail_viewer.js
//#include pdf_sidebar.js
//#include pdf_outline_viewer.js
//#include pdf_attachment_viewer.js

var PDFViewerApplication = {
  initialBookmark: document.location.hash.substring(1),
  initialDestination: null,
  initialized: false,
  fellback: false,
  pdfDocument: null,
  pdfLoadingTask: null,
  printing: false,
  /** @type {PDFViewer} */
  pdfViewer: null,
  /** @type {PDFThumbnailViewer} */
  pdfThumbnailViewer: null,
  /** @type {PDFRenderingQueue} */
  pdfRenderingQueue: null,
  /** @type {PDFPresentationMode} */
  pdfPresentationMode: null,
  /** @type {PDFDocumentProperties} */
  pdfDocumentProperties: null,
  /** @type {PDFLinkService} */
  pdfLinkService: null,
  /** @type {PDFHistory} */
  pdfHistory: null,
  /** @type {PDFSidebar} */
  pdfSidebar: null,
  /** @type {PDFOutlineViewer} */
  pdfOutlineViewer: null,
  /** @type {PDFAttachmentViewer} */
  pdfAttachmentViewer: null,
  pageRotation: 0,
  isInitialViewSet: false,
  animationStartedPromise: null,
  preferenceSidebarViewOnLoad: SidebarView.NONE,
  preferencePdfBugEnabled: false,
  preferenceShowPreviousViewOnLoad: true,
  preferenceDefaultZoomValue: '',
  isViewerEmbedded: (window.parent !== window),
  url: '',

  // called once when the document is loaded
  initialize: function pdfViewInitialize() {
    var pdfRenderingQueue = new PDFRenderingQueue();
    pdfRenderingQueue.onIdle = this.cleanup.bind(this);
    this.pdfRenderingQueue = pdfRenderingQueue;

    var pdfLinkService = new PDFLinkService();
    this.pdfLinkService = pdfLinkService;

    var container = document.getElementById('viewerContainer');
    var viewer = document.getElementById('viewer');
    this.pdfViewer = new PDFViewer({
      container: container,
      viewer: viewer,
      renderingQueue: pdfRenderingQueue,
      linkService: pdfLinkService,
      downloadManager: new DownloadManager()
    });
    pdfRenderingQueue.setViewer(this.pdfViewer);
    pdfLinkService.setViewer(this.pdfViewer);

    var thumbnailContainer = document.getElementById('thumbnailView');
    this.pdfThumbnailViewer = new PDFThumbnailViewer({
      container: thumbnailContainer,
      renderingQueue: pdfRenderingQueue,
      linkService: pdfLinkService
    });
    pdfRenderingQueue.setThumbnailViewer(this.pdfThumbnailViewer);

    Preferences.initialize();

    this.pdfHistory = new PDFHistory({
      linkService: pdfLinkService
    });
    pdfLinkService.setHistory(this.pdfHistory);

    this.findController = new PDFFindController({
      pdfViewer: this.pdfViewer,
      integratedFind: this.supportsIntegratedFind
    });
    this.pdfViewer.setFindController(this.findController);

    this.findBar = new PDFFindBar({
      bar: document.getElementById('findbar'),
      toggleButton: document.getElementById('viewFind'),
      findField: document.getElementById('findInput'),
      highlightAllCheckbox: document.getElementById('findHighlightAll'),
      caseSensitiveCheckbox: document.getElementById('findMatchCase'),
      findMsg: document.getElementById('findMsg'),
      findResultsCount: document.getElementById('findResultsCount'),
      findStatusIcon: document.getElementById('findStatusIcon'),
      findPreviousButton: document.getElementById('findPrevious'),
      findNextButton: document.getElementById('findNext'),
      findController: this.findController
    });

    this.findController.setFindBar(this.findBar);

    HandTool.initialize({
      container: container,
      toggleHandTool: document.getElementById('toggleHandTool')
    });

    this.pdfDocumentProperties = new PDFDocumentProperties({
      overlayName: 'documentPropertiesOverlay',
      closeButton: document.getElementById('documentPropertiesClose'),
      fields: {
        'fileName': document.getElementById('fileNameField'),
        'fileSize': document.getElementById('fileSizeField'),
        'title': document.getElementById('titleField'),
        'author': document.getElementById('authorField'),
        'subject': document.getElementById('subjectField'),
        'keywords': document.getElementById('keywordsField'),
        'creationDate': document.getElementById('creationDateField'),
        'modificationDate': document.getElementById('modificationDateField'),
        'creator': document.getElementById('creatorField'),
        'producer': document.getElementById('producerField'),
        'version': document.getElementById('versionField'),
        'pageCount': document.getElementById('pageCountField')
      }
    });

    SecondaryToolbar.initialize({
      toolbar: document.getElementById('secondaryToolbar'),
      toggleButton: document.getElementById('secondaryToolbarToggle'),
      presentationModeButton:
        document.getElementById('secondaryPresentationMode'),
      openFile: document.getElementById('secondaryOpenFile'),
      print: document.getElementById('secondaryPrint'),
      download: document.getElementById('secondaryDownload'),
      viewBookmark: document.getElementById('secondaryViewBookmark'),
      firstPage: document.getElementById('firstPage'),
      lastPage: document.getElementById('lastPage'),
      pageRotateCw: document.getElementById('pageRotateCw'),
      pageRotateCcw: document.getElementById('pageRotateCcw'),
      documentPropertiesButton: document.getElementById('documentProperties')
    });

    if (this.supportsFullscreen) {
      var toolbar = SecondaryToolbar;
      this.pdfPresentationMode = new PDFPresentationMode({
        container: container,
        viewer: viewer,
        pdfViewer: this.pdfViewer,
        contextMenuItems: [
          { element: document.getElementById('contextFirstPage'),
            handler: toolbar.firstPageClick.bind(toolbar) },
          { element: document.getElementById('contextLastPage'),
            handler: toolbar.lastPageClick.bind(toolbar) },
          { element: document.getElementById('contextPageRotateCw'),
            handler: toolbar.pageRotateCwClick.bind(toolbar) },
          { element: document.getElementById('contextPageRotateCcw'),
            handler: toolbar.pageRotateCcwClick.bind(toolbar) }
        ]
      });
    }

    PasswordPrompt.initialize({
      overlayName: 'passwordOverlay',
      passwordField: document.getElementById('password'),
      passwordText: document.getElementById('passwordText'),
      passwordSubmit: document.getElementById('passwordSubmit'),
      passwordCancel: document.getElementById('passwordCancel')
    });

    this.pdfOutlineViewer = new PDFOutlineViewer({
      container: document.getElementById('outlineView'),
      linkService: pdfLinkService,
    });

    this.pdfAttachmentViewer = new PDFAttachmentViewer({
      container: document.getElementById('attachmentsView'),
      downloadManager: new DownloadManager(),
    });

    this.pdfSidebar = new PDFSidebar({
      pdfViewer: this.pdfViewer,
      pdfThumbnailViewer: this.pdfThumbnailViewer,
      pdfOutlineViewer: this.pdfOutlineViewer,
      // Divs (and sidebar button)
      mainContainer: document.getElementById('mainContainer'),
      outerContainer: document.getElementById('outerContainer'),
      toggleButton: document.getElementById('sidebarToggle'),
      // Buttons
      thumbnailButton: document.getElementById('viewThumbnail'),
      outlineButton: document.getElementById('viewOutline'),
      attachmentsButton: document.getElementById('viewAttachments'),
      // Views
      thumbnailView: document.getElementById('thumbnailView'),
      outlineView: document.getElementById('outlineView'),
      attachmentsView: document.getElementById('attachmentsView'),
    });
    this.pdfSidebar.onToggled = this.forceRendering.bind(this);

    var self = this;
    var initializedPromise = Promise.all([
      Preferences.get('enableWebGL').then(function resolved(value) {
        PDFJS.disableWebGL = !value;
      }),
      Preferences.get('sidebarViewOnLoad').then(function resolved(value) {
        self.preferenceSidebarViewOnLoad = value;
      }),
      Preferences.get('pdfBugEnabled').then(function resolved(value) {
        self.preferencePdfBugEnabled = value;
      }),
      Preferences.get('showPreviousViewOnLoad').then(function resolved(value) {
        self.preferenceShowPreviousViewOnLoad = value;
      }),
      Preferences.get('defaultZoomValue').then(function resolved(value) {
        self.preferenceDefaultZoomValue = value;
      }),
      Preferences.get('disableTextLayer').then(function resolved(value) {
        if (PDFJS.disableTextLayer === true) {
          return;
        }
        PDFJS.disableTextLayer = value;
      }),
      Preferences.get('disableRange').then(function resolved(value) {
        if (PDFJS.disableRange === true) {
          return;
        }
        PDFJS.disableRange = value;
      }),
      Preferences.get('disableStream').then(function resolved(value) {
        if (PDFJS.disableStream === true) {
          return;
        }
        PDFJS.disableStream = value;
      }),
      Preferences.get('disableAutoFetch').then(function resolved(value) {
        PDFJS.disableAutoFetch = value;
      }),
      Preferences.get('disableFontFace').then(function resolved(value) {
        if (PDFJS.disableFontFace === true) {
          return;
        }
        PDFJS.disableFontFace = value;
      }),
      Preferences.get('useOnlyCssZoom').then(function resolved(value) {
        PDFJS.useOnlyCssZoom = value;
      }),
      Preferences.get('externalLinkTarget').then(function resolved(value) {
        if (PDFJS.isExternalLinkTargetSet()) {
          return;
        }
        PDFJS.externalLinkTarget = value;
      }),
      // TODO move more preferences and other async stuff here
    ]).catch(function (reason) { });

    return initializedPromise.then(function () {
      if (self.isViewerEmbedded && !PDFJS.isExternalLinkTargetSet()) {
        // Prevent external links from "replacing" the viewer,
        // when it's embedded in e.g. an iframe or an object.
        PDFJS.externalLinkTarget = PDFJS.LinkTarget.TOP;
      }

      self.initialized = true;
    });
  },

  zoomIn: function pdfViewZoomIn(ticks) {
    var newScale = this.pdfViewer.currentScale;
    do {
      newScale = (newScale * DEFAULT_SCALE_DELTA).toFixed(2);
      newScale = Math.ceil(newScale * 10) / 10;
      newScale = Math.min(MAX_SCALE, newScale);
    } while (--ticks > 0 && newScale < MAX_SCALE);
    this.pdfViewer.currentScaleValue = newScale;
  },

  zoomOut: function pdfViewZoomOut(ticks) {
    var newScale = this.pdfViewer.currentScale;
    do {
      newScale = (newScale / DEFAULT_SCALE_DELTA).toFixed(2);
      newScale = Math.floor(newScale * 10) / 10;
      newScale = Math.max(MIN_SCALE, newScale);
    } while (--ticks > 0 && newScale > MIN_SCALE);
    this.pdfViewer.currentScaleValue = newScale;
  },

  get pagesCount() {
    return this.pdfDocument.numPages;
  },

  set page(val) {
    this.pdfLinkService.page = val;
  },

  get page() { // TODO remove
    return this.pdfLinkService.page;
  },

  get supportsPrinting() {
    var canvas = document.createElement('canvas');
    var value = 'mozPrintCallback' in canvas;

    return PDFJS.shadow(this, 'supportsPrinting', value);
  },

  get supportsFullscreen() {
    var doc = document.documentElement;
    var support = !!(doc.requestFullscreen || doc.mozRequestFullScreen ||
                     doc.webkitRequestFullScreen || doc.msRequestFullscreen);

    if (document.fullscreenEnabled === false ||
        document.mozFullScreenEnabled === false ||
        document.webkitFullscreenEnabled === false ||
        document.msFullscreenEnabled === false) {
      support = false;
    }
    if (support && PDFJS.disableFullscreen === true) {
      support = false;
    }

    return PDFJS.shadow(this, 'supportsFullscreen', support);
  },

  get supportsIntegratedFind() {
    var support = false;
//#if (FIREFOX || MOZCENTRAL)
//  support = FirefoxCom.requestSync('supportsIntegratedFind');
//#endif

    return PDFJS.shadow(this, 'supportsIntegratedFind', support);
  },

  get supportsDocumentFonts() {
    var support = true;
//#if (FIREFOX || MOZCENTRAL)
//  support = FirefoxCom.requestSync('supportsDocumentFonts');
//#endif

    return PDFJS.shadow(this, 'supportsDocumentFonts', support);
  },

  get supportsDocumentColors() {
    var support = true;
//#if (FIREFOX || MOZCENTRAL)
//  support = FirefoxCom.requestSync('supportsDocumentColors');
//#endif

    return PDFJS.shadow(this, 'supportsDocumentColors', support);
  },

  get loadingBar() {
    var bar = new ProgressBar('#loadingBar', {});

    return PDFJS.shadow(this, 'loadingBar', bar);
  },

  get supportedMouseWheelZoomModifierKeys() {
    var support = {
      ctrlKey: true,
      metaKey: true,
    };
//#if (FIREFOX || MOZCENTRAL)
//  support = FirefoxCom.requestSync('supportedMouseWheelZoomModifierKeys');
//#endif

    return PDFJS.shadow(this, 'supportedMouseWheelZoomModifierKeys', support);
  },

//#if (FIREFOX || MOZCENTRAL)
  initPassiveLoading: function pdfViewInitPassiveLoading() {
    function FirefoxComDataRangeTransport(length, initialData) {
      PDFJS.PDFDataRangeTransport.call(this, length, initialData);
    }
    FirefoxComDataRangeTransport.prototype =
      Object.create(PDFJS.PDFDataRangeTransport.prototype);
    FirefoxComDataRangeTransport.prototype.requestDataRange =
        function FirefoxComDataRangeTransport_requestDataRange(begin, end) {
      FirefoxCom.request('requestDataRange', { begin: begin, end: end });
    };
    FirefoxComDataRangeTransport.prototype.abort =
        function FirefoxComDataRangeTransport_abort() {
      // Sync call to ensure abort is really started.
      FirefoxCom.requestSync('abortLoading', null);
    };

    var pdfDataRangeTransport;

    window.addEventListener('message', function windowMessage(e) {
      if (e.source !== null) {
        // The message MUST originate from Chrome code.
        console.warn('Rejected untrusted message from ' + e.origin);
        return;
      }
      var args = e.data;

      if (typeof args !== 'object' || !('pdfjsLoadAction' in args)) {
        return;
      }
      switch (args.pdfjsLoadAction) {
        case 'supportsRangedLoading':
          pdfDataRangeTransport =
            new FirefoxComDataRangeTransport(args.length, args.data);

          PDFViewerApplication.open(args.pdfUrl,
                                    {range: pdfDataRangeTransport});

          if (args.length) {
            PDFViewerApplication.pdfDocumentProperties
                                .setFileSize(args.length);
          }
          break;
        case 'range':
          pdfDataRangeTransport.onDataRange(args.begin, args.chunk);
          break;
        case 'rangeProgress':
          pdfDataRangeTransport.onDataProgress(args.loaded);
          break;
        case 'progressiveRead':
          pdfDataRangeTransport.onDataProgressiveRead(args.chunk);
          break;
        case 'progress':
          PDFViewerApplication.progress(args.loaded / args.total);
          break;
        case 'complete':
          if (!args.data) {
            PDFViewerApplication.error(mozL10n.get('loading_error', null,
              'An error occurred while loading the PDF.'), e);
            break;
          }
          PDFViewerApplication.open(args.data);
          break;
      }
    });
    FirefoxCom.requestSync('initPassiveLoading', null);
  },
//#endif

  setTitleUsingUrl: function pdfViewSetTitleUsingUrl(url) {
    this.url = url;
    try {
      this.setTitle(decodeURIComponent(PDFJS.getFilenameFromUrl(url)) || url);
    } catch (e) {
      // decodeURIComponent may throw URIError,
      // fall back to using the unprocessed url in that case
      this.setTitle(url);
    }
  },

  setTitle: function pdfViewSetTitle(title) {
    if (this.isViewerEmbedded) {
      // Embedded PDF viewers should not be changing their parent page's title.
      return;
    }
    document.title = title;
  },

  /**
   * Closes opened PDF document.
   * @returns {Promise} - Returns the promise, which is resolved when all
   *                      destruction is completed.
   */
  close: function pdfViewClose() {
    var errorWrapper = document.getElementById('errorWrapper');
    errorWrapper.setAttribute('hidden', 'true');

    if (!this.pdfLoadingTask) {
      return Promise.resolve();
    }

    var promise = this.pdfLoadingTask.destroy();
    this.pdfLoadingTask = null;

    if (this.pdfDocument) {
      this.pdfDocument = null;

      this.pdfThumbnailViewer.setDocument(null);
      this.pdfViewer.setDocument(null);
      this.pdfLinkService.setDocument(null, null);
    }

    this.pdfSidebar.reset();
    this.pdfOutlineViewer.reset();
    this.pdfAttachmentViewer.reset();

    this.findController.reset();
    this.findBar.reset();

    if (typeof PDFBug !== 'undefined') {
      PDFBug.cleanup();
    }
    return promise;
  },

  /**
   * Opens PDF document specified by URL or array with additional arguments.
   * @param {string|TypedArray|ArrayBuffer} file - PDF location or binary data.
   * @param {Object} args - (optional) Additional arguments for the getDocument
   *                        call, e.g. HTTP headers ('httpHeaders') or
   *                        alternative data transport ('range').
   * @returns {Promise} - Returns the promise, which is resolved when document
   *                      is opened.
   */
  open: function pdfViewOpen(file, args) {
    var scale = 0;
    if (arguments.length > 2 || typeof args === 'number') {
      console.warn('Call of open() with obsolete signature.');
      if (typeof args === 'number') {
        scale = args; // scale argument was found
      }
      args = arguments[4] || null;
      if (arguments[3] && typeof arguments[3] === 'object') {
        // The pdfDataRangeTransport argument is present.
        args = Object.create(args);
        args.range = arguments[3];
      }
      if (typeof arguments[2] === 'string') {
        // The password argument is present.
        args = Object.create(args);
        args.password = arguments[2];
      }
    }

    if (this.pdfLoadingTask) {
      // We need to destroy already opened document.
      return this.close().then(function () {
        // Reload the preferences if a document was previously opened.
        Preferences.reload();
        // ... and repeat the open() call.
        return this.open(file, args);
      }.bind(this));
    }

    var parameters = Object.create(null);
    if (typeof file === 'string') { // URL
      this.setTitleUsingUrl(file);
      parameters.url = file;
    } else if (file && 'byteLength' in file) { // ArrayBuffer
      parameters.data = file;
    } else if (file.url && file.originalUrl) {
      this.setTitleUsingUrl(file.originalUrl);
      parameters.url = file.url;
    }
    if (args) {
      for (var prop in args) {
        parameters[prop] = args[prop];
      }
    }

    var self = this;
    self.downloadComplete = false;

    var loadingTask = PDFJS.getDocument(parameters);
    this.pdfLoadingTask = loadingTask;

    loadingTask.onPassword = function passwordNeeded(updatePassword, reason) {
      PasswordPrompt.updatePassword = updatePassword;
      PasswordPrompt.reason = reason;
      PasswordPrompt.open();
    };

    loadingTask.onProgress = function getDocumentProgress(progressData) {
      self.progress(progressData.loaded / progressData.total);
    };

    // Listen for unsupported features to trigger the fallback UI.
    loadingTask.onUnsupportedFeature = this.fallback.bind(this);

    var result = loadingTask.promise.then(
      function getDocumentCallback(pdfDocument) {
        self.load(pdfDocument, scale);
      },
      function getDocumentError(exception) {
        var message = exception && exception.message;
        var loadingErrorMessage = mozL10n.get('loading_error', null,
          'An error occurred while loading the PDF.');

        if (exception instanceof PDFJS.InvalidPDFException) {
          // change error message also for other builds
          loadingErrorMessage = mozL10n.get('invalid_file_error', null,
                                            'Invalid or corrupted PDF file.');
        } else if (exception instanceof PDFJS.MissingPDFException) {
          // special message for missing PDF's
          loadingErrorMessage = mozL10n.get('missing_file_error', null,
                                            'Missing PDF file.');
        } else if (exception instanceof PDFJS.UnexpectedResponseException) {
          loadingErrorMessage = mozL10n.get('unexpected_response_error', null,
                                            'Unexpected server response.');
        }

        var moreInfo = {
          message: message
        };
        self.error(loadingErrorMessage, moreInfo);

        throw new Error(loadingErrorMessage);
      }
    );

    if (args && args.length) {
      PDFViewerApplication.pdfDocumentProperties.setFileSize(args.length);
    }
    return result;
  },

  download: function pdfViewDownload() {
    function downloadByUrl() {
      downloadManager.downloadUrl(url, filename);
    }

    var url = this.url.split('#')[0];
    var filename = getPDFFileNameFromURL(url);
    var downloadManager = new DownloadManager();
    downloadManager.onerror = function (err) {
      // This error won't really be helpful because it's likely the
      // fallback won't work either (or is already open).
      PDFViewerApplication.error('PDF failed to download.');
    };

    if (!this.pdfDocument) { // the PDF is not ready yet
      downloadByUrl();
      return;
    }

    if (!this.downloadComplete) { // the PDF is still downloading
      downloadByUrl();
      return;
    }

    this.pdfDocument.getData().then(
      function getDataSuccess(data) {
        var blob = PDFJS.createBlob(data, 'application/pdf');
        downloadManager.download(blob, url, filename);
      },
      downloadByUrl // Error occurred try downloading with just the url.
    ).then(null, downloadByUrl);
  },

  fallback: function pdfViewFallback(featureId) {
//#if !PRODUCTION
    if (true) {
      return;
    }
//#endif
//#if (FIREFOX || MOZCENTRAL)
    // Only trigger the fallback once so we don't spam the user with messages
    // for one PDF.
    if (this.fellback) {
      return;
    }
    this.fellback = true;
    var url = this.url.split('#')[0];
    FirefoxCom.request('fallback', { featureId: featureId, url: url },
      function response(download) {
        if (!download) {
          return;
        }
        PDFViewerApplication.download();
      });
//#endif
  },

  /**
   * Show the error box.
   * @param {String} message A message that is human readable.
   * @param {Object} moreInfo (optional) Further information about the error
   *                            that is more technical.  Should have a 'message'
   *                            and optionally a 'stack' property.
   */
  error: function pdfViewError(message, moreInfo) {
    var moreInfoText = mozL10n.get('error_version_info',
      {version: PDFJS.version || '?', build: PDFJS.build || '?'},
      'PDF.js v{{version}} (build: {{build}})') + '\n';
    if (moreInfo) {
      moreInfoText +=
        mozL10n.get('error_message', {message: moreInfo.message},
        'Message: {{message}}');
      if (moreInfo.stack) {
        moreInfoText += '\n' +
          mozL10n.get('error_stack', {stack: moreInfo.stack},
          'Stack: {{stack}}');
      } else {
        if (moreInfo.filename) {
          moreInfoText += '\n' +
            mozL10n.get('error_file', {file: moreInfo.filename},
            'File: {{file}}');
        }
        if (moreInfo.lineNumber) {
          moreInfoText += '\n' +
            mozL10n.get('error_line', {line: moreInfo.lineNumber},
            'Line: {{line}}');
        }
      }
    }

//#if !(FIREFOX || MOZCENTRAL)
    var errorWrapper = document.getElementById('errorWrapper');
    errorWrapper.removeAttribute('hidden');

    var errorMessage = document.getElementById('errorMessage');
    errorMessage.textContent = message;

    var closeButton = document.getElementById('errorClose');
    closeButton.onclick = function() {
      errorWrapper.setAttribute('hidden', 'true');
    };

    var errorMoreInfo = document.getElementById('errorMoreInfo');
    var moreInfoButton = document.getElementById('errorShowMore');
    var lessInfoButton = document.getElementById('errorShowLess');
    moreInfoButton.onclick = function() {
      errorMoreInfo.removeAttribute('hidden');
      moreInfoButton.setAttribute('hidden', 'true');
      lessInfoButton.removeAttribute('hidden');
      errorMoreInfo.style.height = errorMoreInfo.scrollHeight + 'px';
    };
    lessInfoButton.onclick = function() {
      errorMoreInfo.setAttribute('hidden', 'true');
      moreInfoButton.removeAttribute('hidden');
      lessInfoButton.setAttribute('hidden', 'true');
    };
    moreInfoButton.oncontextmenu = noContextMenuHandler;
    lessInfoButton.oncontextmenu = noContextMenuHandler;
    closeButton.oncontextmenu = noContextMenuHandler;
    moreInfoButton.removeAttribute('hidden');
    lessInfoButton.setAttribute('hidden', 'true');
    errorMoreInfo.value = moreInfoText;
//#else
//  console.error(message + '\n' + moreInfoText);
//  this.fallback();
//#endif
  },

  progress: function pdfViewProgress(level) {
    var percent = Math.round(level * 100);
    // When we transition from full request to range requests, it's possible
    // that we discard some of the loaded data. This can cause the loading
    // bar to move backwards. So prevent this by only updating the bar if it
    // increases.
    if (percent > this.loadingBar.percent || isNaN(percent)) {
      this.loadingBar.percent = percent;

      // When disableAutoFetch is enabled, it's not uncommon for the entire file
      // to never be fetched (depends on e.g. the file structure). In this case
      // the loading bar will not be completely filled, nor will it be hidden.
      // To prevent displaying a partially filled loading bar permanently, we
      // hide it when no data has been loaded during a certain amount of time.
      if (PDFJS.disableAutoFetch && percent) {
        if (this.disableAutoFetchLoadingBarTimeout) {
          clearTimeout(this.disableAutoFetchLoadingBarTimeout);
          this.disableAutoFetchLoadingBarTimeout = null;
        }
        this.loadingBar.show();

        this.disableAutoFetchLoadingBarTimeout = setTimeout(function () {
          this.loadingBar.hide();
          this.disableAutoFetchLoadingBarTimeout = null;
        }.bind(this), DISABLE_AUTO_FETCH_LOADING_BAR_TIMEOUT);
      }
    }
  },

  load: function pdfViewLoad(pdfDocument, scale) {
    var self = this;
    scale = scale || UNKNOWN_SCALE;

    this.pdfDocument = pdfDocument;

    this.pdfDocumentProperties.setDocumentAndUrl(pdfDocument, this.url);

    var downloadedPromise = pdfDocument.getDownloadInfo().then(function() {
      self.downloadComplete = true;
      self.loadingBar.hide();
    });

    var pagesCount = pdfDocument.numPages;
    document.getElementById('numPages').textContent =
      mozL10n.get('page_of', {pageCount: pagesCount}, 'of {{pageCount}}');
    document.getElementById('pageNumber').max = pagesCount;

    var id = this.documentFingerprint = pdfDocument.fingerprint;
    var store = this.store = new ViewHistory(id);

//#if GENERIC
    var baseDocumentUrl = null;
//#endif
//#if (FIREFOX || MOZCENTRAL)
//  var baseDocumentUrl = this.url.split('#')[0];
//#endif
//#if CHROME
//  var baseDocumentUrl = location.href.split('#')[0];
//#endif
    this.pdfLinkService.setDocument(pdfDocument, baseDocumentUrl);

    var pdfViewer = this.pdfViewer;
    pdfViewer.currentScale = scale;
    pdfViewer.setDocument(pdfDocument);
    var firstPagePromise = pdfViewer.firstPagePromise;
    var pagesPromise = pdfViewer.pagesPromise;
    var onePageRendered = pdfViewer.onePageRendered;

    this.pageRotation = 0;
    this.isInitialViewSet = false;

    this.pdfThumbnailViewer.setDocument(pdfDocument);

    firstPagePromise.then(function(pdfPage) {
      downloadedPromise.then(function () {
        var event = document.createEvent('CustomEvent');
        event.initCustomEvent('documentload', true, true, {});
        window.dispatchEvent(event);
      });

      self.loadingBar.setWidth(document.getElementById('viewer'));

      if (!PDFJS.disableHistory && !self.isViewerEmbedded) {
        // The browsing history is only enabled when the viewer is standalone,
        // i.e. not when it is embedded in a web page.
        if (!self.preferenceShowPreviousViewOnLoad) {
          self.pdfHistory.clearHistoryState();
        }
        self.pdfHistory.initialize(self.documentFingerprint);

        if (self.pdfHistory.initialDestination) {
          self.initialDestination = self.pdfHistory.initialDestination;
        } else if (self.pdfHistory.initialBookmark) {
          self.initialBookmark = self.pdfHistory.initialBookmark;
        }
      }

      var initialParams = {
        destination: self.initialDestination,
        bookmark: self.initialBookmark,
        hash: null,
      };

      store.initializedPromise.then(function resolved() {
        var storedHash = null;
        if (self.preferenceShowPreviousViewOnLoad &&
            store.get('exists', false)) {
          var pageNum = store.get('page', '1');
          var zoom = self.preferenceDefaultZoomValue ||
                     store.get('zoom', DEFAULT_SCALE_VALUE);
          var left = store.get('scrollLeft', '0');
          var top = store.get('scrollTop', '0');

          storedHash = 'page=' + pageNum + '&zoom=' + zoom + ',' +
                       left + ',' + top;
        } else if (self.preferenceDefaultZoomValue) {
          storedHash = 'page=1&zoom=' + self.preferenceDefaultZoomValue;
        }
        self.setInitialView(storedHash, scale);

        initialParams.hash = storedHash;

        // Make all navigation keys work on document load,
        // unless the viewer is embedded in a web page.
        if (!self.isViewerEmbedded) {
          self.pdfViewer.focus();
        }
      }, function rejected(reason) {
        console.error(reason);
        self.setInitialView(null, scale);
      });

      // For documents with different page sizes,
      // ensure that the correct location becomes visible on load.
      pagesPromise.then(function resolved() {
        if (!initialParams.destination && !initialParams.bookmark &&
            !initialParams.hash) {
          return;
        }
        if (self.hasEqualPageSizes) {
          return;
        }
        self.initialDestination = initialParams.destination;
        self.initialBookmark = initialParams.bookmark;

        self.pdfViewer.currentScaleValue = self.pdfViewer.currentScaleValue;
        self.setInitialView(initialParams.hash, scale);
      });
    });

    pagesPromise.then(function() {
      if (self.supportsPrinting) {
        pdfDocument.getJavaScript().then(function(javaScript) {
          if (javaScript.length) {
            console.warn('Warning: JavaScript is not supported');
            self.fallback(PDFJS.UNSUPPORTED_FEATURES.javaScript);
          }
          // Hack to support auto printing.
          var regex = /\bprint\s*\(/;
          for (var i = 0, ii = javaScript.length; i < ii; i++) {
            var js = javaScript[i];
            if (js && regex.test(js)) {
              setTimeout(function() {
                window.print();
              });
              return;
            }
          }
        });
      }
    });

    // outline depends on pagesRefMap
    var promises = [pagesPromise, this.animationStartedPromise];
    Promise.all(promises).then(function() {
      pdfDocument.getOutline().then(function(outline) {
        self.pdfOutlineViewer.render({ outline: outline });
      });
      pdfDocument.getAttachments().then(function(attachments) {
        self.pdfAttachmentViewer.render({ attachments: attachments });
      });
    });

    pdfDocument.getMetadata().then(function(data) {
      var info = data.info, metadata = data.metadata;
      self.documentInfo = info;
      self.metadata = metadata;

      // Provides some basic debug information
      console.log('PDF ' + pdfDocument.fingerprint + ' [' +
                  info.PDFFormatVersion + ' ' + (info.Producer || '-').trim() +
                  ' / ' + (info.Creator || '-').trim() + ']' +
                  ' (PDF.js: ' + (PDFJS.version || '-') +
                  (!PDFJS.disableWebGL ? ' [WebGL]' : '') + ')');

      var pdfTitle;
      if (metadata && metadata.has('dc:title')) {
        var title = metadata.get('dc:title');
        // Ghostscript sometimes return 'Untitled', sets the title to 'Untitled'
        if (title !== 'Untitled') {
          pdfTitle = title;
        }
      }

      if (!pdfTitle && info && info['Title']) {
        pdfTitle = info['Title'];
      }

      if (pdfTitle) {
        self.setTitle(pdfTitle + ' - ' + document.title);
      }

      if (info.IsAcroFormPresent) {
        console.warn('Warning: AcroForm/XFA is not supported');
        self.fallback(PDFJS.UNSUPPORTED_FEATURES.forms);
      }

//#if !PRODUCTION
      if (true) {
        return;
      }
//#endif
//#if (FIREFOX || MOZCENTRAL)
      var versionId = String(info.PDFFormatVersion).slice(-1) | 0;
      var generatorId = 0;
      var KNOWN_GENERATORS = [
        'acrobat distiller', 'acrobat pdfwriter', 'adobe livecycle',
        'adobe pdf library', 'adobe photoshop', 'ghostscript', 'tcpdf',
        'cairo', 'dvipdfm', 'dvips', 'pdftex', 'pdfkit', 'itext', 'prince',
        'quarkxpress', 'mac os x', 'microsoft', 'openoffice', 'oracle',
        'luradocument', 'pdf-xchange', 'antenna house', 'aspose.cells', 'fpdf'
      ];
      if (info.Producer) {
        KNOWN_GENERATORS.some(function (generator, s, i) {
          if (generator.indexOf(s) < 0) {
            return false;
          }
          generatorId = i + 1;
          return true;
        }.bind(null, info.Producer.toLowerCase()));
      }
      var formType = !info.IsAcroFormPresent ? null : info.IsXFAPresent ?
                     'xfa' : 'acroform';
      FirefoxCom.request('reportTelemetry', JSON.stringify({
        type: 'documentInfo',
        version: versionId,
        generator: generatorId,
        formType: formType
      }));
//#endif
    });
  },

  setInitialView: function pdfViewSetInitialView(storedHash, scale) {
    this.isInitialViewSet = true;

    // When opening a new file, when one is already loaded in the viewer,
    // ensure that the 'pageNumber' element displays the correct value.
    document.getElementById('pageNumber').value =
      this.pdfViewer.currentPageNumber;

    this.pdfSidebar.setInitialView(this.preferenceSidebarViewOnLoad);

    if (this.initialDestination) {
      this.pdfLinkService.navigateTo(this.initialDestination);
      this.initialDestination = null;
    } else if (this.initialBookmark) {
      this.pdfLinkService.setHash(this.initialBookmark);
      this.pdfHistory.push({ hash: this.initialBookmark }, true);
      this.initialBookmark = null;
    } else if (storedHash) {
      this.pdfLinkService.setHash(storedHash);
    } else if (scale) {
      this.pdfViewer.currentScaleValue = scale;
      this.page = 1;
    }

    if (!this.pdfViewer.currentScaleValue) {
      // Scale was not initialized: invalid bookmark or scale was not specified.
      // Setting the default one.
      this.pdfViewer.currentScaleValue = DEFAULT_SCALE_VALUE;
    }
  },

  cleanup: function pdfViewCleanup() {
    if (!this.pdfDocument) {
      return; // run cleanup when document is loaded
    }
    this.pdfViewer.cleanup();
    this.pdfThumbnailViewer.cleanup();
    this.pdfDocument.cleanup();
  },

  forceRendering: function pdfViewForceRendering() {
    this.pdfRenderingQueue.printing = this.printing;
    this.pdfRenderingQueue.isThumbnailViewEnabled =
      this.pdfSidebar.isThumbnailViewVisible;
    this.pdfRenderingQueue.renderHighestPriority();
  },

  beforePrint: function pdfViewSetupBeforePrint() {
    if (!this.supportsPrinting) {
      var printMessage = mozL10n.get('printing_not_supported', null,
          'Warning: Printing is not fully supported by this browser.');
      this.error(printMessage);
      return;
    }

    var alertNotReady = false;
    var i, ii;
    if (!this.pdfDocument || !this.pagesCount) {
      alertNotReady = true;
    } else {
      for (i = 0, ii = this.pagesCount; i < ii; ++i) {
        if (!this.pdfViewer.getPageView(i).pdfPage) {
          alertNotReady = true;
          break;
        }
      }
    }
    if (alertNotReady) {
      var notReadyMessage = mozL10n.get('printing_not_ready', null,
          'Warning: The PDF is not fully loaded for printing.');
      window.alert(notReadyMessage);
      return;
    }

    this.printing = true;
    this.forceRendering();

    var body = document.querySelector('body');
    body.setAttribute('data-mozPrintCallback', true);

    if (!this.hasEqualPageSizes) {
      console.warn('Not all pages have the same size. The printed result ' +
          'may be incorrect!');
    }

    // Insert a @page + size rule to make sure that the page size is correctly
    // set. Note that we assume that all pages have the same size, because
    // variable-size pages are not supported yet (at least in Chrome & Firefox).
    // TODO(robwu): Use named pages when size calculation bugs get resolved
    // (e.g. https://crbug.com/355116) AND when support for named pages is
    // added (http://www.w3.org/TR/css3-page/#using-named-pages).
    // In browsers where @page + size is not supported (such as Firefox,
    // https://bugzil.la/851441), the next stylesheet will be ignored and the
    // user has to select the correct paper size in the UI if wanted.
    this.pageStyleSheet = document.createElement('style');
    var pageSize = this.pdfViewer.getPageView(0).pdfPage.getViewport(1);
    this.pageStyleSheet.textContent =
      // "size:<width> <height>" is what we need. But also add "A4" because
      // Firefox incorrectly reports support for the other value.
      '@supports ((size:A4) and (size:1pt 1pt)) {' +
      '@page { size: ' + pageSize.width + 'pt ' + pageSize.height + 'pt;}' +
      '}';
    body.appendChild(this.pageStyleSheet);

    for (i = 0, ii = this.pagesCount; i < ii; ++i) {
      this.pdfViewer.getPageView(i).beforePrint();
    }

//#if !PRODUCTION
    if (true) {
      return;
    }
//#endif
//#if (FIREFOX || MOZCENTRAL)
    FirefoxCom.request('reportTelemetry', JSON.stringify({
      type: 'print'
    }));
//#endif
  },

  // Whether all pages of the PDF have the same width and height.
  get hasEqualPageSizes() {
    var firstPage = this.pdfViewer.getPageView(0);
    for (var i = 1, ii = this.pagesCount; i < ii; ++i) {
      var pageView = this.pdfViewer.getPageView(i);
      if (pageView.width !== firstPage.width ||
          pageView.height !== firstPage.height) {
        return false;
      }
    }
    return true;
  },

  afterPrint: function pdfViewSetupAfterPrint() {
    var div = document.getElementById('printContainer');
    while (div.hasChildNodes()) {
      div.removeChild(div.lastChild);
    }

    if (this.pageStyleSheet && this.pageStyleSheet.parentNode) {
      this.pageStyleSheet.parentNode.removeChild(this.pageStyleSheet);
      this.pageStyleSheet = null;
    }

    this.printing = false;
    this.forceRendering();
  },

  rotatePages: function pdfViewRotatePages(delta) {
    var pageNumber = this.page;
    this.pageRotation = (this.pageRotation + 360 + delta) % 360;
    this.pdfViewer.pagesRotation = this.pageRotation;
    this.pdfThumbnailViewer.pagesRotation = this.pageRotation;

    this.forceRendering();

    this.pdfViewer.scrollPageIntoView(pageNumber);
  },

  requestPresentationMode: function pdfViewRequestPresentationMode() {
    if (!this.pdfPresentationMode) {
      return;
    }
    this.pdfPresentationMode.request();
  },

  /**
   * @param {number} delta - The delta value from the mouse event.
   */
  scrollPresentationMode: function pdfViewScrollPresentationMode(delta) {
    if (!this.pdfPresentationMode) {
      return;
    }
    this.pdfPresentationMode.mouseScroll(delta);
  },     
  
   changeViewerColor: function(color){
    document.getElementById('viewer').style.backgroundColor = color;
   },
    
   changeToolbarViewerColor: function(color){
    document.getElementById('toolbarViewer').style.backgroundColor = color;
   },
    
   changeToolBarLabelFontSize : function(size){
    var elements = document.getElementsByClassName('toolbarLabel');
    for(var i=0; i < elements.length; i++){
        var element = elements[i];
        element.style.fontSize = size;
    }
   },   
    
   changeSecondaryToolbarButtonFontSize : function(size){
    var elements = document.getElementsByClassName('secondaryToolbarButton');
    for(var i=0; i < elements.length; i++){
        var element = elements[i];        
        element.style.fontSize = size;
    }
   },   
    
   changeDialogFontSize : function(size){
    var elements = document.getElementsByClassName('dialog');
    for(var i=0; i < elements.length; i++){
        var element = elements[i];        
        element.style.fontSize = size;
    }
   }
};
//#if GENERIC
window.PDFView = PDFViewerApplication; // obsolete name, using it as an alias
//#endif

//#if CHROME
//(function rewriteUrlClosure() {
//  // Run this code outside DOMContentLoaded to make sure that the URL
//  // is rewritten as soon as possible.
//  var queryString = document.location.search.slice(1);
//  var params = parseQueryString(queryString);
//  DEFAULT_URL = params.file || '';
//
//  // Example: chrome-extension://.../http://example.com/file.pdf
//  var humanReadableUrl = '/' + DEFAULT_URL + location.hash;
//  history.replaceState(history.state, '', humanReadableUrl);
//  if (top === window) {
//    chrome.runtime.sendMessage('showPageAction');
//  }
//})();
//#endif

//#if GENERIC
var HOSTED_VIEWER_ORIGINS = ['null',
  'http://mozilla.github.io', 'https://mozilla.github.io'];
function validateFileURL(file) {
  try {
    var viewerOrigin = new URL(window.location.href).origin || 'null';
    if (HOSTED_VIEWER_ORIGINS.indexOf(viewerOrigin) >= 0) {
      // Hosted or local viewer, allow for any file locations
      return;
    }
    var fileOrigin = new URL(file, window.location.href).origin;
    // Removing of the following line will not guarantee that the viewer will
    // start accepting URLs from foreign origin -- CORS headers on the remote
    // server must be properly configured.
    if (fileOrigin !== viewerOrigin) {
      throw new Error('file origin does not match viewer\'s');
    }
  } catch (e) {
    var message = e && e.message;
    var loadingErrorMessage = mozL10n.get('loading_error', null,
      'An error occurred while loading the PDF.');

    var moreInfo = {
      message: message
    };
    PDFViewerApplication.error(loadingErrorMessage, moreInfo);
    throw e;
  }
}
//#endif

function webViewerLoad(evt) {
//#if !PRODUCTION
  require.config({paths: {'pdfjs': '../src'}});
  require(['pdfjs/main_loader'],
    function (loader) {
      configure(PDFJS);
      PDFViewerApplication.initialize().then(webViewerInitialized);
    });
//#else
//  configure(PDFJS);
//  PDFViewerApplication.initialize().then(webViewerInitialized);
//#endif
}

function webViewerInitialized() {
//#if GENERIC
  var queryString = document.location.search.substring(1);
  var params = parseQueryString(queryString);
  var file = 'file' in params ? params.file : DEFAULT_URL;
  validateFileURL(file);
//#endif
//#if (FIREFOX || MOZCENTRAL)
//var file = window.location.href.split('#')[0];
//#endif
//#if CHROME
//var file = DEFAULT_URL;
//#endif

//#if GENERIC
  var fileInput = document.createElement('input');
  fileInput.id = 'fileInput';
  fileInput.className = 'fileInput';
  fileInput.setAttribute('type', 'file');
  fileInput.oncontextmenu = noContextMenuHandler;
  document.body.appendChild(fileInput);

  if (!window.File || !window.FileReader || !window.FileList || !window.Blob) {
    document.getElementById('openFile').setAttribute('hidden', 'true');
    document.getElementById('secondaryOpenFile').setAttribute('hidden', 'true');
  } else {
    document.getElementById('fileInput').value = null;
  }
//#else
//document.getElementById('openFile').setAttribute('hidden', 'true');
//document.getElementById('secondaryOpenFile').setAttribute('hidden', 'true');
//#endif

//#if !(FIREFOX || MOZCENTRAL)
  var locale = PDFJS.locale || navigator.language;
//#endif

//#if !PRODUCTION
  if (true) {
//#else
//if (PDFViewerApplication.preferencePdfBugEnabled) {
//#endif
    // Special debugging flags in the hash section of the URL.
    var hash = document.location.hash.substring(1);
    var hashParams = parseQueryString(hash);

    if ('disableworker' in hashParams) {
      PDFJS.disableWorker = (hashParams['disableworker'] === 'true');
    }
    if ('disablerange' in hashParams) {
      PDFJS.disableRange = (hashParams['disablerange'] === 'true');
    }
    if ('disablestream' in hashParams) {
      PDFJS.disableStream = (hashParams['disablestream'] === 'true');
    }
    if ('disableautofetch' in hashParams) {
      PDFJS.disableAutoFetch = (hashParams['disableautofetch'] === 'true');
    }
    if ('disablefontface' in hashParams) {
      PDFJS.disableFontFace = (hashParams['disablefontface'] === 'true');
    }
    if ('disablehistory' in hashParams) {
      PDFJS.disableHistory = (hashParams['disablehistory'] === 'true');
    }
    if ('webgl' in hashParams) {
      PDFJS.disableWebGL = (hashParams['webgl'] !== 'true');
    }
    if ('useonlycsszoom' in hashParams) {
      PDFJS.useOnlyCssZoom = (hashParams['useonlycsszoom'] === 'true');
    }
    if ('verbosity' in hashParams) {
      PDFJS.verbosity = hashParams['verbosity'] | 0;
    }
    if ('ignorecurrentpositiononzoom' in hashParams) {
      IGNORE_CURRENT_POSITION_ON_ZOOM =
        (hashParams['ignorecurrentpositiononzoom'] === 'true');
    }
//#if !PRODUCTION
    if ('disablebcmaps' in hashParams && hashParams['disablebcmaps']) {
      PDFJS.cMapUrl = '../external/cmaps/';
      PDFJS.cMapPacked = false;
    }
//#endif
//#if !(FIREFOX || MOZCENTRAL)
    if ('locale' in hashParams) {
      locale = hashParams['locale'];
    }
//#endif
    if ('textlayer' in hashParams) {
      switch (hashParams['textlayer']) {
        case 'off':
          PDFJS.disableTextLayer = true;
          break;
        case 'visible':
        case 'shadow':
        case 'hover':
          var viewer = document.getElementById('viewer');
          viewer.classList.add('textLayer-' + hashParams['textlayer']);
          break;
      }
    }
    if ('pdfbug' in hashParams) {
      PDFJS.pdfBug = true;
      var pdfBug = hashParams['pdfbug'];
      var enabled = pdfBug.split(',');
      PDFBug.enable(enabled);
      PDFBug.init();
    }
  }

//#if !(FIREFOX || MOZCENTRAL)
  mozL10n.setLanguage(locale);
//#endif
//#if (FIREFOX || MOZCENTRAL)
  if (!PDFViewerApplication.supportsDocumentFonts) {
    PDFJS.disableFontFace = true;
    console.warn(mozL10n.get('web_fonts_disabled', null,
      'Web fonts are disabled: unable to use embedded PDF fonts.'));
  }
//#endif

  if (!PDFViewerApplication.supportsPrinting) {
    document.getElementById('print').classList.add('hidden');
    document.getElementById('secondaryPrint').classList.add('hidden');
  }

  if (!PDFViewerApplication.supportsFullscreen) {
    document.getElementById('presentationMode').classList.add('hidden');
    document.getElementById('secondaryPresentationMode').
      classList.add('hidden');
  }

  if (PDFViewerApplication.supportsIntegratedFind) {
    document.getElementById('viewFind').classList.add('hidden');
  }

  // Suppress context menus for some controls
  document.getElementById('scaleSelect').oncontextmenu = noContextMenuHandler;

  document.getElementById('mainContainer').addEventListener('transitionend',
    function(e) {
      if (e.target === /* mainContainer */ this) {
        var event = document.createEvent('UIEvents');
        event.initUIEvent('resize', false, false, window, 0);
        window.dispatchEvent(event);
      }
    }, true);

  document.getElementById('sidebarToggle').addEventListener('click',
    function() {
      PDFViewerApplication.pdfSidebar.toggle();
    });

  document.getElementById('previous').addEventListener('click',
    function() {
      PDFViewerApplication.page--;
    });

  document.getElementById('next').addEventListener('click',
    function() {
      PDFViewerApplication.page++;
    });

  document.getElementById('zoomIn').addEventListener('click',
    function() {
      PDFViewerApplication.zoomIn();
    });

  document.getElementById('zoomOut').addEventListener('click',
    function() {
      PDFViewerApplication.zoomOut();
    });

  document.getElementById('pageNumber').addEventListener('click', function() {
    this.select();
  });

  document.getElementById('pageNumber').addEventListener('change', function() {
    // Handle the user inputting a floating point number.
    PDFViewerApplication.page = (this.value | 0);

    if (this.value !== (this.value | 0).toString()) {
      this.value = PDFViewerApplication.page;
    }
  });
    
  document.getElementById('colorSelect').addEventListener('change', function() {
        var color = ""
        if(this.value === '0'){
            color = "#484848";
        }
        if (this.value === '1') {
            color = "#972727";
        }   
        if (this.value === '2') {
            color = "#276597";
        }   
        if (this.value === '3') {
            color = "#13634C";
        }   
        if (this.value === '4') {
            color = "#6F5280";
        }    
        if (this.value === '5') {
            color = "#797979";
        }
      PDFViewerApplication.changeViewerColor(color);
      PDFViewerApplication.changeToolbarViewerColor(color);
  });
    
    document.getElementById('textSizeSelect').addEventListener('change', function() {
        var toolbarLabel = document.getElementsByClassName('toolbarLabel');
        var toolbarButton = document.getElementsByClassName('secondaryToolbarButton');
        var dialog = document.getElementsByClassName('dialog');
        var fontSizeToolBar ="";
        var fontSizeButtons = "";
        if(this.value === '0'){
           fontSizeToolBar = "12px";
           fontSizeButtons = "12px";
        }
        if (this.value === '1') {
            fontSizeToolBar = "14px"
            fontSizeButtons = "14px"
        }   
        if (this.value === '2') {
            fontSizeToolBar = "18px"
            fontSizeButtons = "16px"
        }   
        if (this.value === '3') {
            fontSizeToolBar = "22px"
            fontSizeButtons = "18px"
        }   
<<<<<<< HEAD
        for (var i = 0; i < toolbarLabel.length; i++) {
            var element = toolbarLabel[i];
            element.style.fontSize = fontSizeToolBar;
        }
        for (var i = 0; i < toolbarButton.length; i++) {
            var element = toolbarButton[i];
            element.style.fontSize = fontSizeButtons;
        }
        for (var i = 0; i < dialog.length; i++) {
            var element = dialog[i];
            element.style.fontSize = fontSizeButtons;
        }
=======
        PDFViewerApplication.changeToolBarLabelFontSize(fontSizeToolBar);
        PDFViewerApplication.changeSecondaryToolbarButtonFontSize(fontSizeButtons);
        PDFViewerApplication.changeDialogFontSize(fontSizeButtons);
>>>>>>> 82db2758
  });

  document.getElementById('scaleSelect').addEventListener('change', function() {
    if (this.value === 'custom') {
      return;
    }
    PDFViewerApplication.pdfViewer.currentScaleValue = this.value;
  });

  document.getElementById('presentationMode').addEventListener('click',
    SecondaryToolbar.presentationModeClick.bind(SecondaryToolbar));

  document.getElementById('openFile').addEventListener('click',
    SecondaryToolbar.openFileClick.bind(SecondaryToolbar));

  document.getElementById('print').addEventListener('click',
    SecondaryToolbar.printClick.bind(SecondaryToolbar));

  document.getElementById('download').addEventListener('click',
    SecondaryToolbar.downloadClick.bind(SecondaryToolbar));

//#if (FIREFOX || MOZCENTRAL)
//PDFViewerApplication.setTitleUsingUrl(file);
//PDFViewerApplication.initPassiveLoading();
//return;
//#endif

//#if GENERIC
  if (file && file.lastIndexOf('file:', 0) === 0) {
    // file:-scheme. Load the contents in the main thread because QtWebKit
    // cannot load file:-URLs in a Web Worker. file:-URLs are usually loaded
    // very quickly, so there is no need to set up progress event listeners.
    PDFViewerApplication.setTitleUsingUrl(file);
    var xhr = new XMLHttpRequest();
    xhr.onload = function() {
      PDFViewerApplication.open(new Uint8Array(xhr.response));
    };
    try {
      xhr.open('GET', file);
      xhr.responseType = 'arraybuffer';
      xhr.send();
    } catch (e) {
      PDFViewerApplication.error(mozL10n.get('loading_error', null,
        'An error occurred while loading the PDF.'), e);
    }
    return;
  }

  if (file) {
    PDFViewerApplication.open(file);
  }
//#endif
//#if CHROME
//if (file) {
//  ChromeCom.openPDFFile(file);
//}
//#endif
}

document.addEventListener('DOMContentLoaded', webViewerLoad, true);

document.addEventListener('pagerendered', function (e) {
  var pageNumber = e.detail.pageNumber;
  var pageIndex = pageNumber - 1;
  var pageView = PDFViewerApplication.pdfViewer.getPageView(pageIndex);

  // Use the rendered page to set the corresponding thumbnail image.
  if (PDFViewerApplication.pdfSidebar.isThumbnailViewVisible) {
    var thumbnailView = PDFViewerApplication.pdfThumbnailViewer.
                        getThumbnail(pageIndex);
    thumbnailView.setImage(pageView);
  }

  if (PDFJS.pdfBug && Stats.enabled && pageView.stats) {
    Stats.add(pageNumber, pageView.stats);
  }

  if (pageView.error) {
    PDFViewerApplication.error(mozL10n.get('rendering_error', null,
      'An error occurred while rendering the page.'), pageView.error);
  }

  // If the page is still visible when it has finished rendering,
  // ensure that the page number input loading indicator is hidden.
  if (pageNumber === PDFViewerApplication.page) {
    var pageNumberInput = document.getElementById('pageNumber');
    pageNumberInput.classList.remove(PAGE_NUMBER_LOADING_INDICATOR);
  }

//#if !PRODUCTION
  if (true) {
    return;
  }
//#endif
//#if (FIREFOX || MOZCENTRAL)
  FirefoxCom.request('reportTelemetry', JSON.stringify({
    type: 'pageInfo'
  }));
  // It is a good time to report stream and font types.
  PDFViewerApplication.pdfDocument.getStats().then(function (stats) {
    FirefoxCom.request('reportTelemetry', JSON.stringify({
      type: 'documentStats',
      stats: stats
    }));
  });
//#endif
}, true);

document.addEventListener('textlayerrendered', function (e) {
  var pageIndex = e.detail.pageNumber - 1;
  var pageView = PDFViewerApplication.pdfViewer.getPageView(pageIndex);

//#if !PRODUCTION
  if (true) {
    return;
  }
//#endif
//#if (FIREFOX || MOZCENTRAL)
  if (pageView.textLayer && pageView.textLayer.textDivs &&
      pageView.textLayer.textDivs.length > 0 &&
      !PDFViewerApplication.supportsDocumentColors) {
    console.error(mozL10n.get('document_colors_not_allowed', null,
      'PDF documents are not allowed to use their own colors: ' +
      '\'Allow pages to choose their own colors\' ' +
      'is deactivated in the browser.'));
    PDFViewerApplication.fallback();
  }
//#endif
}, true);

document.addEventListener('pagemode', function (evt) {
  if (!PDFViewerApplication.initialized) {
    return;
  }
  // Handle the 'pagemode' hash parameter, see also `PDFLinkService_setHash`.
  var mode = evt.detail.mode, view;
  switch (mode) {
    case 'thumbs':
      view = SidebarView.THUMBS;
      break;
    case 'bookmarks':
    case 'outline':
      view = SidebarView.OUTLINE;
      break;
    case 'attachments':
      view = SidebarView.ATTACHMENTS;
      break;
    case 'none':
      view = SidebarView.NONE;
      break;
    default:
      console.error('Invalid "pagemode" hash parameter: ' + mode);
      return;
  }
  PDFViewerApplication.pdfSidebar.switchView(view, /* forceOpen = */ true);
}, true);

document.addEventListener('namedaction', function (e) {
  if (!PDFViewerApplication.initialized) {
    return;
  }
  // Processing couple of named actions that might be useful.
  // See also PDFLinkService.executeNamedAction
  var action = e.detail.action;
  switch (action) {
    case 'GoToPage':
      document.getElementById('pageNumber').focus();
      break;

    case 'Find':
      if (!PDFViewerApplication.supportsIntegratedFind) {
        PDFViewerApplication.findBar.toggle();
      }
      break;
  }
}, true);

window.addEventListener('presentationmodechanged', function (e) {
  var active = e.detail.active;
  var switchInProgress = e.detail.switchInProgress;
  PDFViewerApplication.pdfViewer.presentationModeState =
    switchInProgress ? PresentationModeState.CHANGING :
    active ? PresentationModeState.FULLSCREEN : PresentationModeState.NORMAL;
});

window.addEventListener('updateviewarea', function (evt) {
  if (!PDFViewerApplication.initialized) {
    return;
  }
  var location = evt.location;

  PDFViewerApplication.store.initializedPromise.then(function() {
    PDFViewerApplication.store.setMultiple({
      'exists': true,
      'page': location.pageNumber,
      'zoom': location.scale,
      'scrollLeft': location.left,
      'scrollTop': location.top
    }).catch(function() {
      // unable to write to storage
    });
  });
  var href =
    PDFViewerApplication.pdfLinkService.getAnchorUrl(location.pdfOpenParams);
  document.getElementById('viewBookmark').href = href;
  document.getElementById('secondaryViewBookmark').href = href;

  // Update the current bookmark in the browsing history.
  PDFViewerApplication.pdfHistory.updateCurrentBookmark(location.pdfOpenParams,
                                                        location.pageNumber);

  // Show/hide the loading indicator in the page number input element.
  var pageNumberInput = document.getElementById('pageNumber');
  var currentPage =
    PDFViewerApplication.pdfViewer.getPageView(PDFViewerApplication.page - 1);

  if (currentPage.renderingState === RenderingStates.FINISHED) {
    pageNumberInput.classList.remove(PAGE_NUMBER_LOADING_INDICATOR);
  } else {
    pageNumberInput.classList.add(PAGE_NUMBER_LOADING_INDICATOR);
  }
}, true);

window.addEventListener('resize', function webViewerResize(evt) {
  if (PDFViewerApplication.initialized) {
    var currentScaleValue = PDFViewerApplication.pdfViewer.currentScaleValue;
    if (currentScaleValue === 'auto' ||
        currentScaleValue === 'page-fit' ||
        currentScaleValue === 'page-width') {
      // Note: the scale is constant for 'page-actual'.
      PDFViewerApplication.pdfViewer.currentScaleValue = currentScaleValue;
    } else if (!currentScaleValue) {
      // Normally this shouldn't happen, but if the scale wasn't initialized
      // we set it to the default value in order to prevent any issues.
      // (E.g. the document being rendered with the wrong scale on load.)
      PDFViewerApplication.pdfViewer.currentScaleValue = DEFAULT_SCALE_VALUE;
    }
    PDFViewerApplication.pdfViewer.update();
  }

  // Set the 'max-height' CSS property of the secondary toolbar.
  SecondaryToolbar.setMaxHeight(document.getElementById('viewerContainer'));
});

window.addEventListener('hashchange', function webViewerHashchange(evt) {
  if (PDFViewerApplication.pdfHistory.isHashChangeUnlocked) {
    var hash = document.location.hash.substring(1);
    if (!hash) {
      return;
    }
    if (!PDFViewerApplication.isInitialViewSet) {
      PDFViewerApplication.initialBookmark = hash;
    } else {
      PDFViewerApplication.pdfLinkService.setHash(hash);
    }
  }
});

//#if GENERIC
window.addEventListener('change', function webViewerChange(evt) {
  var files = evt.target.files;
  if (!files || files.length === 0) {
    return;
  }
  var file = files[0];

  if (!PDFJS.disableCreateObjectURL &&
      typeof URL !== 'undefined' && URL.createObjectURL) {
    PDFViewerApplication.open(URL.createObjectURL(file));
  } else {
    // Read the local file into a Uint8Array.
    var fileReader = new FileReader();
    fileReader.onload = function webViewerChangeFileReaderOnload(evt) {
      var buffer = evt.target.result;
      var uint8Array = new Uint8Array(buffer);
      PDFViewerApplication.open(uint8Array);
    };
    fileReader.readAsArrayBuffer(file);
  }

  PDFViewerApplication.setTitleUsingUrl(file.name);

  // URL does not reflect proper document location - hiding some icons.
  document.getElementById('viewBookmark').setAttribute('hidden', 'true');
  document.getElementById('secondaryViewBookmark').
    setAttribute('hidden', 'true');
  document.getElementById('download').setAttribute('hidden', 'true');
  document.getElementById('secondaryDownload').setAttribute('hidden', 'true');
}, true);
//#endif

function selectScaleOption(value) {
  var options = document.getElementById('scaleSelect').options;
  var predefinedValueFound = false;
  for (var i = 0, ii = options.length; i < ii; i++) {
    var option = options[i];
    if (option.value !== value) {
      option.selected = false;
      continue;
    }
    option.selected = true;
    predefinedValueFound = true;
  }
  return predefinedValueFound;
}

window.addEventListener('localized', function localized(evt) {
  document.getElementsByTagName('html')[0].dir = mozL10n.getDirection();

  PDFViewerApplication.animationStartedPromise.then(function() {
    // Adjust the width of the zoom box to fit the content.
    // Note: If the window is narrow enough that the zoom box is not visible,
    //       we temporarily show it to be able to adjust its width.
    var container = document.getElementById('scaleSelectContainer');
    if (container.clientWidth === 0) {
      container.setAttribute('style', 'display: inherit;');
    }
    if (container.clientWidth > 0) {
      var select = document.getElementById('scaleSelect');
      select.setAttribute('style', 'min-width: inherit;');
      var width = select.clientWidth + SCALE_SELECT_CONTAINER_PADDING;
      select.setAttribute('style', 'min-width: ' +
                                   (width + SCALE_SELECT_PADDING) + 'px;');
      container.setAttribute('style', 'min-width: ' + width + 'px; ' +
                                      'max-width: ' + width + 'px;');
    }

    // Set the 'max-height' CSS property of the secondary toolbar.
    SecondaryToolbar.setMaxHeight(document.getElementById('viewerContainer'));
  });
}, true);

window.addEventListener('scalechange', function scalechange(evt) {
  document.getElementById('zoomOut').disabled = (evt.scale === MIN_SCALE);
  document.getElementById('zoomIn').disabled = (evt.scale === MAX_SCALE);

  // Update the 'scaleSelect' DOM element.
  var predefinedValueFound = selectScaleOption(evt.presetValue ||
                                               '' + evt.scale);
  if (!predefinedValueFound) {
    var customScaleOption = document.getElementById('customScaleOption');
    var customScale = Math.round(evt.scale * 10000) / 100;
    customScaleOption.textContent =
      mozL10n.get('page_scale_percent', { scale: customScale }, '{{scale}}%');
    customScaleOption.selected = true;
  }
  if (!PDFViewerApplication.initialized) {
    return;
  }
  PDFViewerApplication.pdfViewer.update();
}, true);

window.addEventListener('pagechange', function pagechange(evt) {
  var page = evt.pageNumber;
  if (evt.previousPageNumber !== page) {
    document.getElementById('pageNumber').value = page;

    if (PDFViewerApplication.pdfSidebar.isThumbnailViewVisible) {
      PDFViewerApplication.pdfThumbnailViewer.scrollThumbnailIntoView(page);
    }
  }
  var numPages = PDFViewerApplication.pagesCount;

  document.getElementById('previous').disabled = (page <= 1);
  document.getElementById('next').disabled = (page >= numPages);

  document.getElementById('firstPage').disabled = (page <= 1);
  document.getElementById('lastPage').disabled = (page >= numPages);

  // we need to update stats
  if (PDFJS.pdfBug && Stats.enabled) {
    var pageView = PDFViewerApplication.pdfViewer.getPageView(page - 1);
    if (pageView.stats) {
      Stats.add(page, pageView.stats);
    }
  }
}, true);

function handleMouseWheel(evt) {
  var MOUSE_WHEEL_DELTA_FACTOR = 40;
  var ticks = (evt.type === 'DOMMouseScroll') ? -evt.detail :
              evt.wheelDelta / MOUSE_WHEEL_DELTA_FACTOR;
  var direction = (ticks < 0) ? 'zoomOut' : 'zoomIn';

  var pdfViewer = PDFViewerApplication.pdfViewer;
  if (pdfViewer.isInPresentationMode) {
    evt.preventDefault();
    PDFViewerApplication.scrollPresentationMode(ticks *
                                                MOUSE_WHEEL_DELTA_FACTOR);
  } else if (evt.ctrlKey || evt.metaKey) {
    var support = PDFViewerApplication.supportedMouseWheelZoomModifierKeys;
    if ((evt.ctrlKey && !support.ctrlKey) ||
        (evt.metaKey && !support.metaKey)) {
      return;
    }
    // Only zoom the pages, not the entire viewer.
    evt.preventDefault();

    var previousScale = pdfViewer.currentScale;

    PDFViewerApplication[direction](Math.abs(ticks));

    var currentScale = pdfViewer.currentScale;
    if (previousScale !== currentScale) {
      // After scaling the page via zoomIn/zoomOut, the position of the upper-
      // left corner is restored. When the mouse wheel is used, the position
      // under the cursor should be restored instead.
      var scaleCorrectionFactor = currentScale / previousScale - 1;
      var rect = pdfViewer.container.getBoundingClientRect();
      var dx = evt.clientX - rect.left;
      var dy = evt.clientY - rect.top;
      pdfViewer.container.scrollLeft += dx * scaleCorrectionFactor;
      pdfViewer.container.scrollTop += dy * scaleCorrectionFactor;
    }
  }
}

window.addEventListener('DOMMouseScroll', handleMouseWheel);
window.addEventListener('mousewheel', handleMouseWheel);

window.addEventListener('click', function click(evt) {
  if (SecondaryToolbar.opened &&
      PDFViewerApplication.pdfViewer.containsElement(evt.target)) {
    SecondaryToolbar.close();
  }
}, false);

window.addEventListener('keydown', function keydown(evt) {
  if (OverlayManager.active) {
    return;
  }

  var handled = false;
  var cmd = (evt.ctrlKey ? 1 : 0) |
            (evt.altKey ? 2 : 0) |
            (evt.shiftKey ? 4 : 0) |
            (evt.metaKey ? 8 : 0);

  var pdfViewer = PDFViewerApplication.pdfViewer;
  var isViewerInPresentationMode = pdfViewer && pdfViewer.isInPresentationMode;

  // First, handle the key bindings that are independent whether an input
  // control is selected or not.
  if (cmd === 1 || cmd === 8 || cmd === 5 || cmd === 12) {
    // either CTRL or META key with optional SHIFT.
    switch (evt.keyCode) {
      case 70: // f
        if (!PDFViewerApplication.supportsIntegratedFind) {
          PDFViewerApplication.findBar.open();
          handled = true;
        }
        break;
      case 71: // g
        if (!PDFViewerApplication.supportsIntegratedFind) {
          PDFViewerApplication.findBar.dispatchEvent('again',
                                                     cmd === 5 || cmd === 12);
          handled = true;
        }
        break;
      case 61: // FF/Mac '='
      case 107: // FF '+' and '='
      case 187: // Chrome '+'
      case 171: // FF with German keyboard
        if (!isViewerInPresentationMode) {
          PDFViewerApplication.zoomIn();
        }
        handled = true;
        break;
      case 173: // FF/Mac '-'
      case 109: // FF '-'
      case 189: // Chrome '-'
        if (!isViewerInPresentationMode) {
          PDFViewerApplication.zoomOut();
        }
        handled = true;
        break;
      case 48: // '0'
      case 96: // '0' on Numpad of Swedish keyboard
        if (!isViewerInPresentationMode) {
          // keeping it unhandled (to restore page zoom to 100%)
          setTimeout(function () {
            // ... and resetting the scale after browser adjusts its scale
            pdfViewer.currentScaleValue = DEFAULT_SCALE_VALUE;
          });
          handled = false;
        }
        break;
    }
  }

//#if !(FIREFOX || MOZCENTRAL)
  // CTRL or META without shift
  if (cmd === 1 || cmd === 8) {
    switch (evt.keyCode) {
      case 83: // s
        PDFViewerApplication.download();
        handled = true;
        break;
    }
  }
//#endif

  // CTRL+ALT or Option+Command
  if (cmd === 3 || cmd === 10) {
    switch (evt.keyCode) {
      case 80: // p
        PDFViewerApplication.requestPresentationMode();
        handled = true;
        break;
      case 71: // g
        // focuses input#pageNumber field
        document.getElementById('pageNumber').select();
        handled = true;
        break;
    }
  }

  if (handled) {
    evt.preventDefault();
    return;
  }

  // Some shortcuts should not get handled if a control/input element
  // is selected.
  var curElement = document.activeElement || document.querySelector(':focus');
  var curElementTagName = curElement && curElement.tagName.toUpperCase();
  if (curElementTagName === 'INPUT' ||
      curElementTagName === 'TEXTAREA' ||
      curElementTagName === 'SELECT') {
    // Make sure that the secondary toolbar is closed when Escape is pressed.
    if (evt.keyCode !== 27) { // 'Esc'
      return;
    }
  }
  var ensureViewerFocused = false;

  if (cmd === 0) { // no control key pressed at all.
    switch (evt.keyCode) {
      case 38: // up arrow
      case 33: // pg up
      case 8: // backspace
        if (!isViewerInPresentationMode &&
            pdfViewer.currentScaleValue !== 'page-fit') {
          break;
        }
        /* in presentation mode */
        /* falls through */
      case 37: // left arrow
        // horizontal scrolling using arrow keys
        if (pdfViewer.isHorizontalScrollbarEnabled) {
          break;
        }
        /* falls through */
      case 75: // 'k'
      case 80: // 'p'
        PDFViewerApplication.page--;
        handled = true;
        break;
      case 27: // esc key
        if (SecondaryToolbar.opened) {
          SecondaryToolbar.close();
          handled = true;
        }
        if (!PDFViewerApplication.supportsIntegratedFind &&
            PDFViewerApplication.findBar.opened) {
          PDFViewerApplication.findBar.close();
          handled = true;
        }
        break;
      case 40: // down arrow
      case 34: // pg down
      case 32: // spacebar
        if (!isViewerInPresentationMode &&
            pdfViewer.currentScaleValue !== 'page-fit') {
          break;
        }
        /* falls through */
      case 39: // right arrow
        // horizontal scrolling using arrow keys
        if (pdfViewer.isHorizontalScrollbarEnabled) {
          break;
        }
        /* falls through */
      case 74: // 'j'
      case 78: // 'n'
        PDFViewerApplication.page++;
        handled = true;
        break;

      case 36: // home
        if (isViewerInPresentationMode || PDFViewerApplication.page > 1) {
          PDFViewerApplication.page = 1;
          handled = true;
          ensureViewerFocused = true;
        }
        break;
      case 35: // end
        if (isViewerInPresentationMode || (PDFViewerApplication.pdfDocument &&
            PDFViewerApplication.page < PDFViewerApplication.pagesCount)) {
          PDFViewerApplication.page = PDFViewerApplication.pagesCount;
          handled = true;
          ensureViewerFocused = true;
        }
        break;

      case 72: // 'h'
        if (!isViewerInPresentationMode) {
          HandTool.toggle();
        }
        break;
      case 82: // 'r'
        PDFViewerApplication.rotatePages(90);
        break;
    }
  }

  if (cmd === 4) { // shift-key
    switch (evt.keyCode) {
      case 32: // spacebar
        if (!isViewerInPresentationMode &&
            pdfViewer.currentScaleValue !== 'page-fit') {
          break;
        }
        PDFViewerApplication.page--;
        handled = true;
        break;

      case 82: // 'r'
        PDFViewerApplication.rotatePages(-90);
        break;
    }
  }

  if (!handled && !isViewerInPresentationMode) {
    // 33=Page Up  34=Page Down  35=End    36=Home
    // 37=Left     38=Up         39=Right  40=Down
    // 32=Spacebar
    if ((evt.keyCode >= 33 && evt.keyCode <= 40) ||
        (evt.keyCode === 32 && curElementTagName !== 'BUTTON')) {
      ensureViewerFocused = true;
    }
  }

  if (cmd === 2) { // alt-key
    switch (evt.keyCode) {
      case 37: // left arrow
        if (isViewerInPresentationMode) {
          PDFViewerApplication.pdfHistory.back();
          handled = true;
        }
        break;
      case 39: // right arrow
        if (isViewerInPresentationMode) {
          PDFViewerApplication.pdfHistory.forward();
          handled = true;
        }
        break;
    }
  }

  if (ensureViewerFocused && !pdfViewer.containsElement(curElement)) {
    // The page container is not focused, but a page navigation key has been
    // pressed. Change the focus to the viewer container to make sure that
    // navigation by keyboard works as expected.
    pdfViewer.focus();
  }

  if (handled) {
    evt.preventDefault();
  }
});

window.addEventListener('beforeprint', function beforePrint(evt) {
  PDFViewerApplication.beforePrint();
});

window.addEventListener('afterprint', function afterPrint(evt) {
  PDFViewerApplication.afterPrint();
});

(function animationStartedClosure() {
  // The offsetParent is not set until the pdf.js iframe or object is visible.
  // Waiting for first animation.
  PDFViewerApplication.animationStartedPromise = new Promise(
      function (resolve) {
    window.requestAnimationFrame(resolve);
  });
})();<|MERGE_RESOLUTION|>--- conflicted
+++ resolved
@@ -1526,25 +1526,7 @@
   });
     
   document.getElementById('colorSelect').addEventListener('change', function() {
-        var color = ""
-        if(this.value === '0'){
-            color = "#484848";
-        }
-        if (this.value === '1') {
-            color = "#972727";
-        }   
-        if (this.value === '2') {
-            color = "#276597";
-        }   
-        if (this.value === '3') {
-            color = "#13634C";
-        }   
-        if (this.value === '4') {
-            color = "#6F5280";
-        }    
-        if (this.value === '5') {
-            color = "#797979";
-        }
+      var color = this.options[this.selectedIndex].value;
       PDFViewerApplication.changeViewerColor(color);
       PDFViewerApplication.changeToolbarViewerColor(color);
   });
@@ -1571,7 +1553,6 @@
             fontSizeToolBar = "22px"
             fontSizeButtons = "18px"
         }   
-<<<<<<< HEAD
         for (var i = 0; i < toolbarLabel.length; i++) {
             var element = toolbarLabel[i];
             element.style.fontSize = fontSizeToolBar;
@@ -1584,11 +1565,9 @@
             var element = dialog[i];
             element.style.fontSize = fontSizeButtons;
         }
-=======
         PDFViewerApplication.changeToolBarLabelFontSize(fontSizeToolBar);
         PDFViewerApplication.changeSecondaryToolbarButtonFontSize(fontSizeButtons);
         PDFViewerApplication.changeDialogFontSize(fontSizeButtons);
->>>>>>> 82db2758
   });
 
   document.getElementById('scaleSelect').addEventListener('change', function() {
