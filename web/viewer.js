--- conflicted
+++ resolved
@@ -398,9 +398,6 @@
 
   setTitleUsingUrl: function pdfViewSetTitleUsingUrl(url) {
     this.url = url;
-<<<<<<< HEAD
-    document.title = decodeURIComponent(getFileName(url)) || url;
-=======
     try {
       document.title = decodeURIComponent(getFileName(url)) || url;
     } catch (e) {
@@ -408,7 +405,6 @@
       // fall back to using the unprocessed url in that case
       document.title = url;
     }
->>>>>>> 8e50da78
   },
 
   open: function pdfViewOpen(url, scale, password) {
